// Author(s): Aad Mathijssen
// Copyright: see the accompanying file COPYING or copy at
// https://svn.win.tue.nl/trac/MCRL2/browser/trunk/COPYING
//
// Distributed under the Boost Software License, Version 1.0.
// (See accompanying file LICENSE_1_0.txt or copy at
// http://www.boost.org/LICENSE_1_0.txt)
//
/// \file libstruct_core.h

#ifndef MCRL2_LIBSTRUCT_CORE_H
#define MCRL2_LIBSTRUCT_CORE_H

//This file describes the functions that can be used for the internal aterm
//structure.

#include <string.h>
#include <ctype.h>
#include <assert.h>
#include "mcrl2/atermpp/aterm_int.h"
#include "mcrl2/atermpp/aterm_list.h"

namespace mcrl2
{
namespace core
{
namespace detail
{

using namespace atermpp;

inline
bool operator==(const size_t x, const atermpp::function_symbol& y)
{
  // return x.name() == y.name() && x.arity() == y.arity() && x.is_quoted() == y.is_quoted();
  return x == function_symbol(y).number();
}

//Global precondition: the aterm library has been initialised

// DataAppl
extern std::vector<atermpp::function_symbol> function_symbols_DataAppl_;

inline std::vector<atermpp::function_symbol>& function_symbols_DataAppl()
{
  // static std::vector<atermpp::function_symbol> function_symbols_DataAppl;
  return function_symbols_DataAppl_;
}

inline
const atermpp::function_symbol& function_symbol_DataAppl_helper(size_t i)
{
  std::vector<atermpp::function_symbol>& syms = function_symbols_DataAppl();
  do 
  {
    syms.push_back(atermpp::function_symbol("DataAppl", syms.size()));
  }
  while (i >= syms.size());
  return syms[i];
}

inline
const atermpp::function_symbol& function_symbol_DataAppl(size_t i)
{
  std::vector<atermpp::function_symbol>& syms = function_symbols_DataAppl();
  if (i<syms.size()) 
  { 
    return syms[i];
  }
  return function_symbol_DataAppl_helper(i);
}

inline
bool gsIsDataAppl(const atermpp::aterm_appl& Term)
{
  return Term.function() == function_symbol_DataAppl(Term.function().arity());
}

// DataVarIdNoIndex
inline
const atermpp::function_symbol& function_symbol_DataVarIdNoIndex()
{
  static atermpp::function_symbol f = atermpp::function_symbol("DataVarIdNoIndex", 2);
  return f;
}

// OpIdIndex
inline
const atermpp::function_symbol& function_symbol_OpIdNoIndex()
{
  static atermpp::function_symbol f = atermpp::function_symbol("OpIdNoIndex", 2);
  return f;
}

// ProcVarIdNoIndex
inline
const atermpp::function_symbol& function_symbol_ProcVarIdNoIndex()
{
  static atermpp::function_symbol f = atermpp::function_symbol("ProcVarIdNoIndex", 2);
  return f;
}

// BooleanVariableNoIndex
inline
const atermpp::function_symbol& function_symbol_BooleanVariableNoIndex()
{
  static atermpp::function_symbol f = atermpp::function_symbol("BooleanVariableNoIndex", 1);
  return f;
}

// PropVarInstNoIndex
inline
const atermpp::function_symbol& function_symbol_PropVarInstNoIndex()
{
  static atermpp::function_symbol f = atermpp::function_symbol("PropVarInstNoIndex", 2);
  return f;
}

//--- start generated code ---//
// ActAnd
inline
const atermpp::function_symbol& function_symbol_ActAnd()
{
  static atermpp::function_symbol function_symbol_ActAnd = atermpp::function_symbol("ActAnd", 2);
  return function_symbol_ActAnd;
}

inline
bool gsIsActAnd(const atermpp::aterm_appl& Term)
{
  return Term.function() == function_symbol_ActAnd();
}

// ActAt
inline
const atermpp::function_symbol& function_symbol_ActAt()
{
  static atermpp::function_symbol function_symbol_ActAt = atermpp::function_symbol("ActAt", 2);
  return function_symbol_ActAt;
}

inline
bool gsIsActAt(const atermpp::aterm_appl& Term)
{
  return Term.function() == function_symbol_ActAt();
}

// ActExists
inline
const atermpp::function_symbol& function_symbol_ActExists()
{
  static atermpp::function_symbol function_symbol_ActExists = atermpp::function_symbol("ActExists", 2);
  return function_symbol_ActExists;
}

inline
bool gsIsActExists(const atermpp::aterm_appl& Term)
{
  return Term.function() == function_symbol_ActExists();
}

// ActFalse
inline
const atermpp::function_symbol& function_symbol_ActFalse()
{
  static atermpp::function_symbol function_symbol_ActFalse = atermpp::function_symbol("ActFalse", 0);
  return function_symbol_ActFalse;
}

inline
bool gsIsActFalse(const atermpp::aterm_appl& Term)
{
  return Term.function() == function_symbol_ActFalse();
}

// ActForall
inline
const atermpp::function_symbol& function_symbol_ActForall()
{
  static atermpp::function_symbol function_symbol_ActForall = atermpp::function_symbol("ActForall", 2);
  return function_symbol_ActForall;
}

inline
bool gsIsActForall(const atermpp::aterm_appl& Term)
{
  return Term.function() == function_symbol_ActForall();
}

// ActId
inline
const atermpp::function_symbol& function_symbol_ActId()
{
  static atermpp::function_symbol function_symbol_ActId = atermpp::function_symbol("ActId", 2);
  return function_symbol_ActId;
}

inline
bool gsIsActId(const atermpp::aterm_appl& Term)
{
  return Term.function() == function_symbol_ActId();
}

// ActImp
inline
const atermpp::function_symbol& function_symbol_ActImp()
{
  static atermpp::function_symbol function_symbol_ActImp = atermpp::function_symbol("ActImp", 2);
  return function_symbol_ActImp;
}

inline
bool gsIsActImp(const atermpp::aterm_appl& Term)
{
  return Term.function() == function_symbol_ActImp();
}

// ActMultAct
inline
const atermpp::function_symbol& function_symbol_ActMultAct()
{
  static atermpp::function_symbol function_symbol_ActMultAct = atermpp::function_symbol("ActMultAct", 1);
  return function_symbol_ActMultAct;
}

inline
bool gsIsActMultAct(const atermpp::aterm_appl& Term)
{
  return Term.function() == function_symbol_ActMultAct();
}

// ActNot
inline
const atermpp::function_symbol& function_symbol_ActNot()
{
  static atermpp::function_symbol function_symbol_ActNot = atermpp::function_symbol("ActNot", 1);
  return function_symbol_ActNot;
}

inline
bool gsIsActNot(const atermpp::aterm_appl& Term)
{
  return Term.function() == function_symbol_ActNot();
}

// ActOr
inline
const atermpp::function_symbol& function_symbol_ActOr()
{
  static atermpp::function_symbol function_symbol_ActOr = atermpp::function_symbol("ActOr", 2);
  return function_symbol_ActOr;
}

inline
bool gsIsActOr(const atermpp::aterm_appl& Term)
{
  return Term.function() == function_symbol_ActOr();
}

// ActSpec
inline
const atermpp::function_symbol& function_symbol_ActSpec()
{
  static atermpp::function_symbol function_symbol_ActSpec = atermpp::function_symbol("ActSpec", 1);
  return function_symbol_ActSpec;
}

inline
bool gsIsActSpec(const atermpp::aterm_appl& Term)
{
  return Term.function() == function_symbol_ActSpec();
}

// ActTrue
inline
const atermpp::function_symbol& function_symbol_ActTrue()
{
  static atermpp::function_symbol function_symbol_ActTrue = atermpp::function_symbol("ActTrue", 0);
  return function_symbol_ActTrue;
}

inline
bool gsIsActTrue(const atermpp::aterm_appl& Term)
{
  return Term.function() == function_symbol_ActTrue();
}

// Action
inline
const atermpp::function_symbol& function_symbol_Action()
{
  static atermpp::function_symbol function_symbol_Action = atermpp::function_symbol("Action", 2);
  return function_symbol_Action;
}

inline
bool gsIsAction(const atermpp::aterm_appl& Term)
{
  return Term.function() == function_symbol_Action();
}

// ActionRenameRule
inline
const atermpp::function_symbol& function_symbol_ActionRenameRule()
{
  static atermpp::function_symbol function_symbol_ActionRenameRule = atermpp::function_symbol("ActionRenameRule", 4);
  return function_symbol_ActionRenameRule;
}

inline
bool gsIsActionRenameRule(const atermpp::aterm_appl& Term)
{
  return Term.function() == function_symbol_ActionRenameRule();
}

// ActionRenameRules
inline
const atermpp::function_symbol& function_symbol_ActionRenameRules()
{
  static atermpp::function_symbol function_symbol_ActionRenameRules = atermpp::function_symbol("ActionRenameRules", 1);
  return function_symbol_ActionRenameRules;
}

inline
bool gsIsActionRenameRules(const atermpp::aterm_appl& Term)
{
  return Term.function() == function_symbol_ActionRenameRules();
}

// ActionRenameSpec
inline
const atermpp::function_symbol& function_symbol_ActionRenameSpec()
{
  static atermpp::function_symbol function_symbol_ActionRenameSpec = atermpp::function_symbol("ActionRenameSpec", 3);
  return function_symbol_ActionRenameSpec;
}

inline
bool gsIsActionRenameSpec(const atermpp::aterm_appl& Term)
{
  return Term.function() == function_symbol_ActionRenameSpec();
}

// Allow
inline
const atermpp::function_symbol& function_symbol_Allow()
{
  static atermpp::function_symbol function_symbol_Allow = atermpp::function_symbol("Allow", 2);
  return function_symbol_Allow;
}

inline
bool gsIsAllow(const atermpp::aterm_appl& Term)
{
  return Term.function() == function_symbol_Allow();
}

// AtTime
inline
const atermpp::function_symbol& function_symbol_AtTime()
{
  static atermpp::function_symbol function_symbol_AtTime = atermpp::function_symbol("AtTime", 2);
  return function_symbol_AtTime;
}

inline
bool gsIsAtTime(const atermpp::aterm_appl& Term)
{
  return Term.function() == function_symbol_AtTime();
}

// BES
inline
const atermpp::function_symbol& function_symbol_BES()
{
  static atermpp::function_symbol function_symbol_BES = atermpp::function_symbol("BES", 2);
  return function_symbol_BES;
}

inline
bool gsIsBES(const atermpp::aterm_appl& Term)
{
  return Term.function() == function_symbol_BES();
}

// BInit
inline
const atermpp::function_symbol& function_symbol_BInit()
{
  static atermpp::function_symbol function_symbol_BInit = atermpp::function_symbol("BInit", 2);
  return function_symbol_BInit;
}

inline
bool gsIsBInit(const atermpp::aterm_appl& Term)
{
  return Term.function() == function_symbol_BInit();
}

// BagComp
inline
const atermpp::function_symbol& function_symbol_BagComp()
{
  static atermpp::function_symbol function_symbol_BagComp = atermpp::function_symbol("BagComp", 0);
  return function_symbol_BagComp;
}

inline
bool gsIsBagComp(const atermpp::aterm_appl& Term)
{
  return Term.function() == function_symbol_BagComp();
}

// Binder
inline
const atermpp::function_symbol& function_symbol_Binder()
{
  static atermpp::function_symbol function_symbol_Binder = atermpp::function_symbol("Binder", 3);
  return function_symbol_Binder;
}

inline
bool gsIsBinder(const atermpp::aterm_appl& Term)
{
  return Term.function() == function_symbol_Binder();
}

// Block
inline
const atermpp::function_symbol& function_symbol_Block()
{
  static atermpp::function_symbol function_symbol_Block = atermpp::function_symbol("Block", 2);
  return function_symbol_Block;
}

inline
bool gsIsBlock(const atermpp::aterm_appl& Term)
{
  return Term.function() == function_symbol_Block();
}

// BooleanAnd
inline
const atermpp::function_symbol& function_symbol_BooleanAnd()
{
  static atermpp::function_symbol function_symbol_BooleanAnd = atermpp::function_symbol("BooleanAnd", 2);
  return function_symbol_BooleanAnd;
}

inline
bool gsIsBooleanAnd(const atermpp::aterm_appl& Term)
{
  return Term.function() == function_symbol_BooleanAnd();
}

// BooleanEquation
inline
const atermpp::function_symbol& function_symbol_BooleanEquation()
{
  static atermpp::function_symbol function_symbol_BooleanEquation = atermpp::function_symbol("BooleanEquation", 3);
  return function_symbol_BooleanEquation;
}

inline
bool gsIsBooleanEquation(const atermpp::aterm_appl& Term)
{
  return Term.function() == function_symbol_BooleanEquation();
}

// BooleanFalse
inline
const atermpp::function_symbol& function_symbol_BooleanFalse()
{
  static atermpp::function_symbol function_symbol_BooleanFalse = atermpp::function_symbol("BooleanFalse", 0);
  return function_symbol_BooleanFalse;
}

inline
bool gsIsBooleanFalse(const atermpp::aterm_appl& Term)
{
  return Term.function() == function_symbol_BooleanFalse();
}

// BooleanImp
inline
const atermpp::function_symbol& function_symbol_BooleanImp()
{
  static atermpp::function_symbol function_symbol_BooleanImp = atermpp::function_symbol("BooleanImp", 2);
  return function_symbol_BooleanImp;
}

inline
bool gsIsBooleanImp(const atermpp::aterm_appl& Term)
{
  return Term.function() == function_symbol_BooleanImp();
}

// BooleanNot
inline
const atermpp::function_symbol& function_symbol_BooleanNot()
{
  static atermpp::function_symbol function_symbol_BooleanNot = atermpp::function_symbol("BooleanNot", 1);
  return function_symbol_BooleanNot;
}

inline
bool gsIsBooleanNot(const atermpp::aterm_appl& Term)
{
  return Term.function() == function_symbol_BooleanNot();
}

// BooleanOr
inline
const atermpp::function_symbol& function_symbol_BooleanOr()
{
  static atermpp::function_symbol function_symbol_BooleanOr = atermpp::function_symbol("BooleanOr", 2);
  return function_symbol_BooleanOr;
}

inline
bool gsIsBooleanOr(const atermpp::aterm_appl& Term)
{
  return Term.function() == function_symbol_BooleanOr();
}

// BooleanTrue
inline
const atermpp::function_symbol& function_symbol_BooleanTrue()
{
  static atermpp::function_symbol function_symbol_BooleanTrue = atermpp::function_symbol("BooleanTrue", 0);
  return function_symbol_BooleanTrue;
}

inline
bool gsIsBooleanTrue(const atermpp::aterm_appl& Term)
{
  return Term.function() == function_symbol_BooleanTrue();
}

// BooleanVariable
inline
const atermpp::function_symbol& function_symbol_BooleanVariable()
{
  static atermpp::function_symbol function_symbol_BooleanVariable = atermpp::function_symbol("BooleanVariable", 2);
  return function_symbol_BooleanVariable;
}

inline
bool gsIsBooleanVariable(const atermpp::aterm_appl& Term)
{
  return Term.function() == function_symbol_BooleanVariable();
}

// Choice
inline
const atermpp::function_symbol& function_symbol_Choice()
{
  static atermpp::function_symbol function_symbol_Choice = atermpp::function_symbol("Choice", 2);
  return function_symbol_Choice;
}

inline
bool gsIsChoice(const atermpp::aterm_appl& Term)
{
  return Term.function() == function_symbol_Choice();
}

// Comm
inline
const atermpp::function_symbol& function_symbol_Comm()
{
  static atermpp::function_symbol function_symbol_Comm = atermpp::function_symbol("Comm", 2);
  return function_symbol_Comm;
}

inline
bool gsIsComm(const atermpp::aterm_appl& Term)
{
  return Term.function() == function_symbol_Comm();
}

// CommExpr
inline
const atermpp::function_symbol& function_symbol_CommExpr()
{
  static atermpp::function_symbol function_symbol_CommExpr = atermpp::function_symbol("CommExpr", 2);
  return function_symbol_CommExpr;
}

inline
bool gsIsCommExpr(const atermpp::aterm_appl& Term)
{
  return Term.function() == function_symbol_CommExpr();
}

// ConsSpec
inline
const atermpp::function_symbol& function_symbol_ConsSpec()
{
  static atermpp::function_symbol function_symbol_ConsSpec = atermpp::function_symbol("ConsSpec", 1);
  return function_symbol_ConsSpec;
}

inline
bool gsIsConsSpec(const atermpp::aterm_appl& Term)
{
  return Term.function() == function_symbol_ConsSpec();
}

// DataEqn
inline
const atermpp::function_symbol& function_symbol_DataEqn()
{
  static atermpp::function_symbol function_symbol_DataEqn = atermpp::function_symbol("DataEqn", 4);
  return function_symbol_DataEqn;
}

inline
bool gsIsDataEqn(const atermpp::aterm_appl& Term)
{
  return Term.function() == function_symbol_DataEqn();
}

// DataEqnSpec
inline
const atermpp::function_symbol& function_symbol_DataEqnSpec()
{
  static atermpp::function_symbol function_symbol_DataEqnSpec = atermpp::function_symbol("DataEqnSpec", 1);
  return function_symbol_DataEqnSpec;
}

inline
bool gsIsDataEqnSpec(const atermpp::aterm_appl& Term)
{
  return Term.function() == function_symbol_DataEqnSpec();
}

// DataSpec
inline
const atermpp::function_symbol& function_symbol_DataSpec()
{
  static atermpp::function_symbol function_symbol_DataSpec = atermpp::function_symbol("DataSpec", 4);
  return function_symbol_DataSpec;
}

inline
bool gsIsDataSpec(const atermpp::aterm_appl& Term)
{
  return Term.function() == function_symbol_DataSpec();
}

// DataVarId
// extern atermpp::function_symbol function_symbol_DataVarId_;

inline
const atermpp::function_symbol& function_symbol_DataVarId()
{
  static atermpp::function_symbol function_symbol_DataVarId = atermpp::function_symbol("DataVarId", 3);
  return function_symbol_DataVarId;
}

inline
bool gsIsDataVarId(const atermpp::aterm_appl& Term)
{
  return Term.function() == function_symbol_DataVarId();
}

// DataVarIdInit
inline
const atermpp::function_symbol& function_symbol_DataVarIdInit()
{
  static atermpp::function_symbol function_symbol_DataVarIdInit = atermpp::function_symbol("DataVarIdInit", 2);
  return function_symbol_DataVarIdInit;
}

inline
bool gsIsDataVarIdInit(const atermpp::aterm_appl& Term)
{
  return Term.function() == function_symbol_DataVarIdInit();
}

// Delta
inline
const atermpp::function_symbol& function_symbol_Delta()
{
  static atermpp::function_symbol function_symbol_Delta = atermpp::function_symbol("Delta", 0);
  return function_symbol_Delta;
}

inline
bool gsIsDelta(const atermpp::aterm_appl& Term)
{
  return Term.function() == function_symbol_Delta();
}

// Exists
inline
const atermpp::function_symbol& function_symbol_Exists()
{
  static atermpp::function_symbol function_symbol_Exists = atermpp::function_symbol("Exists", 0);
  return function_symbol_Exists;
}

inline
bool gsIsExists(const atermpp::aterm_appl& Term)
{
  return Term.function() == function_symbol_Exists();
}

// Forall
inline
const atermpp::function_symbol& function_symbol_Forall()
{
  static atermpp::function_symbol function_symbol_Forall = atermpp::function_symbol("Forall", 0);
  return function_symbol_Forall;
}

inline
bool gsIsForall(const atermpp::aterm_appl& Term)
{
  return Term.function() == function_symbol_Forall();
}

// GlobVarSpec
inline
const atermpp::function_symbol& function_symbol_GlobVarSpec()
{
  static atermpp::function_symbol function_symbol_GlobVarSpec = atermpp::function_symbol("GlobVarSpec", 1);
  return function_symbol_GlobVarSpec;
}

inline
bool gsIsGlobVarSpec(const atermpp::aterm_appl& Term)
{
  return Term.function() == function_symbol_GlobVarSpec();
}

// Hide
inline
const atermpp::function_symbol& function_symbol_Hide()
{
  static atermpp::function_symbol function_symbol_Hide = atermpp::function_symbol("Hide", 2);
  return function_symbol_Hide;
}

inline
bool gsIsHide(const atermpp::aterm_appl& Term)
{
  return Term.function() == function_symbol_Hide();
}

// IfThen
inline
const atermpp::function_symbol& function_symbol_IfThen()
{
  static atermpp::function_symbol function_symbol_IfThen = atermpp::function_symbol("IfThen", 2);
  return function_symbol_IfThen;
}

inline
bool gsIsIfThen(const atermpp::aterm_appl& Term)
{
  return Term.function() == function_symbol_IfThen();
}

// IfThenElse
inline
const atermpp::function_symbol& function_symbol_IfThenElse()
{
  static atermpp::function_symbol function_symbol_IfThenElse = atermpp::function_symbol("IfThenElse", 3);
  return function_symbol_IfThenElse;
}

inline
bool gsIsIfThenElse(const atermpp::aterm_appl& Term)
{
  return Term.function() == function_symbol_IfThenElse();
}

// LMerge
inline
const atermpp::function_symbol& function_symbol_LMerge()
{
  static atermpp::function_symbol function_symbol_LMerge = atermpp::function_symbol("LMerge", 2);
  return function_symbol_LMerge;
}

inline
bool gsIsLMerge(const atermpp::aterm_appl& Term)
{
  return Term.function() == function_symbol_LMerge();
}

// Lambda
inline
const atermpp::function_symbol& function_symbol_Lambda()
{
  static atermpp::function_symbol function_symbol_Lambda = atermpp::function_symbol("Lambda", 0);
  return function_symbol_Lambda;
}

inline
bool gsIsLambda(const atermpp::aterm_appl& Term)
{
  return Term.function() == function_symbol_Lambda();
}

// LinProcSpec
inline
const atermpp::function_symbol& function_symbol_LinProcSpec()
{
  static atermpp::function_symbol function_symbol_LinProcSpec = atermpp::function_symbol("LinProcSpec", 5);
  return function_symbol_LinProcSpec;
}

inline
bool gsIsLinProcSpec(const atermpp::aterm_appl& Term)
{
  return Term.function() == function_symbol_LinProcSpec();
}

// LinearProcess
inline
const atermpp::function_symbol& function_symbol_LinearProcess()
{
  static atermpp::function_symbol function_symbol_LinearProcess = atermpp::function_symbol("LinearProcess", 2);
  return function_symbol_LinearProcess;
}

inline
bool gsIsLinearProcess(const atermpp::aterm_appl& Term)
{
  return Term.function() == function_symbol_LinearProcess();
}

// LinearProcessInit
inline
const atermpp::function_symbol& function_symbol_LinearProcessInit()
{
  static atermpp::function_symbol function_symbol_LinearProcessInit = atermpp::function_symbol("LinearProcessInit", 1);
  return function_symbol_LinearProcessInit;
}

inline
bool gsIsLinearProcessInit(const atermpp::aterm_appl& Term)
{
  return Term.function() == function_symbol_LinearProcessInit();
}

// LinearProcessSummand
inline
const atermpp::function_symbol& function_symbol_LinearProcessSummand()
{
  static atermpp::function_symbol function_symbol_LinearProcessSummand = atermpp::function_symbol("LinearProcessSummand", 5);
  return function_symbol_LinearProcessSummand;
}

inline
bool gsIsLinearProcessSummand(const atermpp::aterm_appl& Term)
{
  return Term.function() == function_symbol_LinearProcessSummand();
}

// MapSpec
inline
const atermpp::function_symbol& function_symbol_MapSpec()
{
  static atermpp::function_symbol function_symbol_MapSpec = atermpp::function_symbol("MapSpec", 1);
  return function_symbol_MapSpec;
}

inline
bool gsIsMapSpec(const atermpp::aterm_appl& Term)
{
  return Term.function() == function_symbol_MapSpec();
}

// Merge
inline
const atermpp::function_symbol& function_symbol_Merge()
{
  static atermpp::function_symbol function_symbol_Merge = atermpp::function_symbol("Merge", 2);
  return function_symbol_Merge;
}

inline
bool gsIsMerge(const atermpp::aterm_appl& Term)
{
  return Term.function() == function_symbol_Merge();
}

// Mu
inline
const atermpp::function_symbol& function_symbol_Mu()
{
  static atermpp::function_symbol function_symbol_Mu = atermpp::function_symbol("Mu", 0);
  return function_symbol_Mu;
}

inline
bool gsIsMu(const atermpp::aterm_appl& Term)
{
  return Term.function() == function_symbol_Mu();
}

// MultAct
inline
const atermpp::function_symbol& function_symbol_MultAct()
{
  static atermpp::function_symbol function_symbol_MultAct = atermpp::function_symbol("MultAct", 1);
  return function_symbol_MultAct;
}

inline
bool gsIsMultAct(const atermpp::aterm_appl& Term)
{
  return Term.function() == function_symbol_MultAct();
}

// MultActName
inline
const atermpp::function_symbol& function_symbol_MultActName()
{
  static atermpp::function_symbol function_symbol_MultActName = atermpp::function_symbol("MultActName", 1);
  return function_symbol_MultActName;
}

inline
bool gsIsMultActName(const atermpp::aterm_appl& Term)
{
  return Term.function() == function_symbol_MultActName();
}

// Nil
inline
const atermpp::function_symbol& function_symbol_Nil()
{
  static atermpp::function_symbol function_symbol_Nil = atermpp::function_symbol("Nil", 0);
  return function_symbol_Nil;
}

inline
bool gsIsNil(const atermpp::aterm_appl& Term)
{
  return Term.function() == function_symbol_Nil();
}

// Nu
inline
const atermpp::function_symbol& function_symbol_Nu()
{
  static atermpp::function_symbol function_symbol_Nu = atermpp::function_symbol("Nu", 0);
  return function_symbol_Nu;
}

inline
bool gsIsNu(const atermpp::aterm_appl& Term)
{
  return Term.function() == function_symbol_Nu();
}

// OpId
inline
const atermpp::function_symbol& function_symbol_OpId()
{
  static atermpp::function_symbol function_symbol_OpId = atermpp::function_symbol("OpId", 3);
  return function_symbol_OpId;
} 

inline
bool gsIsOpId(const atermpp::aterm_appl& Term)
{
  return Term.function() == function_symbol_OpId();
} 

// PBES
inline
const atermpp::function_symbol& function_symbol_PBES()
{
  static atermpp::function_symbol function_symbol_PBES = atermpp::function_symbol("PBES", 4);
  return function_symbol_PBES;
}

inline
bool gsIsPBES(const atermpp::aterm_appl& Term)
{
  return Term.function() == function_symbol_PBES();
}

// PBESAnd
inline
const atermpp::function_symbol& function_symbol_PBESAnd()
{
  static atermpp::function_symbol function_symbol_PBESAnd = atermpp::function_symbol("PBESAnd", 2);
  return function_symbol_PBESAnd;
}

inline
bool gsIsPBESAnd(const atermpp::aterm_appl& Term)
{
  return Term.function() == function_symbol_PBESAnd();
}

// PBESExists
inline
const atermpp::function_symbol& function_symbol_PBESExists()
{
  static atermpp::function_symbol function_symbol_PBESExists = atermpp::function_symbol("PBESExists", 2);
  return function_symbol_PBESExists;
}

inline
bool gsIsPBESExists(const atermpp::aterm_appl& Term)
{
  return Term.function() == function_symbol_PBESExists();
}

// PBESFalse
inline
const atermpp::function_symbol& function_symbol_PBESFalse()
{
  static atermpp::function_symbol function_symbol_PBESFalse = atermpp::function_symbol("PBESFalse", 0);
  return function_symbol_PBESFalse;
}

inline
bool gsIsPBESFalse(const atermpp::aterm_appl& Term)
{
  return Term.function() == function_symbol_PBESFalse();
}

// PBESForall
inline
const atermpp::function_symbol& function_symbol_PBESForall()
{
  static atermpp::function_symbol function_symbol_PBESForall = atermpp::function_symbol("PBESForall", 2);
  return function_symbol_PBESForall;
}

inline
bool gsIsPBESForall(const atermpp::aterm_appl& Term)
{
  return Term.function() == function_symbol_PBESForall();
}

// PBESImp
inline
const atermpp::function_symbol& function_symbol_PBESImp()
{
  static atermpp::function_symbol function_symbol_PBESImp = atermpp::function_symbol("PBESImp", 2);
  return function_symbol_PBESImp;
}

inline
bool gsIsPBESImp(const atermpp::aterm_appl& Term)
{
  return Term.function() == function_symbol_PBESImp();
}

// PBESNot
inline
const atermpp::function_symbol& function_symbol_PBESNot()
{
  static atermpp::function_symbol function_symbol_PBESNot = atermpp::function_symbol("PBESNot", 1);
  return function_symbol_PBESNot;
}

inline
bool gsIsPBESNot(const atermpp::aterm_appl& Term)
{
  return Term.function() == function_symbol_PBESNot();
}

// PBESOr
inline
const atermpp::function_symbol& function_symbol_PBESOr()
{
  static atermpp::function_symbol function_symbol_PBESOr = atermpp::function_symbol("PBESOr", 2);
  return function_symbol_PBESOr;
}

inline
bool gsIsPBESOr(const atermpp::aterm_appl& Term)
{
  return Term.function() == function_symbol_PBESOr();
}

// PBESTrue
inline
const atermpp::function_symbol& function_symbol_PBESTrue()
{
  static atermpp::function_symbol function_symbol_PBESTrue = atermpp::function_symbol("PBESTrue", 0);
  return function_symbol_PBESTrue;
}

inline
bool gsIsPBESTrue(const atermpp::aterm_appl& Term)
{
  return Term.function() == function_symbol_PBESTrue();
}

// PBEqn
inline
const atermpp::function_symbol& function_symbol_PBEqn()
{
  static atermpp::function_symbol function_symbol_PBEqn = atermpp::function_symbol("PBEqn", 3);
  return function_symbol_PBEqn;
}

inline
bool gsIsPBEqn(const atermpp::aterm_appl& Term)
{
  return Term.function() == function_symbol_PBEqn();
}

// PBEqnSpec
inline
const atermpp::function_symbol& function_symbol_PBEqnSpec()
{
  static atermpp::function_symbol function_symbol_PBEqnSpec = atermpp::function_symbol("PBEqnSpec", 1);
  return function_symbol_PBEqnSpec;
}

inline
bool gsIsPBEqnSpec(const atermpp::aterm_appl& Term)
{
  return Term.function() == function_symbol_PBEqnSpec();
}

// PBInit
inline
const atermpp::function_symbol& function_symbol_PBInit()
{
  static atermpp::function_symbol function_symbol_PBInit = atermpp::function_symbol("PBInit", 1);
  return function_symbol_PBInit;
}

inline
bool gsIsPBInit(const atermpp::aterm_appl& Term)
{
  return Term.function() == function_symbol_PBInit();
}

// ProcEqn
inline
const atermpp::function_symbol& function_symbol_ProcEqn()
{
  static atermpp::function_symbol function_symbol_ProcEqn = atermpp::function_symbol("ProcEqn", 3);
  return function_symbol_ProcEqn;
}

inline
bool gsIsProcEqn(const atermpp::aterm_appl& Term)
{
  return Term.function() == function_symbol_ProcEqn();
}

// ProcEqnSpec
inline
const atermpp::function_symbol& function_symbol_ProcEqnSpec()
{
  static atermpp::function_symbol function_symbol_ProcEqnSpec = atermpp::function_symbol("ProcEqnSpec", 1);
  return function_symbol_ProcEqnSpec;
}

inline
bool gsIsProcEqnSpec(const atermpp::aterm_appl& Term)
{
  return Term.function() == function_symbol_ProcEqnSpec();
}

// ProcSpec
inline
const atermpp::function_symbol& function_symbol_ProcSpec()
{
  static atermpp::function_symbol function_symbol_ProcSpec = atermpp::function_symbol("ProcSpec", 5);
  return function_symbol_ProcSpec;
}

inline
bool gsIsProcSpec(const atermpp::aterm_appl& Term)
{
  return Term.function() == function_symbol_ProcSpec();
}

// ProcVarId
inline
const atermpp::function_symbol& function_symbol_ProcVarId()
{
  static atermpp::function_symbol function_symbol_ProcVarId = atermpp::function_symbol("ProcVarId", 3);
  return function_symbol_ProcVarId;
}

inline
bool gsIsProcVarId(const atermpp::aterm_appl& Term)
{
  return Term.function() == function_symbol_ProcVarId();
}

// Process
inline
const atermpp::function_symbol& function_symbol_Process()
{
  static atermpp::function_symbol function_symbol_Process = atermpp::function_symbol("Process", 2);
  return function_symbol_Process;
}

inline
bool gsIsProcess(const atermpp::aterm_appl& Term)
{
  return Term.function() == function_symbol_Process();
}

// ProcessAssignment
inline
const atermpp::function_symbol& function_symbol_ProcessAssignment()
{
  static atermpp::function_symbol function_symbol_ProcessAssignment = atermpp::function_symbol("ProcessAssignment", 2);
  return function_symbol_ProcessAssignment;
}

inline
bool gsIsProcessAssignment(const atermpp::aterm_appl& Term)
{
  return Term.function() == function_symbol_ProcessAssignment();
}

// ProcessInit
inline
const atermpp::function_symbol& function_symbol_ProcessInit()
{
  static atermpp::function_symbol function_symbol_ProcessInit = atermpp::function_symbol("ProcessInit", 1);
  return function_symbol_ProcessInit;
}

inline
bool gsIsProcessInit(const atermpp::aterm_appl& Term)
{
  return Term.function() == function_symbol_ProcessInit();
}

// PropVarDecl
inline
const atermpp::function_symbol& function_symbol_PropVarDecl()
{
  static atermpp::function_symbol function_symbol_PropVarDecl = atermpp::function_symbol("PropVarDecl", 2);
  return function_symbol_PropVarDecl;
}

inline
bool gsIsPropVarDecl(const atermpp::aterm_appl& Term)
{
  return Term.function() == function_symbol_PropVarDecl();
}

// PropVarInst
inline
const atermpp::function_symbol& function_symbol_PropVarInst()
{
  static atermpp::function_symbol function_symbol_PropVarInst = atermpp::function_symbol("PropVarInst", 3);
  return function_symbol_PropVarInst;
}

inline
bool gsIsPropVarInst(const atermpp::aterm_appl& Term)
{
  return Term.function() == function_symbol_PropVarInst();
}

// RegAlt
inline
const atermpp::function_symbol& function_symbol_RegAlt()
{
  static atermpp::function_symbol function_symbol_RegAlt = atermpp::function_symbol("RegAlt", 2);
  return function_symbol_RegAlt;
}

inline
bool gsIsRegAlt(const atermpp::aterm_appl& Term)
{
  return Term.function() == function_symbol_RegAlt();
}

// RegNil
inline
const atermpp::function_symbol& function_symbol_RegNil()
{
  static atermpp::function_symbol function_symbol_RegNil = atermpp::function_symbol("RegNil", 0);
  return function_symbol_RegNil;
}

inline
bool gsIsRegNil(const atermpp::aterm_appl& Term)
{
  return Term.function() == function_symbol_RegNil();
}

// RegSeq
inline
const atermpp::function_symbol& function_symbol_RegSeq()
{
  static atermpp::function_symbol function_symbol_RegSeq = atermpp::function_symbol("RegSeq", 2);
  return function_symbol_RegSeq;
}

inline
bool gsIsRegSeq(const atermpp::aterm_appl& Term)
{
  return Term.function() == function_symbol_RegSeq();
}

// RegTrans
inline
const atermpp::function_symbol& function_symbol_RegTrans()
{
  static atermpp::function_symbol function_symbol_RegTrans = atermpp::function_symbol("RegTrans", 1);
  return function_symbol_RegTrans;
}

inline
bool gsIsRegTrans(const atermpp::aterm_appl& Term)
{
  return Term.function() == function_symbol_RegTrans();
}

// RegTransOrNil
inline
const atermpp::function_symbol& function_symbol_RegTransOrNil()
{
  static atermpp::function_symbol function_symbol_RegTransOrNil = atermpp::function_symbol("RegTransOrNil", 1);
  return function_symbol_RegTransOrNil;
}

inline
bool gsIsRegTransOrNil(const atermpp::aterm_appl& Term)
{
  return Term.function() == function_symbol_RegTransOrNil();
}

// Rename
inline
const atermpp::function_symbol& function_symbol_Rename()
{
  static atermpp::function_symbol function_symbol_Rename = atermpp::function_symbol("Rename", 2);
  return function_symbol_Rename;
}

inline
bool gsIsRename(const atermpp::aterm_appl& Term)
{
  return Term.function() == function_symbol_Rename();
}

// RenameExpr
inline
const atermpp::function_symbol& function_symbol_RenameExpr()
{
  static atermpp::function_symbol function_symbol_RenameExpr = atermpp::function_symbol("RenameExpr", 2);
  return function_symbol_RenameExpr;
}

inline
bool gsIsRenameExpr(const atermpp::aterm_appl& Term)
{
  return Term.function() == function_symbol_RenameExpr();
}

// Seq
inline
const atermpp::function_symbol& function_symbol_Seq()
{
  static atermpp::function_symbol function_symbol_Seq = atermpp::function_symbol("Seq", 2);
  return function_symbol_Seq;
}

inline
bool gsIsSeq(const atermpp::aterm_appl& Term)
{
  return Term.function() == function_symbol_Seq();
}

// SetComp
inline
const atermpp::function_symbol& function_symbol_SetComp()
{
  static atermpp::function_symbol function_symbol_SetComp = atermpp::function_symbol("SetComp", 0);
  return function_symbol_SetComp;
}

inline
bool gsIsSetComp(const atermpp::aterm_appl& Term)
{
  return Term.function() == function_symbol_SetComp();
}

// SortArrow
inline
const atermpp::function_symbol& function_symbol_SortArrow()
{
  static atermpp::function_symbol function_symbol_SortArrow = atermpp::function_symbol("SortArrow", 2);
  return function_symbol_SortArrow;
}

inline
bool gsIsSortArrow(const atermpp::aterm_appl& Term)
{
  return Term.function() == function_symbol_SortArrow();
}

// SortBag
inline
const atermpp::function_symbol& function_symbol_SortBag()
{
  static atermpp::function_symbol function_symbol_SortBag = atermpp::function_symbol("SortBag", 0);
  return function_symbol_SortBag;
}

inline
bool gsIsSortBag(const atermpp::aterm_appl& Term)
{
  return Term.function() == function_symbol_SortBag();
}

// SortCons
inline
const atermpp::function_symbol& function_symbol_SortCons()
{
  static atermpp::function_symbol function_symbol_SortCons = atermpp::function_symbol("SortCons", 2);
  return function_symbol_SortCons;
}

inline
bool gsIsSortCons(const atermpp::aterm_appl& Term)
{
  return Term.function() == function_symbol_SortCons();
}

// SortFBag
inline
const atermpp::function_symbol& function_symbol_SortFBag()
{
  static atermpp::function_symbol function_symbol_SortFBag = atermpp::function_symbol("SortFBag", 0);
  return function_symbol_SortFBag;
}

inline
bool gsIsSortFBag(const atermpp::aterm_appl& Term)
{
  return Term.function() == function_symbol_SortFBag();
}

// SortFSet
inline
const atermpp::function_symbol& function_symbol_SortFSet()
{
  static atermpp::function_symbol function_symbol_SortFSet = atermpp::function_symbol("SortFSet", 0);
  return function_symbol_SortFSet;
}

inline
bool gsIsSortFSet(const atermpp::aterm_appl& Term)
{
  return Term.function() == function_symbol_SortFSet();
}

// SortId
inline
const atermpp::function_symbol& function_symbol_SortId()
{
  static atermpp::function_symbol function_symbol_SortId = atermpp::function_symbol("SortId", 1);
  return function_symbol_SortId;
}

inline
bool gsIsSortId(const atermpp::aterm_appl& Term)
{
  return Term.function() == function_symbol_SortId();
}

// SortList
inline
const atermpp::function_symbol& function_symbol_SortList()
{
  static atermpp::function_symbol function_symbol_SortList = atermpp::function_symbol("SortList", 0);
  return function_symbol_SortList;
}

inline
bool gsIsSortList(const atermpp::aterm_appl& Term)
{
  return Term.function() == function_symbol_SortList();
}

// SortRef
inline
const atermpp::function_symbol& function_symbol_SortRef()
{
  static atermpp::function_symbol function_symbol_SortRef = atermpp::function_symbol("SortRef", 2);
  return function_symbol_SortRef;
}

inline
bool gsIsSortRef(const atermpp::aterm_appl& Term)
{
  return Term.function() == function_symbol_SortRef();
}

// SortSet
inline
const atermpp::function_symbol& function_symbol_SortSet()
{
  static atermpp::function_symbol function_symbol_SortSet = atermpp::function_symbol("SortSet", 0);
  return function_symbol_SortSet;
}

inline
bool gsIsSortSet(const atermpp::aterm_appl& Term)
{
  return Term.function() == function_symbol_SortSet();
}

// SortSpec
inline
const atermpp::function_symbol& function_symbol_SortSpec()
{
  static atermpp::function_symbol function_symbol_SortSpec = atermpp::function_symbol("SortSpec", 1);
  return function_symbol_SortSpec;
}

inline
bool gsIsSortSpec(const atermpp::aterm_appl& Term)
{
  return Term.function() == function_symbol_SortSpec();
}

// SortStruct
inline
const atermpp::function_symbol& function_symbol_SortStruct()
{
  static atermpp::function_symbol function_symbol_SortStruct = atermpp::function_symbol("SortStruct", 1);
  return function_symbol_SortStruct;
}

inline
bool gsIsSortStruct(const atermpp::aterm_appl& Term)
{
  return Term.function() == function_symbol_SortStruct();
}

// StateAnd
inline
const atermpp::function_symbol& function_symbol_StateAnd()
{
  static atermpp::function_symbol function_symbol_StateAnd = atermpp::function_symbol("StateAnd", 2);
  return function_symbol_StateAnd;
}

inline
bool gsIsStateAnd(const atermpp::aterm_appl& Term)
{
  return Term.function() == function_symbol_StateAnd();
}

// StateDelay
inline
const atermpp::function_symbol& function_symbol_StateDelay()
{
  static atermpp::function_symbol function_symbol_StateDelay = atermpp::function_symbol("StateDelay", 0);
  return function_symbol_StateDelay;
}

inline
bool gsIsStateDelay(const atermpp::aterm_appl& Term)
{
  return Term.function() == function_symbol_StateDelay();
}

// StateDelayTimed
inline
const atermpp::function_symbol& function_symbol_StateDelayTimed()
{
  static atermpp::function_symbol function_symbol_StateDelayTimed = atermpp::function_symbol("StateDelayTimed", 1);
  return function_symbol_StateDelayTimed;
}

inline
bool gsIsStateDelayTimed(const atermpp::aterm_appl& Term)
{
  return Term.function() == function_symbol_StateDelayTimed();
}

// StateExists
inline
const atermpp::function_symbol& function_symbol_StateExists()
{
  static atermpp::function_symbol function_symbol_StateExists = atermpp::function_symbol("StateExists", 2);
  return function_symbol_StateExists;
}

inline
bool gsIsStateExists(const atermpp::aterm_appl& Term)
{
  return Term.function() == function_symbol_StateExists();
}

// StateFalse
inline
const atermpp::function_symbol& function_symbol_StateFalse()
{
  static atermpp::function_symbol function_symbol_StateFalse = atermpp::function_symbol("StateFalse", 0);
  return function_symbol_StateFalse;
}

inline
bool gsIsStateFalse(const atermpp::aterm_appl& Term)
{
  return Term.function() == function_symbol_StateFalse();
}

// StateForall
inline
const atermpp::function_symbol& function_symbol_StateForall()
{
  static atermpp::function_symbol function_symbol_StateForall = atermpp::function_symbol("StateForall", 2);
  return function_symbol_StateForall;
}

inline
bool gsIsStateForall(const atermpp::aterm_appl& Term)
{
  return Term.function() == function_symbol_StateForall();
}

// StateImp
inline
const atermpp::function_symbol& function_symbol_StateImp()
{
  static atermpp::function_symbol function_symbol_StateImp = atermpp::function_symbol("StateImp", 2);
  return function_symbol_StateImp;
}

inline
bool gsIsStateImp(const atermpp::aterm_appl& Term)
{
  return Term.function() == function_symbol_StateImp();
}

// StateMay
inline
const atermpp::function_symbol& function_symbol_StateMay()
{
  static atermpp::function_symbol function_symbol_StateMay = atermpp::function_symbol("StateMay", 2);
  return function_symbol_StateMay;
}

inline
bool gsIsStateMay(const atermpp::aterm_appl& Term)
{
  return Term.function() == function_symbol_StateMay();
}

// StateMu
inline
const atermpp::function_symbol& function_symbol_StateMu()
{
  static atermpp::function_symbol function_symbol_StateMu = atermpp::function_symbol("StateMu", 3);
  return function_symbol_StateMu;
}

inline
bool gsIsStateMu(const atermpp::aterm_appl& Term)
{
  return Term.function() == function_symbol_StateMu();
}

// StateMust
inline
const atermpp::function_symbol& function_symbol_StateMust()
{
  static atermpp::function_symbol function_symbol_StateMust = atermpp::function_symbol("StateMust", 2);
  return function_symbol_StateMust;
}

inline
bool gsIsStateMust(const atermpp::aterm_appl& Term)
{
  return Term.function() == function_symbol_StateMust();
}

// StateNot
inline
const atermpp::function_symbol& function_symbol_StateNot()
{
  static atermpp::function_symbol function_symbol_StateNot = atermpp::function_symbol("StateNot", 1);
  return function_symbol_StateNot;
}

inline
bool gsIsStateNot(const atermpp::aterm_appl& Term)
{
  return Term.function() == function_symbol_StateNot();
}

// StateNu
inline
const atermpp::function_symbol& function_symbol_StateNu()
{
  static atermpp::function_symbol function_symbol_StateNu = atermpp::function_symbol("StateNu", 3);
  return function_symbol_StateNu;
}

inline
bool gsIsStateNu(const atermpp::aterm_appl& Term)
{
  return Term.function() == function_symbol_StateNu();
}

// StateOr
inline
const atermpp::function_symbol& function_symbol_StateOr()
{
  static atermpp::function_symbol function_symbol_StateOr = atermpp::function_symbol("StateOr", 2);
  return function_symbol_StateOr;
}

inline
bool gsIsStateOr(const atermpp::aterm_appl& Term)
{
  return Term.function() == function_symbol_StateOr();
}

// StateTrue
inline
const atermpp::function_symbol& function_symbol_StateTrue()
{
  static atermpp::function_symbol function_symbol_StateTrue = atermpp::function_symbol("StateTrue", 0);
  return function_symbol_StateTrue;
}

inline
bool gsIsStateTrue(const atermpp::aterm_appl& Term)
{
  return Term.function() == function_symbol_StateTrue();
}

// StateVar
inline
const atermpp::function_symbol& function_symbol_StateVar()
{
  static atermpp::function_symbol function_symbol_StateVar = atermpp::function_symbol("StateVar", 2);
  return function_symbol_StateVar;
}

inline
bool gsIsStateVar(const atermpp::aterm_appl& Term)
{
  return Term.function() == function_symbol_StateVar();
}

// StateYaled
inline
const atermpp::function_symbol& function_symbol_StateYaled()
{
  static atermpp::function_symbol function_symbol_StateYaled = atermpp::function_symbol("StateYaled", 0);
  return function_symbol_StateYaled;
}

inline
bool gsIsStateYaled(const atermpp::aterm_appl& Term)
{
  return Term.function() == function_symbol_StateYaled();
}

// StateYaledTimed
inline
const atermpp::function_symbol& function_symbol_StateYaledTimed()
{
  static atermpp::function_symbol function_symbol_StateYaledTimed = atermpp::function_symbol("StateYaledTimed", 1);
  return function_symbol_StateYaledTimed;
}

inline
bool gsIsStateYaledTimed(const atermpp::aterm_appl& Term)
{
  return Term.function() == function_symbol_StateYaledTimed();
}

// StructCons
inline
const atermpp::function_symbol& function_symbol_StructCons()
{
  static atermpp::function_symbol function_symbol_StructCons = atermpp::function_symbol("StructCons", 3);
  return function_symbol_StructCons;
}

inline
bool gsIsStructCons(const atermpp::aterm_appl& Term)
{
  return Term.function() == function_symbol_StructCons();
}

// StructProj
inline
const atermpp::function_symbol& function_symbol_StructProj()
{
  static atermpp::function_symbol function_symbol_StructProj = atermpp::function_symbol("StructProj", 2);
  return function_symbol_StructProj;
}

inline
bool gsIsStructProj(const atermpp::aterm_appl& Term)
{
  return Term.function() == function_symbol_StructProj();
}

// Sum
inline
const atermpp::function_symbol& function_symbol_Sum()
{
  static atermpp::function_symbol function_symbol_Sum = atermpp::function_symbol("Sum", 2);
  return function_symbol_Sum;
}

inline
bool gsIsSum(const atermpp::aterm_appl& Term)
{
  return Term.function() == function_symbol_Sum();
}

// Sync
inline
const atermpp::function_symbol& function_symbol_Sync()
{
  static atermpp::function_symbol function_symbol_Sync = atermpp::function_symbol("Sync", 2);
  return function_symbol_Sync;
}

inline
bool gsIsSync(const atermpp::aterm_appl& Term)
{
  return Term.function() == function_symbol_Sync();
}

// Tau
inline
const atermpp::function_symbol& function_symbol_Tau()
{
  static atermpp::function_symbol function_symbol_Tau = atermpp::function_symbol("Tau", 0);
  return function_symbol_Tau;
}

inline
bool gsIsTau(const atermpp::aterm_appl& Term)
{
  return Term.function() == function_symbol_Tau();
}

// UntypedActMultAct
inline
const atermpp::function_symbol& function_symbol_UntypedActMultAct()
{
  static atermpp::function_symbol function_symbol_UntypedActMultAct = atermpp::function_symbol("UntypedActMultAct", 1);
  return function_symbol_UntypedActMultAct;
}

inline
bool gsIsUntypedActMultAct(const atermpp::aterm_appl& Term)
{
  return Term.function() == function_symbol_UntypedActMultAct();
}

// UntypedAction
inline
const atermpp::function_symbol& function_symbol_UntypedAction()
{
  static atermpp::function_symbol function_symbol_UntypedAction = atermpp::function_symbol("UntypedAction", 2);
  return function_symbol_UntypedAction;
}

inline
bool gsIsUntypedAction(const atermpp::aterm_appl& Term)
{
  return Term.function() == function_symbol_UntypedAction();
}

// UntypedIdentifier
inline
const atermpp::function_symbol& function_symbol_UntypedIdentifier()
{
  static atermpp::function_symbol function_symbol_UntypedIdentifier = atermpp::function_symbol("UntypedIdentifier", 1);
  return function_symbol_UntypedIdentifier;
}

inline
bool gsIsUntypedIdentifier(const atermpp::aterm_appl& Term)
{
  return Term.function() == function_symbol_UntypedIdentifier();
}

// UntypedIdentifierAssignment
inline
const atermpp::function_symbol& function_symbol_UntypedIdentifierAssignment()
{
  static atermpp::function_symbol function_symbol_UntypedIdentifierAssignment = atermpp::function_symbol("UntypedIdentifierAssignment", 2);
  return function_symbol_UntypedIdentifierAssignment;
}

inline
bool gsIsUntypedIdentifierAssignment(const atermpp::aterm_appl& Term)
{
  return Term.function() == function_symbol_UntypedIdentifierAssignment();
}

// UntypedMultAct
inline
const atermpp::function_symbol& function_symbol_UntypedMultAct()
{
  static atermpp::function_symbol function_symbol_UntypedMultAct = atermpp::function_symbol("UntypedMultAct", 1);
  return function_symbol_UntypedMultAct;
}

inline
bool gsIsUntypedMultAct(const atermpp::aterm_appl& Term)
{
  return Term.function() == function_symbol_UntypedMultAct();
}

// UntypedParamId
inline
const atermpp::function_symbol& function_symbol_UntypedParamId()
{
  static atermpp::function_symbol function_symbol_UntypedParamId = atermpp::function_symbol("UntypedParamId", 2);
  return function_symbol_UntypedParamId;
}

inline
bool gsIsUntypedParamId(const atermpp::aterm_appl& Term)
{
  return Term.function() == function_symbol_UntypedParamId();
}

// UntypedProcessAssignment
inline
const atermpp::function_symbol& function_symbol_UntypedProcessAssignment()
{
  static atermpp::function_symbol function_symbol_UntypedProcessAssignment = atermpp::function_symbol("UntypedProcessAssignment", 2);
  return function_symbol_UntypedProcessAssignment;
}

inline
bool gsIsUntypedProcessAssignment(const atermpp::aterm_appl& Term)
{
  return Term.function() == function_symbol_UntypedProcessAssignment();
}

// UntypedSetBagComp
inline
const atermpp::function_symbol& function_symbol_UntypedSetBagComp()
{
  static atermpp::function_symbol function_symbol_UntypedSetBagComp = atermpp::function_symbol("UntypedSetBagComp", 0);
  return function_symbol_UntypedSetBagComp;
}

inline
bool gsIsUntypedSetBagComp(const atermpp::aterm_appl& Term)
{
  return Term.function() == function_symbol_UntypedSetBagComp();
}

// UntypedSortUnknown
inline
const atermpp::function_symbol& function_symbol_UntypedSortUnknown()
{
  static atermpp::function_symbol function_symbol_UntypedSortUnknown = atermpp::function_symbol("UntypedSortUnknown", 0);
  return function_symbol_UntypedSortUnknown;
}

inline
bool gsIsUntypedSortUnknown(const atermpp::aterm_appl& Term)
{
  return Term.function() == function_symbol_UntypedSortUnknown();
}

// UntypedSortsPossible
inline
const atermpp::function_symbol& function_symbol_UntypedSortsPossible()
{
  static atermpp::function_symbol function_symbol_UntypedSortsPossible = atermpp::function_symbol("UntypedSortsPossible", 1);
  return function_symbol_UntypedSortsPossible;
}

inline
bool gsIsUntypedSortsPossible(const atermpp::aterm_appl& Term)
{
  return Term.function() == function_symbol_UntypedSortsPossible();
}

// Whr
inline
const atermpp::function_symbol& function_symbol_Whr()
{
  static atermpp::function_symbol function_symbol_Whr = atermpp::function_symbol("Whr", 2);
  return function_symbol_Whr;
}

inline
bool gsIsWhr(const atermpp::aterm_appl& Term)
{
  return Term.function() == function_symbol_Whr();
}
<<<<<<< HEAD

inline
aterm_appl gsMakeActAnd(const aterm& ActFrm_0, const aterm& ActFrm_1)
{
  return aterm_appl(function_symbol_ActAnd(), ActFrm_0, ActFrm_1);
}

inline
aterm_appl gsMakeActAt(const aterm& ActFrm_0, const aterm& DataExpr_1)
{
  return aterm_appl(function_symbol_ActAt(), ActFrm_0, DataExpr_1);
}

inline
aterm_appl gsMakeActExists(const aterm_list& DataVarId_0, const aterm& ActFrm_1)
{
  return aterm_appl(function_symbol_ActExists(), DataVarId_0, ActFrm_1);
}

inline
aterm_appl gsMakeActFalse()
{
  return aterm_appl(function_symbol_ActFalse());
}

inline
aterm_appl gsMakeActForall(const aterm_list& DataVarId_0, const aterm& ActFrm_1)
{
  return aterm_appl(function_symbol_ActForall(), DataVarId_0, ActFrm_1);
}

inline
aterm_appl gsMakeActId(const aterm& String_0, const aterm_list& SortExpr_1)
{
  return aterm_appl(function_symbol_ActId(), String_0, SortExpr_1);
}

inline
aterm_appl gsMakeActImp(const aterm& ActFrm_0, const aterm& ActFrm_1)
{
  return aterm_appl(function_symbol_ActImp(), ActFrm_0, ActFrm_1);
}

inline
aterm_appl gsMakeActMultAct(const aterm_list& Action_0)
{
  return aterm_appl(function_symbol_ActMultAct(), Action_0);
}

inline
aterm_appl gsMakeActNot(const aterm& ActFrm_0)
{
  return aterm_appl(function_symbol_ActNot(), ActFrm_0);
}

inline
aterm_appl gsMakeActOr(const aterm& ActFrm_0, const aterm& ActFrm_1)
{
  return aterm_appl(function_symbol_ActOr(), ActFrm_0, ActFrm_1);
}

inline
aterm_appl gsMakeActSpec(const aterm_list& ActId_0)
{
  return aterm_appl(function_symbol_ActSpec(), ActId_0);
}

inline
aterm_appl gsMakeActTrue()
{
  return aterm_appl(function_symbol_ActTrue());
}

inline
aterm_appl gsMakeAction(const aterm& ActId_0, const aterm_list& DataExpr_1)
{
  return aterm_appl(function_symbol_Action(), ActId_0, DataExpr_1);
}

inline
aterm_appl gsMakeActionRenameRule(const aterm_list& DataVarId_0, const aterm& DataExpr_1, const aterm& ParamIdOrAction_2, const aterm& ActionRenameRuleRHS_3)
{
  return aterm_appl(function_symbol_ActionRenameRule(), DataVarId_0, DataExpr_1, ParamIdOrAction_2, ActionRenameRuleRHS_3);
}

inline
aterm_appl gsMakeActionRenameRules(const aterm_list& ActionRenameRule_0)
{
  return aterm_appl(function_symbol_ActionRenameRules(), ActionRenameRule_0);
}

inline
aterm_appl gsMakeActionRenameSpec(const aterm& DataSpec_0, const aterm& ActSpec_1, const aterm& ActionRenameRules_2)
{
  return aterm_appl(function_symbol_ActionRenameSpec(), DataSpec_0, ActSpec_1, ActionRenameRules_2);
}

inline
aterm_appl gsMakeAllow(const aterm_list& MultActName_0, const aterm& ProcExpr_1)
{
  return aterm_appl(function_symbol_Allow(), MultActName_0, ProcExpr_1);
}

inline
aterm_appl gsMakeAtTime(const aterm& ProcExpr_0, const aterm& DataExpr_1)
{
  return aterm_appl(function_symbol_AtTime(), ProcExpr_0, DataExpr_1);
}

inline
aterm_appl gsMakeBES(const aterm_list& BooleanEquation_0, const aterm& BooleanExpression_1)
{
  return aterm_appl(function_symbol_BES(), BooleanEquation_0, BooleanExpression_1);
}

inline
aterm_appl gsMakeBInit(const aterm& ProcExpr_0, const aterm& ProcExpr_1)
{
  return aterm_appl(function_symbol_BInit(), ProcExpr_0, ProcExpr_1);
}

inline
aterm_appl gsMakeBagComp()
{
  return aterm_appl(function_symbol_BagComp());
}

inline
aterm_appl gsMakeBinder(const aterm& BindingOperator_0, const aterm_list& DataVarId_1, const aterm& DataExpr_2)
{
  return aterm_appl(function_symbol_Binder(), BindingOperator_0, DataVarId_1, DataExpr_2);
}

inline
aterm_appl gsMakeBlock(const aterm_list& String_0, const aterm& ProcExpr_1)
{
  return aterm_appl(function_symbol_Block(), String_0, ProcExpr_1);
}

inline
aterm_appl gsMakeBooleanAnd(const aterm& BooleanExpression_0, const aterm& BooleanExpression_1)
{
  return aterm_appl(function_symbol_BooleanAnd(), BooleanExpression_0, BooleanExpression_1);
}

inline
aterm_appl gsMakeBooleanEquation(const aterm& FixPoint_0, const aterm& BooleanVariable_1, const aterm& BooleanExpression_2)
{
  return aterm_appl(function_symbol_BooleanEquation(), FixPoint_0, BooleanVariable_1, BooleanExpression_2);
}

inline
aterm_appl gsMakeBooleanFalse()
{
  return aterm_appl(function_symbol_BooleanFalse());
}

inline
aterm_appl gsMakeBooleanImp(const aterm& BooleanExpression_0, const aterm& BooleanExpression_1)
{
  return aterm_appl(function_symbol_BooleanImp(), BooleanExpression_0, BooleanExpression_1);
}

inline
aterm_appl gsMakeBooleanNot(const aterm& BooleanExpression_0)
{
  return aterm_appl(function_symbol_BooleanNot(), BooleanExpression_0);
}

inline
aterm_appl gsMakeBooleanOr(const aterm& BooleanExpression_0, const aterm& BooleanExpression_1)
{
  return aterm_appl(function_symbol_BooleanOr(), BooleanExpression_0, BooleanExpression_1);
}

inline
aterm_appl gsMakeBooleanTrue()
{
  return aterm_appl(function_symbol_BooleanTrue());
}

inline
aterm_appl gsMakeBooleanVariable(const aterm& String_0, const aterm& Number_1)
{
  return aterm_appl(function_symbol_BooleanVariable(), String_0, Number_1);
}

inline
aterm_appl gsMakeChoice(const aterm& ProcExpr_0, const aterm& ProcExpr_1)
{
  return aterm_appl(function_symbol_Choice(), ProcExpr_0, ProcExpr_1);
}

inline
aterm_appl gsMakeComm(const aterm_list& CommExpr_0, const aterm& ProcExpr_1)
{
  return aterm_appl(function_symbol_Comm(), CommExpr_0, ProcExpr_1);
}

inline
aterm_appl gsMakeCommExpr(const aterm& MultActName_0, const aterm& String_1)
{
  return aterm_appl(function_symbol_CommExpr(), MultActName_0, String_1);
}

inline
aterm_appl gsMakeConsSpec(const aterm_list& OpId_0)
{
  return aterm_appl(function_symbol_ConsSpec(), OpId_0);
}

inline
aterm_appl gsMakeDataEqn(const aterm_list& DataVarId_0, const aterm& DataExpr_1, const aterm& DataExpr_2, const aterm& DataExpr_3)
{
  return aterm_appl(function_symbol_DataEqn(), DataVarId_0, DataExpr_1, DataExpr_2, DataExpr_3);
}

inline
aterm_appl gsMakeDataEqnSpec(const aterm_list& DataEqn_0)
{
  return aterm_appl(function_symbol_DataEqnSpec(), DataEqn_0);
}

inline
aterm_appl gsMakeDataSpec(const aterm& SortSpec_0, const aterm& ConsSpec_1, const aterm& MapSpec_2, const aterm& DataEqnSpec_3)
{
  return aterm_appl(function_symbol_DataSpec(), SortSpec_0, ConsSpec_1, MapSpec_2, DataEqnSpec_3);
}

inline
aterm_appl gsMakeDataVarId(const aterm& String_0, const aterm& SortExpr_1, const aterm& Number_2)
{
  return aterm_appl(function_symbol_DataVarId(), String_0, SortExpr_1, Number_2);
}

inline
aterm_appl gsMakeDataVarIdInit(const aterm& DataVarId_0, const aterm& DataExpr_1)
{
  return aterm_appl(function_symbol_DataVarIdInit(), DataVarId_0, DataExpr_1);
}

inline
aterm_appl gsMakeDelta()
{
  return aterm_appl(function_symbol_Delta());
}

inline
aterm_appl gsMakeExists()
{
  return aterm_appl(function_symbol_Exists());
}

inline
aterm_appl gsMakeForall()
{
  return aterm_appl(function_symbol_Forall());
}

inline
aterm_appl gsMakeGlobVarSpec(const aterm_list& DataVarId_0)
{
  return aterm_appl(function_symbol_GlobVarSpec(), DataVarId_0);
}

inline
aterm_appl gsMakeHide(const aterm_list& String_0, const aterm& ProcExpr_1)
{
  return aterm_appl(function_symbol_Hide(), String_0, ProcExpr_1);
}

inline
aterm_appl gsMakeIfThen(const aterm& DataExpr_0, const aterm& ProcExpr_1)
{
  return aterm_appl(function_symbol_IfThen(), DataExpr_0, ProcExpr_1);
}

inline
aterm_appl gsMakeIfThenElse(const aterm& DataExpr_0, const aterm& ProcExpr_1, const aterm& ProcExpr_2)
{
  return aterm_appl(function_symbol_IfThenElse(), DataExpr_0, ProcExpr_1, ProcExpr_2);
}

inline
aterm_appl gsMakeLMerge(const aterm& ProcExpr_0, const aterm& ProcExpr_1)
{
  return aterm_appl(function_symbol_LMerge(), ProcExpr_0, ProcExpr_1);
}

inline
aterm_appl gsMakeLambda()
{
  return aterm_appl(function_symbol_Lambda());
}

inline
aterm_appl gsMakeLinProcSpec(const aterm& DataSpec_0, const aterm& ActSpec_1, const aterm& GlobVarSpec_2, const aterm& LinearProcess_3, const aterm& LinearProcessInit_4)
{
  return aterm_appl(function_symbol_LinProcSpec(), DataSpec_0, ActSpec_1, GlobVarSpec_2, LinearProcess_3, LinearProcessInit_4);
}

inline
aterm_appl gsMakeLinearProcess(const aterm_list& DataVarId_0, const aterm_list& LinearProcessSummand_1)
{
  return aterm_appl(function_symbol_LinearProcess(), DataVarId_0, LinearProcessSummand_1);
}

inline
aterm_appl gsMakeLinearProcessInit(const aterm_list& DataVarIdInit_0)
{
  return aterm_appl(function_symbol_LinearProcessInit(), DataVarIdInit_0);
}

inline
aterm_appl gsMakeLinearProcessSummand(const aterm_list& DataVarId_0, const aterm& DataExpr_1, const aterm& MultActOrDelta_2, const aterm& DataExprOrNil_3, const aterm_list& DataVarIdInit_4)
{
  return aterm_appl(function_symbol_LinearProcessSummand(), DataVarId_0, DataExpr_1, MultActOrDelta_2, DataExprOrNil_3, DataVarIdInit_4);
}

inline
aterm_appl gsMakeMapSpec(const aterm_list& OpId_0)
{
  return aterm_appl(function_symbol_MapSpec(), OpId_0);
}

inline
aterm_appl gsMakeMerge(const aterm& ProcExpr_0, const aterm& ProcExpr_1)
{
  return aterm_appl(function_symbol_Merge(), ProcExpr_0, ProcExpr_1);
}

inline
aterm_appl gsMakeMu()
{
  return aterm_appl(function_symbol_Mu());
}

inline
aterm_appl gsMakeMultAct(const aterm_list& Action_0)
{
  return aterm_appl(function_symbol_MultAct(), Action_0);
}

inline
aterm_appl gsMakeMultActName(const aterm_list& String_0)
{
  return aterm_appl(function_symbol_MultActName(), String_0);
}

inline
aterm_appl gsMakeNil()
{
  return aterm_appl(function_symbol_Nil());
}

inline
aterm_appl gsMakeNu()
{
  return aterm_appl(function_symbol_Nu());
}

/* inline
aterm_appl gsMakeOpId(const aterm& String_0, const aterm& SortExpr_1, const aterm& Number_2)
{
  return aterm_appl(function_symbol_OpId(), String_0, SortExpr_1, Number_2);
} */

inline
aterm_appl gsMakePBES(const aterm& DataSpec_0, const aterm& GlobVarSpec_1, const aterm& PBEqnSpec_2, const aterm& PBInit_3)
{
  return aterm_appl(function_symbol_PBES(), DataSpec_0, GlobVarSpec_1, PBEqnSpec_2, PBInit_3);
}

inline
aterm_appl gsMakePBESAnd(const aterm& PBExpr_0, const aterm& PBExpr_1)
{
  return aterm_appl(function_symbol_PBESAnd(), PBExpr_0, PBExpr_1);
}

inline
aterm_appl gsMakePBESExists(const aterm_list& DataVarId_0, const aterm& PBExpr_1)
{
  return aterm_appl(function_symbol_PBESExists(), DataVarId_0, PBExpr_1);
}

inline
aterm_appl gsMakePBESFalse()
{
  return aterm_appl(function_symbol_PBESFalse());
}

inline
aterm_appl gsMakePBESForall(const aterm_list& DataVarId_0, const aterm& PBExpr_1)
{
  return aterm_appl(function_symbol_PBESForall(), DataVarId_0, PBExpr_1);
}

inline
aterm_appl gsMakePBESImp(const aterm& PBExpr_0, const aterm& PBExpr_1)
{
  return aterm_appl(function_symbol_PBESImp(), PBExpr_0, PBExpr_1);
}

inline
aterm_appl gsMakePBESNot(const aterm& PBExpr_0)
{
  return aterm_appl(function_symbol_PBESNot(), PBExpr_0);
}

inline
aterm_appl gsMakePBESOr(const aterm& PBExpr_0, const aterm& PBExpr_1)
{
  return aterm_appl(function_symbol_PBESOr(), PBExpr_0, PBExpr_1);
}

inline
aterm_appl gsMakePBESTrue()
{
  return aterm_appl(function_symbol_PBESTrue());
}

inline
aterm_appl gsMakePBEqn(const aterm& FixPoint_0, const aterm& PropVarDecl_1, const aterm& PBExpr_2)
{
  return aterm_appl(function_symbol_PBEqn(), FixPoint_0, PropVarDecl_1, PBExpr_2);
}

inline
aterm_appl gsMakePBEqnSpec(const aterm_list& PBEqn_0)
{
  return aterm_appl(function_symbol_PBEqnSpec(), PBEqn_0);
}

inline
aterm_appl gsMakePBInit(const aterm& PropVarInst_0)
{
  return aterm_appl(function_symbol_PBInit(), PropVarInst_0);
}

inline
aterm_appl gsMakeProcEqn(const aterm& ProcVarId_0, const aterm_list& DataVarId_1, const aterm& ProcExpr_2)
{
  return aterm_appl(function_symbol_ProcEqn(), ProcVarId_0, DataVarId_1, ProcExpr_2);
}

inline
aterm_appl gsMakeProcEqnSpec(const aterm_list& ProcEqn_0)
{
  return aterm_appl(function_symbol_ProcEqnSpec(), ProcEqn_0);
}

inline
aterm_appl gsMakeProcSpec(const aterm& DataSpec_0, const aterm& ActSpec_1, const aterm& GlobVarSpec_2, const aterm& ProcEqnSpec_3, const aterm& ProcInit_4)
{
  return aterm_appl(function_symbol_ProcSpec(), DataSpec_0, ActSpec_1, GlobVarSpec_2, ProcEqnSpec_3, ProcInit_4);
}

inline
aterm_appl gsMakeProcVarId(const aterm& String_0, const aterm_list& DataVarId_1, const aterm& Number_2)
{
  return aterm_appl(function_symbol_ProcVarId(), String_0, DataVarId_1, Number_2);
}

inline
aterm_appl gsMakeProcess(const aterm& ProcVarId_0, const aterm_list& DataExpr_1)
{
  return aterm_appl(function_symbol_Process(), ProcVarId_0, DataExpr_1);
}

inline
aterm_appl gsMakeProcessAssignment(const aterm& ProcVarId_0, const aterm_list& DataVarIdInit_1)
{
  return aterm_appl(function_symbol_ProcessAssignment(), ProcVarId_0, DataVarIdInit_1);
}

inline
aterm_appl gsMakeProcessInit(const aterm& ProcExpr_0)
{
  return aterm_appl(function_symbol_ProcessInit(), ProcExpr_0);
}

inline
aterm_appl gsMakePropVarDecl(const aterm& String_0, const aterm_list& DataVarId_1)
{
  return aterm_appl(function_symbol_PropVarDecl(), String_0, DataVarId_1);
}

inline
aterm_appl gsMakePropVarInst(const aterm& String_0, const aterm_list& DataExpr_1, const aterm& Number_2)
{
  return aterm_appl(function_symbol_PropVarInst(), String_0, DataExpr_1, Number_2);
}

inline
aterm_appl gsMakeRegAlt(const aterm& RegFrm_0, const aterm& RegFrm_1)
{
  return aterm_appl(function_symbol_RegAlt(), RegFrm_0, RegFrm_1);
}

inline
aterm_appl gsMakeRegNil()
{
  return aterm_appl(function_symbol_RegNil());
}

inline
aterm_appl gsMakeRegSeq(const aterm& RegFrm_0, const aterm& RegFrm_1)
{
  return aterm_appl(function_symbol_RegSeq(), RegFrm_0, RegFrm_1);
}

inline
aterm_appl gsMakeRegTrans(const aterm& RegFrm_0)
{
  return aterm_appl(function_symbol_RegTrans(), RegFrm_0);
}

inline
aterm_appl gsMakeRegTransOrNil(const aterm& RegFrm_0)
{
  return aterm_appl(function_symbol_RegTransOrNil(), RegFrm_0);
}

inline
aterm_appl gsMakeRename(const aterm_list& RenameExpr_0, const aterm& ProcExpr_1)
{
  return aterm_appl(function_symbol_Rename(), RenameExpr_0, ProcExpr_1);
}

inline
aterm_appl gsMakeRenameExpr(const aterm& String_0, const aterm& String_1)
{
  return aterm_appl(function_symbol_RenameExpr(), String_0, String_1);
}

inline
aterm_appl gsMakeSeq(const aterm& ProcExpr_0, const aterm& ProcExpr_1)
{
  return aterm_appl(function_symbol_Seq(), ProcExpr_0, ProcExpr_1);
}

inline
aterm_appl gsMakeSetComp()
{
  return aterm_appl(function_symbol_SetComp());
}

inline
aterm_appl gsMakeSortArrow(const aterm_list& SortExpr_0, const aterm& SortExpr_1)
{
  return aterm_appl(function_symbol_SortArrow(), SortExpr_0, SortExpr_1);
}

inline
aterm_appl gsMakeSortBag()
{
  return aterm_appl(function_symbol_SortBag());
}

inline
aterm_appl gsMakeSortCons(const aterm& SortConsType_0, const aterm& SortExpr_1)
{
  return aterm_appl(function_symbol_SortCons(), SortConsType_0, SortExpr_1);
}

inline
aterm_appl gsMakeSortFBag()
{
  return aterm_appl(function_symbol_SortFBag());
}

inline
aterm_appl gsMakeSortFSet()
{
  return aterm_appl(function_symbol_SortFSet());
}

inline
aterm_appl gsMakeSortId(const aterm& String_0)
{
  return aterm_appl(function_symbol_SortId(), String_0);
}

inline
aterm_appl gsMakeSortList()
{
  return aterm_appl(function_symbol_SortList());
}

inline
aterm_appl gsMakeSortRef(const aterm& SortId_0, const aterm& SortExpr_1)
{
  return aterm_appl(function_symbol_SortRef(), SortId_0, SortExpr_1);
}

inline
aterm_appl gsMakeSortSet()
{
  return aterm_appl(function_symbol_SortSet());
}

inline
aterm_appl gsMakeSortSpec(const aterm_list& SortDecl_0)
{
  return aterm_appl(function_symbol_SortSpec(), SortDecl_0);
}

inline
aterm_appl gsMakeSortStruct(const aterm_list& StructCons_0)
{
  return aterm_appl(function_symbol_SortStruct(), StructCons_0);
}

inline
aterm_appl gsMakeStateAnd(const aterm& StateFrm_0, const aterm& StateFrm_1)
{
  return aterm_appl(function_symbol_StateAnd(), StateFrm_0, StateFrm_1);
}

inline
aterm_appl gsMakeStateDelay()
{
  return aterm_appl(function_symbol_StateDelay());
}

inline
aterm_appl gsMakeStateDelayTimed(const aterm& DataExpr_0)
{
  return aterm_appl(function_symbol_StateDelayTimed(), DataExpr_0);
}

inline
aterm_appl gsMakeStateExists(const aterm_list& DataVarId_0, const aterm& StateFrm_1)
{
  return aterm_appl(function_symbol_StateExists(), DataVarId_0, StateFrm_1);
}

inline
aterm_appl gsMakeStateFalse()
{
  return aterm_appl(function_symbol_StateFalse());
}

inline
aterm_appl gsMakeStateForall(const aterm_list& DataVarId_0, const aterm& StateFrm_1)
{
  return aterm_appl(function_symbol_StateForall(), DataVarId_0, StateFrm_1);
}

inline
aterm_appl gsMakeStateImp(const aterm& StateFrm_0, const aterm& StateFrm_1)
{
  return aterm_appl(function_symbol_StateImp(), StateFrm_0, StateFrm_1);
}

inline
aterm_appl gsMakeStateMay(const aterm& RegFrm_0, const aterm& StateFrm_1)
{
  return aterm_appl(function_symbol_StateMay(), RegFrm_0, StateFrm_1);
}

inline
aterm_appl gsMakeStateMu(const aterm& String_0, const aterm_list& DataVarIdInit_1, const aterm& StateFrm_2)
{
  return aterm_appl(function_symbol_StateMu(), String_0, DataVarIdInit_1, StateFrm_2);
}

inline
aterm_appl gsMakeStateMust(const aterm& RegFrm_0, const aterm& StateFrm_1)
{
  return aterm_appl(function_symbol_StateMust(), RegFrm_0, StateFrm_1);
}

inline
aterm_appl gsMakeStateNot(const aterm& StateFrm_0)
{
  return aterm_appl(function_symbol_StateNot(), StateFrm_0);
}

inline
aterm_appl gsMakeStateNu(const aterm& String_0, const aterm_list& DataVarIdInit_1, const aterm& StateFrm_2)
{
  return aterm_appl(function_symbol_StateNu(), String_0, DataVarIdInit_1, StateFrm_2);
}

inline
aterm_appl gsMakeStateOr(const aterm& StateFrm_0, const aterm& StateFrm_1)
{
  return aterm_appl(function_symbol_StateOr(), StateFrm_0, StateFrm_1);
}

inline
aterm_appl gsMakeStateTrue()
{
  return aterm_appl(function_symbol_StateTrue());
}

inline
aterm_appl gsMakeStateVar(const aterm& String_0, const aterm_list& DataExpr_1)
{
  return aterm_appl(function_symbol_StateVar(), String_0, DataExpr_1);
}

inline
aterm_appl gsMakeStateYaled()
{
  return aterm_appl(function_symbol_StateYaled());
}

inline
aterm_appl gsMakeStateYaledTimed(const aterm& DataExpr_0)
{
  return aterm_appl(function_symbol_StateYaledTimed(), DataExpr_0);
}

inline
aterm_appl gsMakeStructCons(const aterm& String_0, const aterm_list& StructProj_1, const aterm& StringOrEmpty_2)
{
  return aterm_appl(function_symbol_StructCons(), String_0, StructProj_1, StringOrEmpty_2);
}

inline
aterm_appl gsMakeStructProj(const aterm& StringOrEmpty_0, const aterm& SortExpr_1)
{
  return aterm_appl(function_symbol_StructProj(), StringOrEmpty_0, SortExpr_1);
}

inline
aterm_appl gsMakeSum(const aterm_list& DataVarId_0, const aterm& ProcExpr_1)
{
  return aterm_appl(function_symbol_Sum(), DataVarId_0, ProcExpr_1);
}

inline
aterm_appl gsMakeSync(const aterm& ProcExpr_0, const aterm& ProcExpr_1)
{
  return aterm_appl(function_symbol_Sync(), ProcExpr_0, ProcExpr_1);
}

inline
aterm_appl gsMakeTau()
{
  return aterm_appl(function_symbol_Tau());
}

inline
aterm_appl gsMakeUntypedActMultAct(const aterm_list& UntypedAction_0)
{
  return aterm_appl(function_symbol_UntypedActMultAct(), UntypedAction_0);
}

inline
aterm_appl gsMakeUntypedAction(const aterm& String_0, const aterm_list& DataExpr_1)
{
  return aterm_appl(function_symbol_UntypedAction(), String_0, DataExpr_1);
}

inline
aterm_appl gsMakeUntypedIdentifier(const aterm& String_0)
{
  return aterm_appl(function_symbol_UntypedIdentifier(), String_0);
}

inline
aterm_appl gsMakeUntypedIdentifierAssignment(const aterm& String_0, const aterm& DataExpr_1)
{
  return aterm_appl(function_symbol_UntypedIdentifierAssignment(), String_0, DataExpr_1);
}

inline
aterm_appl gsMakeUntypedMultAct(const aterm_list& UntypedAction_0)
{
  return aterm_appl(function_symbol_UntypedMultAct(), UntypedAction_0);
}

inline
aterm_appl gsMakeUntypedParamId(const aterm& String_0, const aterm_list& DataExpr_1)
{
  return aterm_appl(function_symbol_UntypedParamId(), String_0, DataExpr_1);
}

inline
aterm_appl gsMakeUntypedProcessAssignment(const aterm& String_0, const aterm_list& UntypedIdentifierAssignment_1)
{
  return aterm_appl(function_symbol_UntypedProcessAssignment(), String_0, UntypedIdentifierAssignment_1);
}

inline
aterm_appl gsMakeUntypedSetBagComp()
{
  return aterm_appl(function_symbol_UntypedSetBagComp());
}

inline
aterm_appl gsMakeUntypedSortUnknown()
{
  return aterm_appl(function_symbol_UntypedSortUnknown());
}

inline
aterm_appl gsMakeUntypedSortsPossible(const aterm_list& SortExpr_0)
{
  return aterm_appl(function_symbol_UntypedSortsPossible(), SortExpr_0);
}

inline
aterm_appl gsMakeWhr(const aterm& DataExpr_0, const aterm_list& WhrDecl_1)
{
  return aterm_appl(function_symbol_Whr(), DataExpr_0, WhrDecl_1);
}
=======
>>>>>>> f2232585
//--- end generated code ---//

}
}
}

#endif // MCRL2_LIBSTRUCT_CORE_H<|MERGE_RESOLUTION|>--- conflicted
+++ resolved
@@ -39,35 +39,21 @@
 //Global precondition: the aterm library has been initialised
 
 // DataAppl
-extern std::vector<atermpp::function_symbol> function_symbols_DataAppl_;
-
 inline std::vector<atermpp::function_symbol>& function_symbols_DataAppl()
 {
-  // static std::vector<atermpp::function_symbol> function_symbols_DataAppl;
-  return function_symbols_DataAppl_;
-}
-
-inline
-const atermpp::function_symbol& function_symbol_DataAppl_helper(size_t i)
+  static std::vector<atermpp::function_symbol> function_symbols_DataAppl;
+  return function_symbols_DataAppl;
+}
+
+inline
+const atermpp::function_symbol& function_symbol_DataAppl(size_t i)
 {
   std::vector<atermpp::function_symbol>& syms = function_symbols_DataAppl();
-  do 
+  while (i >= syms.size())
   {
     syms.push_back(atermpp::function_symbol("DataAppl", syms.size()));
   }
-  while (i >= syms.size());
   return syms[i];
-}
-
-inline
-const atermpp::function_symbol& function_symbol_DataAppl(size_t i)
-{
-  std::vector<atermpp::function_symbol>& syms = function_symbols_DataAppl();
-  if (i<syms.size()) 
-  { 
-    return syms[i];
-  }
-  return function_symbol_DataAppl_helper(i);
 }
 
 inline
@@ -650,8 +636,6 @@
 }
 
 // DataVarId
-// extern atermpp::function_symbol function_symbol_DataVarId_;
-
 inline
 const atermpp::function_symbol& function_symbol_DataVarId()
 {
@@ -965,13 +949,13 @@
 {
   static atermpp::function_symbol function_symbol_OpId = atermpp::function_symbol("OpId", 3);
   return function_symbol_OpId;
-} 
+}
 
 inline
 bool gsIsOpId(const atermpp::aterm_appl& Term)
 {
   return Term.function() == function_symbol_OpId();
-} 
+}
 
 // PBES
 inline
@@ -2008,819 +1992,6 @@
 {
   return Term.function() == function_symbol_Whr();
 }
-<<<<<<< HEAD
-
-inline
-aterm_appl gsMakeActAnd(const aterm& ActFrm_0, const aterm& ActFrm_1)
-{
-  return aterm_appl(function_symbol_ActAnd(), ActFrm_0, ActFrm_1);
-}
-
-inline
-aterm_appl gsMakeActAt(const aterm& ActFrm_0, const aterm& DataExpr_1)
-{
-  return aterm_appl(function_symbol_ActAt(), ActFrm_0, DataExpr_1);
-}
-
-inline
-aterm_appl gsMakeActExists(const aterm_list& DataVarId_0, const aterm& ActFrm_1)
-{
-  return aterm_appl(function_symbol_ActExists(), DataVarId_0, ActFrm_1);
-}
-
-inline
-aterm_appl gsMakeActFalse()
-{
-  return aterm_appl(function_symbol_ActFalse());
-}
-
-inline
-aterm_appl gsMakeActForall(const aterm_list& DataVarId_0, const aterm& ActFrm_1)
-{
-  return aterm_appl(function_symbol_ActForall(), DataVarId_0, ActFrm_1);
-}
-
-inline
-aterm_appl gsMakeActId(const aterm& String_0, const aterm_list& SortExpr_1)
-{
-  return aterm_appl(function_symbol_ActId(), String_0, SortExpr_1);
-}
-
-inline
-aterm_appl gsMakeActImp(const aterm& ActFrm_0, const aterm& ActFrm_1)
-{
-  return aterm_appl(function_symbol_ActImp(), ActFrm_0, ActFrm_1);
-}
-
-inline
-aterm_appl gsMakeActMultAct(const aterm_list& Action_0)
-{
-  return aterm_appl(function_symbol_ActMultAct(), Action_0);
-}
-
-inline
-aterm_appl gsMakeActNot(const aterm& ActFrm_0)
-{
-  return aterm_appl(function_symbol_ActNot(), ActFrm_0);
-}
-
-inline
-aterm_appl gsMakeActOr(const aterm& ActFrm_0, const aterm& ActFrm_1)
-{
-  return aterm_appl(function_symbol_ActOr(), ActFrm_0, ActFrm_1);
-}
-
-inline
-aterm_appl gsMakeActSpec(const aterm_list& ActId_0)
-{
-  return aterm_appl(function_symbol_ActSpec(), ActId_0);
-}
-
-inline
-aterm_appl gsMakeActTrue()
-{
-  return aterm_appl(function_symbol_ActTrue());
-}
-
-inline
-aterm_appl gsMakeAction(const aterm& ActId_0, const aterm_list& DataExpr_1)
-{
-  return aterm_appl(function_symbol_Action(), ActId_0, DataExpr_1);
-}
-
-inline
-aterm_appl gsMakeActionRenameRule(const aterm_list& DataVarId_0, const aterm& DataExpr_1, const aterm& ParamIdOrAction_2, const aterm& ActionRenameRuleRHS_3)
-{
-  return aterm_appl(function_symbol_ActionRenameRule(), DataVarId_0, DataExpr_1, ParamIdOrAction_2, ActionRenameRuleRHS_3);
-}
-
-inline
-aterm_appl gsMakeActionRenameRules(const aterm_list& ActionRenameRule_0)
-{
-  return aterm_appl(function_symbol_ActionRenameRules(), ActionRenameRule_0);
-}
-
-inline
-aterm_appl gsMakeActionRenameSpec(const aterm& DataSpec_0, const aterm& ActSpec_1, const aterm& ActionRenameRules_2)
-{
-  return aterm_appl(function_symbol_ActionRenameSpec(), DataSpec_0, ActSpec_1, ActionRenameRules_2);
-}
-
-inline
-aterm_appl gsMakeAllow(const aterm_list& MultActName_0, const aterm& ProcExpr_1)
-{
-  return aterm_appl(function_symbol_Allow(), MultActName_0, ProcExpr_1);
-}
-
-inline
-aterm_appl gsMakeAtTime(const aterm& ProcExpr_0, const aterm& DataExpr_1)
-{
-  return aterm_appl(function_symbol_AtTime(), ProcExpr_0, DataExpr_1);
-}
-
-inline
-aterm_appl gsMakeBES(const aterm_list& BooleanEquation_0, const aterm& BooleanExpression_1)
-{
-  return aterm_appl(function_symbol_BES(), BooleanEquation_0, BooleanExpression_1);
-}
-
-inline
-aterm_appl gsMakeBInit(const aterm& ProcExpr_0, const aterm& ProcExpr_1)
-{
-  return aterm_appl(function_symbol_BInit(), ProcExpr_0, ProcExpr_1);
-}
-
-inline
-aterm_appl gsMakeBagComp()
-{
-  return aterm_appl(function_symbol_BagComp());
-}
-
-inline
-aterm_appl gsMakeBinder(const aterm& BindingOperator_0, const aterm_list& DataVarId_1, const aterm& DataExpr_2)
-{
-  return aterm_appl(function_symbol_Binder(), BindingOperator_0, DataVarId_1, DataExpr_2);
-}
-
-inline
-aterm_appl gsMakeBlock(const aterm_list& String_0, const aterm& ProcExpr_1)
-{
-  return aterm_appl(function_symbol_Block(), String_0, ProcExpr_1);
-}
-
-inline
-aterm_appl gsMakeBooleanAnd(const aterm& BooleanExpression_0, const aterm& BooleanExpression_1)
-{
-  return aterm_appl(function_symbol_BooleanAnd(), BooleanExpression_0, BooleanExpression_1);
-}
-
-inline
-aterm_appl gsMakeBooleanEquation(const aterm& FixPoint_0, const aterm& BooleanVariable_1, const aterm& BooleanExpression_2)
-{
-  return aterm_appl(function_symbol_BooleanEquation(), FixPoint_0, BooleanVariable_1, BooleanExpression_2);
-}
-
-inline
-aterm_appl gsMakeBooleanFalse()
-{
-  return aterm_appl(function_symbol_BooleanFalse());
-}
-
-inline
-aterm_appl gsMakeBooleanImp(const aterm& BooleanExpression_0, const aterm& BooleanExpression_1)
-{
-  return aterm_appl(function_symbol_BooleanImp(), BooleanExpression_0, BooleanExpression_1);
-}
-
-inline
-aterm_appl gsMakeBooleanNot(const aterm& BooleanExpression_0)
-{
-  return aterm_appl(function_symbol_BooleanNot(), BooleanExpression_0);
-}
-
-inline
-aterm_appl gsMakeBooleanOr(const aterm& BooleanExpression_0, const aterm& BooleanExpression_1)
-{
-  return aterm_appl(function_symbol_BooleanOr(), BooleanExpression_0, BooleanExpression_1);
-}
-
-inline
-aterm_appl gsMakeBooleanTrue()
-{
-  return aterm_appl(function_symbol_BooleanTrue());
-}
-
-inline
-aterm_appl gsMakeBooleanVariable(const aterm& String_0, const aterm& Number_1)
-{
-  return aterm_appl(function_symbol_BooleanVariable(), String_0, Number_1);
-}
-
-inline
-aterm_appl gsMakeChoice(const aterm& ProcExpr_0, const aterm& ProcExpr_1)
-{
-  return aterm_appl(function_symbol_Choice(), ProcExpr_0, ProcExpr_1);
-}
-
-inline
-aterm_appl gsMakeComm(const aterm_list& CommExpr_0, const aterm& ProcExpr_1)
-{
-  return aterm_appl(function_symbol_Comm(), CommExpr_0, ProcExpr_1);
-}
-
-inline
-aterm_appl gsMakeCommExpr(const aterm& MultActName_0, const aterm& String_1)
-{
-  return aterm_appl(function_symbol_CommExpr(), MultActName_0, String_1);
-}
-
-inline
-aterm_appl gsMakeConsSpec(const aterm_list& OpId_0)
-{
-  return aterm_appl(function_symbol_ConsSpec(), OpId_0);
-}
-
-inline
-aterm_appl gsMakeDataEqn(const aterm_list& DataVarId_0, const aterm& DataExpr_1, const aterm& DataExpr_2, const aterm& DataExpr_3)
-{
-  return aterm_appl(function_symbol_DataEqn(), DataVarId_0, DataExpr_1, DataExpr_2, DataExpr_3);
-}
-
-inline
-aterm_appl gsMakeDataEqnSpec(const aterm_list& DataEqn_0)
-{
-  return aterm_appl(function_symbol_DataEqnSpec(), DataEqn_0);
-}
-
-inline
-aterm_appl gsMakeDataSpec(const aterm& SortSpec_0, const aterm& ConsSpec_1, const aterm& MapSpec_2, const aterm& DataEqnSpec_3)
-{
-  return aterm_appl(function_symbol_DataSpec(), SortSpec_0, ConsSpec_1, MapSpec_2, DataEqnSpec_3);
-}
-
-inline
-aterm_appl gsMakeDataVarId(const aterm& String_0, const aterm& SortExpr_1, const aterm& Number_2)
-{
-  return aterm_appl(function_symbol_DataVarId(), String_0, SortExpr_1, Number_2);
-}
-
-inline
-aterm_appl gsMakeDataVarIdInit(const aterm& DataVarId_0, const aterm& DataExpr_1)
-{
-  return aterm_appl(function_symbol_DataVarIdInit(), DataVarId_0, DataExpr_1);
-}
-
-inline
-aterm_appl gsMakeDelta()
-{
-  return aterm_appl(function_symbol_Delta());
-}
-
-inline
-aterm_appl gsMakeExists()
-{
-  return aterm_appl(function_symbol_Exists());
-}
-
-inline
-aterm_appl gsMakeForall()
-{
-  return aterm_appl(function_symbol_Forall());
-}
-
-inline
-aterm_appl gsMakeGlobVarSpec(const aterm_list& DataVarId_0)
-{
-  return aterm_appl(function_symbol_GlobVarSpec(), DataVarId_0);
-}
-
-inline
-aterm_appl gsMakeHide(const aterm_list& String_0, const aterm& ProcExpr_1)
-{
-  return aterm_appl(function_symbol_Hide(), String_0, ProcExpr_1);
-}
-
-inline
-aterm_appl gsMakeIfThen(const aterm& DataExpr_0, const aterm& ProcExpr_1)
-{
-  return aterm_appl(function_symbol_IfThen(), DataExpr_0, ProcExpr_1);
-}
-
-inline
-aterm_appl gsMakeIfThenElse(const aterm& DataExpr_0, const aterm& ProcExpr_1, const aterm& ProcExpr_2)
-{
-  return aterm_appl(function_symbol_IfThenElse(), DataExpr_0, ProcExpr_1, ProcExpr_2);
-}
-
-inline
-aterm_appl gsMakeLMerge(const aterm& ProcExpr_0, const aterm& ProcExpr_1)
-{
-  return aterm_appl(function_symbol_LMerge(), ProcExpr_0, ProcExpr_1);
-}
-
-inline
-aterm_appl gsMakeLambda()
-{
-  return aterm_appl(function_symbol_Lambda());
-}
-
-inline
-aterm_appl gsMakeLinProcSpec(const aterm& DataSpec_0, const aterm& ActSpec_1, const aterm& GlobVarSpec_2, const aterm& LinearProcess_3, const aterm& LinearProcessInit_4)
-{
-  return aterm_appl(function_symbol_LinProcSpec(), DataSpec_0, ActSpec_1, GlobVarSpec_2, LinearProcess_3, LinearProcessInit_4);
-}
-
-inline
-aterm_appl gsMakeLinearProcess(const aterm_list& DataVarId_0, const aterm_list& LinearProcessSummand_1)
-{
-  return aterm_appl(function_symbol_LinearProcess(), DataVarId_0, LinearProcessSummand_1);
-}
-
-inline
-aterm_appl gsMakeLinearProcessInit(const aterm_list& DataVarIdInit_0)
-{
-  return aterm_appl(function_symbol_LinearProcessInit(), DataVarIdInit_0);
-}
-
-inline
-aterm_appl gsMakeLinearProcessSummand(const aterm_list& DataVarId_0, const aterm& DataExpr_1, const aterm& MultActOrDelta_2, const aterm& DataExprOrNil_3, const aterm_list& DataVarIdInit_4)
-{
-  return aterm_appl(function_symbol_LinearProcessSummand(), DataVarId_0, DataExpr_1, MultActOrDelta_2, DataExprOrNil_3, DataVarIdInit_4);
-}
-
-inline
-aterm_appl gsMakeMapSpec(const aterm_list& OpId_0)
-{
-  return aterm_appl(function_symbol_MapSpec(), OpId_0);
-}
-
-inline
-aterm_appl gsMakeMerge(const aterm& ProcExpr_0, const aterm& ProcExpr_1)
-{
-  return aterm_appl(function_symbol_Merge(), ProcExpr_0, ProcExpr_1);
-}
-
-inline
-aterm_appl gsMakeMu()
-{
-  return aterm_appl(function_symbol_Mu());
-}
-
-inline
-aterm_appl gsMakeMultAct(const aterm_list& Action_0)
-{
-  return aterm_appl(function_symbol_MultAct(), Action_0);
-}
-
-inline
-aterm_appl gsMakeMultActName(const aterm_list& String_0)
-{
-  return aterm_appl(function_symbol_MultActName(), String_0);
-}
-
-inline
-aterm_appl gsMakeNil()
-{
-  return aterm_appl(function_symbol_Nil());
-}
-
-inline
-aterm_appl gsMakeNu()
-{
-  return aterm_appl(function_symbol_Nu());
-}
-
-/* inline
-aterm_appl gsMakeOpId(const aterm& String_0, const aterm& SortExpr_1, const aterm& Number_2)
-{
-  return aterm_appl(function_symbol_OpId(), String_0, SortExpr_1, Number_2);
-} */
-
-inline
-aterm_appl gsMakePBES(const aterm& DataSpec_0, const aterm& GlobVarSpec_1, const aterm& PBEqnSpec_2, const aterm& PBInit_3)
-{
-  return aterm_appl(function_symbol_PBES(), DataSpec_0, GlobVarSpec_1, PBEqnSpec_2, PBInit_3);
-}
-
-inline
-aterm_appl gsMakePBESAnd(const aterm& PBExpr_0, const aterm& PBExpr_1)
-{
-  return aterm_appl(function_symbol_PBESAnd(), PBExpr_0, PBExpr_1);
-}
-
-inline
-aterm_appl gsMakePBESExists(const aterm_list& DataVarId_0, const aterm& PBExpr_1)
-{
-  return aterm_appl(function_symbol_PBESExists(), DataVarId_0, PBExpr_1);
-}
-
-inline
-aterm_appl gsMakePBESFalse()
-{
-  return aterm_appl(function_symbol_PBESFalse());
-}
-
-inline
-aterm_appl gsMakePBESForall(const aterm_list& DataVarId_0, const aterm& PBExpr_1)
-{
-  return aterm_appl(function_symbol_PBESForall(), DataVarId_0, PBExpr_1);
-}
-
-inline
-aterm_appl gsMakePBESImp(const aterm& PBExpr_0, const aterm& PBExpr_1)
-{
-  return aterm_appl(function_symbol_PBESImp(), PBExpr_0, PBExpr_1);
-}
-
-inline
-aterm_appl gsMakePBESNot(const aterm& PBExpr_0)
-{
-  return aterm_appl(function_symbol_PBESNot(), PBExpr_0);
-}
-
-inline
-aterm_appl gsMakePBESOr(const aterm& PBExpr_0, const aterm& PBExpr_1)
-{
-  return aterm_appl(function_symbol_PBESOr(), PBExpr_0, PBExpr_1);
-}
-
-inline
-aterm_appl gsMakePBESTrue()
-{
-  return aterm_appl(function_symbol_PBESTrue());
-}
-
-inline
-aterm_appl gsMakePBEqn(const aterm& FixPoint_0, const aterm& PropVarDecl_1, const aterm& PBExpr_2)
-{
-  return aterm_appl(function_symbol_PBEqn(), FixPoint_0, PropVarDecl_1, PBExpr_2);
-}
-
-inline
-aterm_appl gsMakePBEqnSpec(const aterm_list& PBEqn_0)
-{
-  return aterm_appl(function_symbol_PBEqnSpec(), PBEqn_0);
-}
-
-inline
-aterm_appl gsMakePBInit(const aterm& PropVarInst_0)
-{
-  return aterm_appl(function_symbol_PBInit(), PropVarInst_0);
-}
-
-inline
-aterm_appl gsMakeProcEqn(const aterm& ProcVarId_0, const aterm_list& DataVarId_1, const aterm& ProcExpr_2)
-{
-  return aterm_appl(function_symbol_ProcEqn(), ProcVarId_0, DataVarId_1, ProcExpr_2);
-}
-
-inline
-aterm_appl gsMakeProcEqnSpec(const aterm_list& ProcEqn_0)
-{
-  return aterm_appl(function_symbol_ProcEqnSpec(), ProcEqn_0);
-}
-
-inline
-aterm_appl gsMakeProcSpec(const aterm& DataSpec_0, const aterm& ActSpec_1, const aterm& GlobVarSpec_2, const aterm& ProcEqnSpec_3, const aterm& ProcInit_4)
-{
-  return aterm_appl(function_symbol_ProcSpec(), DataSpec_0, ActSpec_1, GlobVarSpec_2, ProcEqnSpec_3, ProcInit_4);
-}
-
-inline
-aterm_appl gsMakeProcVarId(const aterm& String_0, const aterm_list& DataVarId_1, const aterm& Number_2)
-{
-  return aterm_appl(function_symbol_ProcVarId(), String_0, DataVarId_1, Number_2);
-}
-
-inline
-aterm_appl gsMakeProcess(const aterm& ProcVarId_0, const aterm_list& DataExpr_1)
-{
-  return aterm_appl(function_symbol_Process(), ProcVarId_0, DataExpr_1);
-}
-
-inline
-aterm_appl gsMakeProcessAssignment(const aterm& ProcVarId_0, const aterm_list& DataVarIdInit_1)
-{
-  return aterm_appl(function_symbol_ProcessAssignment(), ProcVarId_0, DataVarIdInit_1);
-}
-
-inline
-aterm_appl gsMakeProcessInit(const aterm& ProcExpr_0)
-{
-  return aterm_appl(function_symbol_ProcessInit(), ProcExpr_0);
-}
-
-inline
-aterm_appl gsMakePropVarDecl(const aterm& String_0, const aterm_list& DataVarId_1)
-{
-  return aterm_appl(function_symbol_PropVarDecl(), String_0, DataVarId_1);
-}
-
-inline
-aterm_appl gsMakePropVarInst(const aterm& String_0, const aterm_list& DataExpr_1, const aterm& Number_2)
-{
-  return aterm_appl(function_symbol_PropVarInst(), String_0, DataExpr_1, Number_2);
-}
-
-inline
-aterm_appl gsMakeRegAlt(const aterm& RegFrm_0, const aterm& RegFrm_1)
-{
-  return aterm_appl(function_symbol_RegAlt(), RegFrm_0, RegFrm_1);
-}
-
-inline
-aterm_appl gsMakeRegNil()
-{
-  return aterm_appl(function_symbol_RegNil());
-}
-
-inline
-aterm_appl gsMakeRegSeq(const aterm& RegFrm_0, const aterm& RegFrm_1)
-{
-  return aterm_appl(function_symbol_RegSeq(), RegFrm_0, RegFrm_1);
-}
-
-inline
-aterm_appl gsMakeRegTrans(const aterm& RegFrm_0)
-{
-  return aterm_appl(function_symbol_RegTrans(), RegFrm_0);
-}
-
-inline
-aterm_appl gsMakeRegTransOrNil(const aterm& RegFrm_0)
-{
-  return aterm_appl(function_symbol_RegTransOrNil(), RegFrm_0);
-}
-
-inline
-aterm_appl gsMakeRename(const aterm_list& RenameExpr_0, const aterm& ProcExpr_1)
-{
-  return aterm_appl(function_symbol_Rename(), RenameExpr_0, ProcExpr_1);
-}
-
-inline
-aterm_appl gsMakeRenameExpr(const aterm& String_0, const aterm& String_1)
-{
-  return aterm_appl(function_symbol_RenameExpr(), String_0, String_1);
-}
-
-inline
-aterm_appl gsMakeSeq(const aterm& ProcExpr_0, const aterm& ProcExpr_1)
-{
-  return aterm_appl(function_symbol_Seq(), ProcExpr_0, ProcExpr_1);
-}
-
-inline
-aterm_appl gsMakeSetComp()
-{
-  return aterm_appl(function_symbol_SetComp());
-}
-
-inline
-aterm_appl gsMakeSortArrow(const aterm_list& SortExpr_0, const aterm& SortExpr_1)
-{
-  return aterm_appl(function_symbol_SortArrow(), SortExpr_0, SortExpr_1);
-}
-
-inline
-aterm_appl gsMakeSortBag()
-{
-  return aterm_appl(function_symbol_SortBag());
-}
-
-inline
-aterm_appl gsMakeSortCons(const aterm& SortConsType_0, const aterm& SortExpr_1)
-{
-  return aterm_appl(function_symbol_SortCons(), SortConsType_0, SortExpr_1);
-}
-
-inline
-aterm_appl gsMakeSortFBag()
-{
-  return aterm_appl(function_symbol_SortFBag());
-}
-
-inline
-aterm_appl gsMakeSortFSet()
-{
-  return aterm_appl(function_symbol_SortFSet());
-}
-
-inline
-aterm_appl gsMakeSortId(const aterm& String_0)
-{
-  return aterm_appl(function_symbol_SortId(), String_0);
-}
-
-inline
-aterm_appl gsMakeSortList()
-{
-  return aterm_appl(function_symbol_SortList());
-}
-
-inline
-aterm_appl gsMakeSortRef(const aterm& SortId_0, const aterm& SortExpr_1)
-{
-  return aterm_appl(function_symbol_SortRef(), SortId_0, SortExpr_1);
-}
-
-inline
-aterm_appl gsMakeSortSet()
-{
-  return aterm_appl(function_symbol_SortSet());
-}
-
-inline
-aterm_appl gsMakeSortSpec(const aterm_list& SortDecl_0)
-{
-  return aterm_appl(function_symbol_SortSpec(), SortDecl_0);
-}
-
-inline
-aterm_appl gsMakeSortStruct(const aterm_list& StructCons_0)
-{
-  return aterm_appl(function_symbol_SortStruct(), StructCons_0);
-}
-
-inline
-aterm_appl gsMakeStateAnd(const aterm& StateFrm_0, const aterm& StateFrm_1)
-{
-  return aterm_appl(function_symbol_StateAnd(), StateFrm_0, StateFrm_1);
-}
-
-inline
-aterm_appl gsMakeStateDelay()
-{
-  return aterm_appl(function_symbol_StateDelay());
-}
-
-inline
-aterm_appl gsMakeStateDelayTimed(const aterm& DataExpr_0)
-{
-  return aterm_appl(function_symbol_StateDelayTimed(), DataExpr_0);
-}
-
-inline
-aterm_appl gsMakeStateExists(const aterm_list& DataVarId_0, const aterm& StateFrm_1)
-{
-  return aterm_appl(function_symbol_StateExists(), DataVarId_0, StateFrm_1);
-}
-
-inline
-aterm_appl gsMakeStateFalse()
-{
-  return aterm_appl(function_symbol_StateFalse());
-}
-
-inline
-aterm_appl gsMakeStateForall(const aterm_list& DataVarId_0, const aterm& StateFrm_1)
-{
-  return aterm_appl(function_symbol_StateForall(), DataVarId_0, StateFrm_1);
-}
-
-inline
-aterm_appl gsMakeStateImp(const aterm& StateFrm_0, const aterm& StateFrm_1)
-{
-  return aterm_appl(function_symbol_StateImp(), StateFrm_0, StateFrm_1);
-}
-
-inline
-aterm_appl gsMakeStateMay(const aterm& RegFrm_0, const aterm& StateFrm_1)
-{
-  return aterm_appl(function_symbol_StateMay(), RegFrm_0, StateFrm_1);
-}
-
-inline
-aterm_appl gsMakeStateMu(const aterm& String_0, const aterm_list& DataVarIdInit_1, const aterm& StateFrm_2)
-{
-  return aterm_appl(function_symbol_StateMu(), String_0, DataVarIdInit_1, StateFrm_2);
-}
-
-inline
-aterm_appl gsMakeStateMust(const aterm& RegFrm_0, const aterm& StateFrm_1)
-{
-  return aterm_appl(function_symbol_StateMust(), RegFrm_0, StateFrm_1);
-}
-
-inline
-aterm_appl gsMakeStateNot(const aterm& StateFrm_0)
-{
-  return aterm_appl(function_symbol_StateNot(), StateFrm_0);
-}
-
-inline
-aterm_appl gsMakeStateNu(const aterm& String_0, const aterm_list& DataVarIdInit_1, const aterm& StateFrm_2)
-{
-  return aterm_appl(function_symbol_StateNu(), String_0, DataVarIdInit_1, StateFrm_2);
-}
-
-inline
-aterm_appl gsMakeStateOr(const aterm& StateFrm_0, const aterm& StateFrm_1)
-{
-  return aterm_appl(function_symbol_StateOr(), StateFrm_0, StateFrm_1);
-}
-
-inline
-aterm_appl gsMakeStateTrue()
-{
-  return aterm_appl(function_symbol_StateTrue());
-}
-
-inline
-aterm_appl gsMakeStateVar(const aterm& String_0, const aterm_list& DataExpr_1)
-{
-  return aterm_appl(function_symbol_StateVar(), String_0, DataExpr_1);
-}
-
-inline
-aterm_appl gsMakeStateYaled()
-{
-  return aterm_appl(function_symbol_StateYaled());
-}
-
-inline
-aterm_appl gsMakeStateYaledTimed(const aterm& DataExpr_0)
-{
-  return aterm_appl(function_symbol_StateYaledTimed(), DataExpr_0);
-}
-
-inline
-aterm_appl gsMakeStructCons(const aterm& String_0, const aterm_list& StructProj_1, const aterm& StringOrEmpty_2)
-{
-  return aterm_appl(function_symbol_StructCons(), String_0, StructProj_1, StringOrEmpty_2);
-}
-
-inline
-aterm_appl gsMakeStructProj(const aterm& StringOrEmpty_0, const aterm& SortExpr_1)
-{
-  return aterm_appl(function_symbol_StructProj(), StringOrEmpty_0, SortExpr_1);
-}
-
-inline
-aterm_appl gsMakeSum(const aterm_list& DataVarId_0, const aterm& ProcExpr_1)
-{
-  return aterm_appl(function_symbol_Sum(), DataVarId_0, ProcExpr_1);
-}
-
-inline
-aterm_appl gsMakeSync(const aterm& ProcExpr_0, const aterm& ProcExpr_1)
-{
-  return aterm_appl(function_symbol_Sync(), ProcExpr_0, ProcExpr_1);
-}
-
-inline
-aterm_appl gsMakeTau()
-{
-  return aterm_appl(function_symbol_Tau());
-}
-
-inline
-aterm_appl gsMakeUntypedActMultAct(const aterm_list& UntypedAction_0)
-{
-  return aterm_appl(function_symbol_UntypedActMultAct(), UntypedAction_0);
-}
-
-inline
-aterm_appl gsMakeUntypedAction(const aterm& String_0, const aterm_list& DataExpr_1)
-{
-  return aterm_appl(function_symbol_UntypedAction(), String_0, DataExpr_1);
-}
-
-inline
-aterm_appl gsMakeUntypedIdentifier(const aterm& String_0)
-{
-  return aterm_appl(function_symbol_UntypedIdentifier(), String_0);
-}
-
-inline
-aterm_appl gsMakeUntypedIdentifierAssignment(const aterm& String_0, const aterm& DataExpr_1)
-{
-  return aterm_appl(function_symbol_UntypedIdentifierAssignment(), String_0, DataExpr_1);
-}
-
-inline
-aterm_appl gsMakeUntypedMultAct(const aterm_list& UntypedAction_0)
-{
-  return aterm_appl(function_symbol_UntypedMultAct(), UntypedAction_0);
-}
-
-inline
-aterm_appl gsMakeUntypedParamId(const aterm& String_0, const aterm_list& DataExpr_1)
-{
-  return aterm_appl(function_symbol_UntypedParamId(), String_0, DataExpr_1);
-}
-
-inline
-aterm_appl gsMakeUntypedProcessAssignment(const aterm& String_0, const aterm_list& UntypedIdentifierAssignment_1)
-{
-  return aterm_appl(function_symbol_UntypedProcessAssignment(), String_0, UntypedIdentifierAssignment_1);
-}
-
-inline
-aterm_appl gsMakeUntypedSetBagComp()
-{
-  return aterm_appl(function_symbol_UntypedSetBagComp());
-}
-
-inline
-aterm_appl gsMakeUntypedSortUnknown()
-{
-  return aterm_appl(function_symbol_UntypedSortUnknown());
-}
-
-inline
-aterm_appl gsMakeUntypedSortsPossible(const aterm_list& SortExpr_0)
-{
-  return aterm_appl(function_symbol_UntypedSortsPossible(), SortExpr_0);
-}
-
-inline
-aterm_appl gsMakeWhr(const aterm& DataExpr_0, const aterm_list& WhrDecl_1)
-{
-  return aterm_appl(function_symbol_Whr(), DataExpr_0, WhrDecl_1);
-}
-=======
->>>>>>> f2232585
 //--- end generated code ---//
 
 }
