--- conflicted
+++ resolved
@@ -16,58 +16,21 @@
 #include <iostream>
 #include <string>
 #include <sstream>
-<<<<<<< HEAD
-#include <stdlib.h>
-#include "mcrl2/core/detail/mcrl2lexer.h"
-#include "mcrl2/utilities/logger.h"
-#include "mcrl2/core/print.h"
-=======
->>>>>>> a907a07f
 
 extern "C"
 {
   extern D_ParserTables parser_tables_mcrl2;
 }
 
-<<<<<<< HEAD
-ATermAppl parse_sort_expr(istream& se_stream)
-{
-  mCRL2log(debug) << "parsing sort expression..." << std::endl;
-  return (ATermAppl) parse_tagged_stream("sort_expr", se_stream);
-}
-
-ATermAppl parse_data_expr(istream& de_stream)
-{
-  mCRL2log(debug) << "parsing data expression..." << std::endl;
-  return (ATermAppl) parse_tagged_stream("data_expr", de_stream);
-}
-
-ATermAppl parse_data_spec(istream& ps_stream)
-{
-  mCRL2log(debug) << "parsing data specification..." << std::endl;
-  return (ATermAppl) parse_tagged_stream("data_spec", ps_stream);
-}
-=======
 namespace mcrl2 {
 
 namespace core {
 
 namespace detail {
->>>>>>> a907a07f
 
 /// \brief Function for resolving parser ambiguities.
 struct D_ParseNode* ambiguity_fn(struct D_Parser * /*p*/, int n, struct D_ParseNode **v)
 {
-<<<<<<< HEAD
-  mCRL2log(debug) << "parsing multiaction..." << std::endl;
-  return (ATermAppl) parse_tagged_stream("mult_act", pe_stream);
-}
-
-ATermAppl parse_proc_expr(istream& pe_stream)
-{
-  mCRL2log(debug) << "parsing process expression..." << std::endl;
-  return (ATermAppl) parse_tagged_stream("proc_expr", pe_stream);
-=======
   core::parser_table table(parser_tables_mcrl2);
   if (n == 2)
   {
@@ -99,39 +62,10 @@
     mCRL2log(log::debug, "parser") << "Ambiguity: " << table.tree(vi) << std::endl;
   }
   throw mcrl2::runtime_error("Unresolved ambiguity.");
->>>>>>> a907a07f
 }
 
 void syntax_error_fn(struct D_Parser *ap)
 {
-<<<<<<< HEAD
-  mCRL2log(debug) << "parsing process specification..." << std::endl;
-  return (ATermAppl) parse_tagged_stream("proc_spec", ps_stream);
-}
-
-ATermAppl parse_state_frm(istream& pe_stream)
-{
-  mCRL2log(debug) << "parsing state formula..." << std::endl;
-  return (ATermAppl) parse_tagged_stream("state_frm", pe_stream);
-}
-
-ATermAppl parse_action_rename_spec(istream& pe_stream)
-{
-  mCRL2log(debug) << "parsing action rename specification..." << std::endl;
-  return (ATermAppl) parse_tagged_stream("action_rename", pe_stream);
-}
-
-ATermAppl parse_pbes_spec(istream& pbes_spec_stream)
-{
-  mCRL2log(debug)<< "parsing BPES specification..." << std::endl;
-  return (ATermAppl) parse_tagged_stream("pbes_spec", pbes_spec_stream);
-}
-
-ATermList parse_data_vars(istream& pe_stream)
-{
-  mCRL2log(debug) << "parsing data variables..." << std::endl;
-  return (ATermList) parse_tagged_stream("data_vars", pe_stream);
-=======
   core::detail::increment_dparser_error_message_count();
   if (core::detail::get_dparser_error_message_count() > core::detail::get_dparser_max_error_message_count())
   {
@@ -159,28 +93,10 @@
     mCRL2log(log::error, "parser") << " after '" << after << "'";
   }
   mCRL2log(log::error, "parser") << std::endl;
->>>>>>> a907a07f
 }
 
 } // namespace detail
 
-<<<<<<< HEAD
-bool is_user_identifier(std::string const& s)
-{
-  std::istringstream stream(s);
-  // When parsing an identifier, we do not want to
-  // see error messages being printed on the console, if
-  // the identifier is not proper. This should be replaced
-  // by a try/catch block, after the parser has been adapted
-  // to throw an exception, instead of printing an error.
-  mcrl2_log_level_t old_level = mcrl2_logger::get_reporting_level();
-  mcrl2_logger::set_reporting_level(log_quiet);
-  const bool result=parse_identifier(stream) != NULL;
-  mcrl2_logger::set_reporting_level(old_level);
-  return result;
-}
-=======
 } // namespace core
->>>>>>> a907a07f
 
 } // namespace mcrl2