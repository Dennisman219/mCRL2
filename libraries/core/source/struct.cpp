--- conflicted
+++ resolved
@@ -23,11 +23,6 @@
 #include "mcrl2/core/messaging.h"
 #include "mcrl2/core/aterm_ext.h"
 #include "mcrl2/core/numeric_string.h"
-<<<<<<< HEAD
-
-#include "workarounds.h" // DECL_A
-=======
->>>>>>> 3fb7bde6
 
 #include "workarounds.h" // DECL_A
 
@@ -1223,56 +1218,6 @@
 ATermAppl gsMakeSortExprFBag(ATermAppl SortExpr)
 {
   return gsMakeSortCons(gsMakeSortFBag(), SortExpr);
-<<<<<<< HEAD
-}
-
-//Recognition functions for system defined sort expressions
-
-bool gsIsSortExprBool(ATermAppl SortExpr) {
-  return ATisEqual(SortExpr, gsMakeSortExprBool());
-}
-
-bool gsIsSortExprPos(ATermAppl SortExpr) {
-  return ATisEqual(SortExpr, gsMakeSortExprPos());
-}
-
-bool gsIsSortExprNat(ATermAppl SortExpr) {
-  return ATisEqual(SortExpr, gsMakeSortExprNat());
-}
-
-bool gsIsSortExprNatPair(ATermAppl SortExpr) {
-  return ATisEqual(SortExpr, gsMakeSortExprNatPair());
-}
-
-bool gsIsSortExprInt(ATermAppl SortExpr) {
-  return ATisEqual(SortExpr, gsMakeSortExprInt());
-}
-
-bool gsIsSortExprReal(ATermAppl SortExpr) {
-  return ATisEqual(SortExpr, gsMakeSortExprReal());
-}
-
-bool gsIsSortExprNumeric(ATermAppl SortExpr)
-{
-  return IsPNIRSort(SortExpr);
-}
-
-bool gsIsSortExprList(ATermAppl Term)
-{
-  if (!gsIsSortCons(Term))
-    return false;
-  else
-    return gsIsSortList(ATAgetArgument(Term, 0));
-}
-
-bool gsIsSortExprSet(ATermAppl Term)
-{
-  if (!gsIsSortCons(Term))
-    return false;
-  else
-    return gsIsSortSet(ATAgetArgument(Term, 0));
-=======
->>>>>>> 3fb7bde6
 }
 
 //Recognition functions for system defined sort expressions
@@ -2161,7 +2106,6 @@
   static ATermAppl t = initMakeOpIdNameSet2Bag(t);
   return t;
 }
-<<<<<<< HEAD
 
 ATermAppl gsMakeOpIdNameFSetEmpty() {
   static ATermAppl t = initMakeOpIdNameFSetEmpty(t);
@@ -2243,89 +2187,6 @@
   return t;
 }
 
-=======
-
-ATermAppl gsMakeOpIdNameFSetEmpty() {
-  static ATermAppl t = initMakeOpIdNameFSetEmpty(t);
-  return t;
-}
-
-ATermAppl gsMakeOpIdNameFSetCons() {
-  static ATermAppl t = initMakeOpIdNameFSetCons(t);
-  return t;
-}
-
-ATermAppl gsMakeOpIdNameFSetInsert() {
-  static ATermAppl t = initMakeOpIdNameFSetInsert(t);
-  return t;
-}
-
-ATermAppl gsMakeOpIdNameFSetCInsert() {
-  static ATermAppl t = initMakeOpIdNameFSetCInsert(t);
-  return t;
-}
-
-ATermAppl gsMakeOpIdNameFSetIn() {
-  static ATermAppl t = initMakeOpIdNameFSetIn(t);
-  return t;
-}
-
-ATermAppl gsMakeOpIdNameFSetLTE() {
-  static ATermAppl t = initMakeOpIdNameFSetLTE(t);
-  return t;
-}
-
-ATermAppl gsMakeOpIdNameFSetUnion() {
-  static ATermAppl t = initMakeOpIdNameFSetUnion(t);
-  return t;
-}
-
-ATermAppl gsMakeOpIdNameFSetInter() {
-  static ATermAppl t = initMakeOpIdNameFSetInter(t);
-  return t;
-}
-
-ATermAppl gsMakeOpIdNameFBagEmpty() {
-  static ATermAppl t = initMakeOpIdNameFBagEmpty(t);
-  return t;
-}
-
-ATermAppl gsMakeOpIdNameFBagCons() {
-  static ATermAppl t = initMakeOpIdNameFBagCons(t);
-  return t;
-}
-
-ATermAppl gsMakeOpIdNameFBagInsert() {
-  static ATermAppl t = initMakeOpIdNameFBagInsert(t);
-  return t;
-}
-
-ATermAppl gsMakeOpIdNameFBagCInsert() {
-  static ATermAppl t = initMakeOpIdNameFBagCInsert(t);
-  return t;
-}
-
-ATermAppl gsMakeOpIdNameFBagCount() {
-  static ATermAppl t = initMakeOpIdNameFBagCount(t);
-  return t;
-}
-
-ATermAppl gsMakeOpIdNameFBagIn() {
-  static ATermAppl t = initMakeOpIdNameFBagIn(t);
-  return t;
-}
-
-ATermAppl gsMakeOpIdNameFBagLTE() {
-  static ATermAppl t = initMakeOpIdNameFBagLTE(t);
-  return t;
-}
-
-ATermAppl gsMakeOpIdNameFBagJoin() {
-  static ATermAppl t = initMakeOpIdNameFBagJoin(t);
-  return t;
-}
-
->>>>>>> 3fb7bde6
 ATermAppl gsMakeOpIdNameFBagInter() {
   static ATermAppl t = initMakeOpIdNameFBagInter(t);
   return t;
@@ -3101,285 +2962,6 @@
 {
   return gsMakeOpId(gsMakeOpIdNameFSetCInsert(),
     gsMakeSortArrow3(SortExprElt, gsMakeSortExprBool(), SortExprFSet, SortExprFSet));
-<<<<<<< HEAD
-=======
-}
-
-ATermAppl gsMakeOpIdFSetIn(ATermAppl SortExprElt, ATermAppl SortExprFSet)
-{
-  return gsMakeOpId(gsMakeOpIdNameFSetIn(),
-    gsMakeSortArrow2(SortExprElt, SortExprFSet, gsMakeSortExprBool()));
-}
-
-ATermAppl gsMakeOpIdFSetLTE(ATermAppl SortExprElt, ATermAppl SortExprFSet)
-{
-  return gsMakeOpId(gsMakeOpIdNameFSetLTE(),
-    gsMakeSortArrow3(
-      gsMakeSortArrow1(SortExprElt, gsMakeSortExprBool()),
-      SortExprFSet, SortExprFSet, gsMakeSortExprBool()));
-}
-
-ATermAppl gsMakeOpIdFSetUnion(ATermAppl SortExprElt, ATermAppl SortExprFSet)
-{
-  return gsMakeOpId(gsMakeOpIdNameFSetUnion(),
-    gsMakeSortArrow4(
-      gsMakeSortArrow1(SortExprElt, gsMakeSortExprBool()),
-      gsMakeSortArrow1(SortExprElt, gsMakeSortExprBool()),
-      SortExprFSet, SortExprFSet, SortExprFSet));
-}
-
-ATermAppl gsMakeOpIdFSetInter(ATermAppl SortExprElt, ATermAppl SortExprFSet)
-{
-  return gsMakeOpId(gsMakeOpIdNameFSetInter(),
-    gsMakeSortArrow4(
-      gsMakeSortArrow1(SortExprElt, gsMakeSortExprBool()),
-      gsMakeSortArrow1(SortExprElt, gsMakeSortExprBool()),
-      SortExprFSet, SortExprFSet, SortExprFSet));
-}
-
-ATermAppl gsMakeOpIdFBagEmpty(ATermAppl SortExprFBag)
-{
-  return gsMakeOpId(gsMakeOpIdNameFBagEmpty(), SortExprFBag);
-}
-
-ATermAppl gsMakeOpIdFBagCons(ATermAppl SortExprElt, ATermAppl SortExprFBag)
-{
-  return gsMakeOpId(gsMakeOpIdNameFBagCons(),
-    gsMakeSortArrow3(SortExprElt, gsMakeSortExprPos(), SortExprFBag, SortExprFBag));
-}
-
-ATermAppl gsMakeOpIdFBagInsert(ATermAppl SortExprElt, ATermAppl SortExprFBag)
-{
-  return gsMakeOpId(gsMakeOpIdNameFBagInsert(),
-    gsMakeSortArrow3(SortExprElt, gsMakeSortExprPos(), SortExprFBag, SortExprFBag));
-}
-
-ATermAppl gsMakeOpIdFBagCInsert(ATermAppl SortExprElt, ATermAppl SortExprFBag)
-{
-  return gsMakeOpId(gsMakeOpIdNameFBagCInsert(),
-    gsMakeSortArrow3(SortExprElt, gsMakeSortExprNat(), SortExprFBag, SortExprFBag));
-}
-
-ATermAppl gsMakeOpIdFBagCount(ATermAppl SortExprElt, ATermAppl SortExprFBag)
-{
-  return gsMakeOpId(gsMakeOpIdNameFBagCount(),
-    gsMakeSortArrow2(SortExprElt, SortExprFBag, gsMakeSortExprNat()));
-}
-
-ATermAppl gsMakeOpIdFBagIn(ATermAppl SortExprElt, ATermAppl SortExprFBag)
-{
-  return gsMakeOpId(gsMakeOpIdNameFBagIn(),
-    gsMakeSortArrow2(SortExprElt, SortExprFBag, gsMakeSortExprBool()));
-}
-
-ATermAppl gsMakeOpIdFBagLTE(ATermAppl SortExprElt, ATermAppl SortExprFBag)
-{
-  return gsMakeOpId(gsMakeOpIdNameFBagLTE(),
-    gsMakeSortArrow3(
-      gsMakeSortArrow1(SortExprElt, gsMakeSortExprNat()),
-      SortExprFBag, SortExprFBag, gsMakeSortExprBool()));
-}
-
-ATermAppl gsMakeOpIdFBagJoin(ATermAppl SortExprElt, ATermAppl SortExprFBag)
-{
-  return gsMakeOpId(gsMakeOpIdNameFBagJoin(),
-    gsMakeSortArrow4(
-      gsMakeSortArrow1(SortExprElt, gsMakeSortExprNat()),
-      gsMakeSortArrow1(SortExprElt, gsMakeSortExprNat()),
-      SortExprFBag, SortExprFBag, SortExprFBag));
-}
-
-ATermAppl gsMakeOpIdFBagInter(ATermAppl SortExprElt, ATermAppl SortExprFBag)
-{
-  return gsMakeOpId(gsMakeOpIdNameFBagInter(),
-    gsMakeSortArrow4(
-      gsMakeSortArrow1(SortExprElt, gsMakeSortExprNat()),
-      gsMakeSortArrow1(SortExprElt, gsMakeSortExprNat()),
-      SortExprFBag, SortExprFBag, SortExprFBag));
-}
-
-ATermAppl gsMakeOpIdFBagDiff(ATermAppl SortExprElt, ATermAppl SortExprFBag)
-{
-  return gsMakeOpId(gsMakeOpIdNameFBagDiff(),
-    gsMakeSortArrow4(
-      gsMakeSortArrow1(SortExprElt, gsMakeSortExprNat()),
-      gsMakeSortArrow1(SortExprElt, gsMakeSortExprNat()),
-      SortExprFBag, SortExprFBag, SortExprFBag));
-}
-
-ATermAppl gsMakeOpIdFBag2FSet(ATermAppl SortExprElt, ATermAppl SortExprFBag, ATermAppl SortExprFSet)
-{
-  return gsMakeOpId(gsMakeOpIdNameFBag2FSet(),
-    gsMakeSortArrow2(
-      gsMakeSortArrow1(SortExprElt, gsMakeSortExprNat()),
-      SortExprFBag, SortExprFSet));
-}
-
-ATermAppl gsMakeOpIdFSet2FBag(ATermAppl SortExprFSet, ATermAppl SortExprFBag)
-{
-  return gsMakeOpId(gsMakeOpIdNameFSet2FBag(),
-    gsMakeSortArrow1(SortExprFSet, SortExprFBag));
-}
-
-ATermAppl gsMakeOpIdMonus()
-{
-  return gsMakeOpId(gsMakeOpIdNameMonus(),
-    gsMakeSortArrow2(gsMakeSortExprNat(), gsMakeSortExprNat(), gsMakeSortExprNat()));
-}
-
-ATermAppl gsMakeOpIdSwapZero()
-{
-  return gsMakeOpId(gsMakeOpIdNameSwapZero(),
-    gsMakeSortArrow2(gsMakeSortExprNat(), gsMakeSortExprNat(), gsMakeSortExprNat()));
-}
-
-ATermAppl gsMakeOpIdSwapZeroAdd()
-{
-  return gsMakeOpId(gsMakeOpIdNameSwapZeroAdd(),
-    gsMakeSortArrow4(gsMakeSortExprNat(), gsMakeSortExprNat(), gsMakeSortExprNat(), gsMakeSortExprNat(), gsMakeSortExprNat()));
-}
-
-ATermAppl gsMakeOpIdSwapZeroMin()
-{
-  return gsMakeOpId(gsMakeOpIdNameSwapZeroMin(),
-    gsMakeSortArrow4(gsMakeSortExprNat(), gsMakeSortExprNat(), gsMakeSortExprNat(), gsMakeSortExprNat(), gsMakeSortExprNat()));
-}
-
-ATermAppl gsMakeOpIdSwapZeroMonus()
-{
-  return gsMakeOpId(gsMakeOpIdNameSwapZeroMonus(),
-    gsMakeSortArrow4(gsMakeSortExprNat(), gsMakeSortExprNat(), gsMakeSortExprNat(), gsMakeSortExprNat(), gsMakeSortExprNat()));
-}
-
-ATermAppl gsMakeOpIdSwapZeroLTE()
-{
-  return gsMakeOpId(gsMakeOpIdNameSwapZeroLTE(),
-    gsMakeSortArrow3(gsMakeSortExprNat(), gsMakeSortExprNat(), gsMakeSortExprNat(), gsMakeSortExprBool()));
-}
-
-ATermAppl gsMakeOpIdFalseFunc(ATermAppl SortExprElt)
-{
-  return gsMakeOpId(gsMakeOpIdNameFalseFunc(),
-    gsMakeSortArrow1(SortExprElt, gsMakeSortExprBool()));
-}
-
-ATermAppl gsMakeOpIdTrueFunc(ATermAppl SortExprElt)
-{
-  return gsMakeOpId(gsMakeOpIdNameTrueFunc(),
-    gsMakeSortArrow1(SortExprElt, gsMakeSortExprBool()));
-}
-
-ATermAppl gsMakeOpIdNotFunc(ATermAppl SortExprElt)
-{
-  return gsMakeOpId(gsMakeOpIdNameNotFunc(),
-    gsMakeSortArrow1(
-      gsMakeSortArrow1(SortExprElt, gsMakeSortExprBool()),
-      gsMakeSortArrow1(SortExprElt, gsMakeSortExprBool())
-  ));
-}
-
-ATermAppl gsMakeOpIdAndFunc(ATermAppl SortExprElt)
-{
-  return gsMakeOpId(gsMakeOpIdNameAndFunc(),
-    gsMakeSortArrow2(
-      gsMakeSortArrow1(SortExprElt, gsMakeSortExprBool()),
-      gsMakeSortArrow1(SortExprElt, gsMakeSortExprBool()),
-      gsMakeSortArrow1(SortExprElt, gsMakeSortExprBool())
-  ));
-}
-
-ATermAppl gsMakeOpIdOrFunc(ATermAppl SortExprElt)
-{
-  return gsMakeOpId(gsMakeOpIdNameOrFunc(),
-    gsMakeSortArrow2(
-      gsMakeSortArrow1(SortExprElt, gsMakeSortExprBool()),
-      gsMakeSortArrow1(SortExprElt, gsMakeSortExprBool()),
-      gsMakeSortArrow1(SortExprElt, gsMakeSortExprBool())
-  ));
-}
-
-ATermAppl gsMakeOpIdZeroFunc(ATermAppl SortExprElt)
-{
-  return gsMakeOpId(gsMakeOpIdNameZeroFunc(),
-    gsMakeSortArrow1(SortExprElt, gsMakeSortExprNat()));
-}
-
-ATermAppl gsMakeOpIdOneFunc(ATermAppl SortExprElt)
-{
-  return gsMakeOpId(gsMakeOpIdNameOneFunc(),
-    gsMakeSortArrow1(SortExprElt, gsMakeSortExprNat()));
-}
-
-ATermAppl gsMakeOpIdAddFunc(ATermAppl SortExprElt)
-{
-  return gsMakeOpId(gsMakeOpIdNameAddFunc(),
-    gsMakeSortArrow2(
-      gsMakeSortArrow1(SortExprElt, gsMakeSortExprNat()),
-      gsMakeSortArrow1(SortExprElt, gsMakeSortExprNat()),
-      gsMakeSortArrow1(SortExprElt, gsMakeSortExprNat())
-  ));
-}
-
-ATermAppl gsMakeOpIdMinFunc(ATermAppl SortExprElt)
-{
-  return gsMakeOpId(gsMakeOpIdNameMinFunc(),
-    gsMakeSortArrow2(
-      gsMakeSortArrow1(SortExprElt, gsMakeSortExprNat()),
-      gsMakeSortArrow1(SortExprElt, gsMakeSortExprNat()),
-      gsMakeSortArrow1(SortExprElt, gsMakeSortExprNat())
-  ));
-}
-
-ATermAppl gsMakeOpIdMonusFunc(ATermAppl SortExprElt)
-{
-  return gsMakeOpId(gsMakeOpIdNameMonusFunc(),
-    gsMakeSortArrow2(
-      gsMakeSortArrow1(SortExprElt, gsMakeSortExprNat()),
-      gsMakeSortArrow1(SortExprElt, gsMakeSortExprNat()),
-      gsMakeSortArrow1(SortExprElt, gsMakeSortExprNat())
-  ));
-}
-
-ATermAppl gsMakeOpIdNat2BoolFunc(ATermAppl SortExprElt)
-{
-  return gsMakeOpId(gsMakeOpIdNameNat2BoolFunc(),
-    gsMakeSortArrow1(
-      gsMakeSortArrow1(SortExprElt, gsMakeSortExprNat()),
-      gsMakeSortArrow1(SortExprElt, gsMakeSortExprBool())
-  ));
-}
-
-ATermAppl gsMakeOpIdBool2NatFunc(ATermAppl SortExprElt)
-{
-  return gsMakeOpId(gsMakeOpIdNameBool2NatFunc(),
-    gsMakeSortArrow1(
-      gsMakeSortArrow1(SortExprElt, gsMakeSortExprBool()),
-      gsMakeSortArrow1(SortExprElt, gsMakeSortExprNat())
-  ));
-}
-
-
-//Creation of data expressions for system defined operations.
-
-ATermAppl gsMakeDataExprTrue(void)
-{
-  return gsMakeOpIdTrue();
-}
-
-ATermAppl gsMakeDataExprFalse(void)
-{
-  return gsMakeOpIdFalse();
-}
-
-ATermAppl gsMakeDataExprNot(ATermAppl DataExpr)
-{
-  return gsMakeDataAppl1(gsMakeOpIdNot(), DataExpr);
-}
-
-ATermAppl gsMakeDataExprAnd(ATermAppl DataExprLHS, ATermAppl DataExprRHS)
-{
-  return gsMakeDataAppl2(gsMakeOpIdAnd(), DataExprLHS, DataExprRHS);
->>>>>>> 3fb7bde6
 }
 
 ATermAppl gsMakeOpIdFSetIn(ATermAppl SortExprElt, ATermAppl SortExprFSet)
@@ -4167,7 +3749,6 @@
 }
 
 ATermAppl gsMakeDataExprSet(ATermAppl DataExprFunc, ATermAppl DataExprFSet, ATermAppl SortExprSet)
-<<<<<<< HEAD
 {
   ATermAppl SortExprFunc = gsGetSort(DataExprFunc);
   assert(gsIsSortArrow(SortExprFunc));
@@ -4199,39 +3780,6 @@
 
 ATermAppl gsMakeDataExprEmptySet(ATermAppl SortExprSet)
 {
-=======
-{
-  ATermAppl SortExprFunc = gsGetSort(DataExprFunc);
-  assert(gsIsSortArrow(SortExprFunc));
-  ATermAppl SortExprFuncResult = ATAgetArgument(SortExprFunc, 1);
-  assert(ATisEqual(SortExprFuncResult, gsMakeSortExprBool()));
-  ATermList SortExprFuncDom = ATLgetArgument(SortExprFunc, 0);
-  assert(ATgetLength(SortExprFuncDom) == 1);
-  return gsMakeDataAppl2(
-    gsMakeOpIdSet(ATAgetFirst(SortExprFuncDom), gsGetSort(DataExprFSet), SortExprSet), DataExprFunc, DataExprFSet);
-}
-
-ATermAppl gsMakeDataExprSetFSet(ATermAppl DataExprFSet, ATermAppl SortExprSet)
-{
-  return gsMakeDataAppl1(
-    gsMakeOpIdSetFSet(gsGetSort(DataExprFSet), SortExprSet), DataExprFSet);
-}
-
-ATermAppl gsMakeDataExprSetComp(ATermAppl DataExprFunc, ATermAppl SortExprSet)
-{
-  ATermAppl SortExprFunc = gsGetSort(DataExprFunc);
-  assert(gsIsSortArrow(SortExprFunc));
-  ATermAppl SortExprFuncResult = ATAgetArgument(SortExprFunc, 1);
-  assert(ATisEqual(SortExprFuncResult, gsMakeSortExprBool()));
-  ATermList SortExprFuncDom = ATLgetArgument(SortExprFunc, 0);
-  assert(ATgetLength(SortExprFuncDom) == 1);
-  return gsMakeDataAppl1(
-    gsMakeOpIdSetComp(ATAgetFirst(SortExprFuncDom), SortExprSet), DataExprFunc);
-}
-
-ATermAppl gsMakeDataExprEmptySet(ATermAppl SortExprSet)
-{
->>>>>>> 3fb7bde6
   return gsMakeOpIdEmptySet(SortExprSet);
 }
 
@@ -4459,387 +4007,6 @@
 }
 
 ATermAppl gsMakeDataExprFBagEmpty(ATermAppl SortExprFBag)
-<<<<<<< HEAD
-{
-  return gsMakeOpIdFBagEmpty(SortExprFBag);
-}
-
-ATermAppl gsMakeDataExprFBagCons(ATermAppl DataExprElt, ATermAppl DataExprPos, ATermAppl DataExprFBag)
-{
-  assert(gsIsSortExprPos(gsGetSort(DataExprPos)));
-  return gsMakeDataAppl3(
-    gsMakeOpIdFBagCons(gsGetSort(DataExprElt), gsGetSort(DataExprFBag)),
-      DataExprElt, DataExprPos, DataExprFBag);
-}
-
-ATermAppl gsMakeDataExprFBagInsert(ATermAppl DataExprElt, ATermAppl DataExprPos, ATermAppl DataExprFBag)
-{
-  assert(gsIsSortExprPos(gsGetSort(DataExprPos)));
-  return gsMakeDataAppl3(
-    gsMakeOpIdFBagInsert(gsGetSort(DataExprElt), gsGetSort(DataExprFBag)),
-      DataExprElt, DataExprPos, DataExprFBag);
-}
-
-ATermAppl gsMakeDataExprFBagCInsert(ATermAppl DataExprElt, ATermAppl DataExprNat, ATermAppl DataExprFBag)
-{
-  assert(gsIsSortExprNat(gsGetSort(DataExprNat)));
-  return gsMakeDataAppl3(
-    gsMakeOpIdFBagCInsert(gsGetSort(DataExprElt), gsGetSort(DataExprFBag)),
-      DataExprElt, DataExprNat, DataExprFBag);
-}
-
-ATermAppl gsMakeDataExprFBagCount(ATermAppl DataExprElt, ATermAppl DataExprFBag)
-{
-  return gsMakeDataAppl2(
-    gsMakeOpIdFBagCount(gsGetSort(DataExprElt), gsGetSort(DataExprFBag)),
-      DataExprElt, DataExprFBag);
-}
-
-ATermAppl gsMakeDataExprFBagIn(ATermAppl DataExprElt, ATermAppl DataExprFBag)
-{
-  return gsMakeDataAppl2(
-    gsMakeOpIdFBagIn(gsGetSort(DataExprElt), gsGetSort(DataExprFBag)),
-      DataExprElt, DataExprFBag);
-}
-
-ATermAppl gsMakeDataExprFBagLTE(ATermAppl DataExprFunc, ATermAppl DataExprLHS, ATermAppl DataExprRHS)
-{
-  assert(ATisEqual(gsGetSort(DataExprLHS), gsGetSort(DataExprRHS)));
-  ATermAppl SortExprFunc = gsGetSort(DataExprFunc);
-  assert(gsIsSortArrow(SortExprFunc));
-  assert(gsIsSortExprNat(ATAgetArgument(SortExprFunc, 1)));
-  ATermList SortExprFuncDom = ATLgetArgument(SortExprFunc, 0);
-  assert(ATgetLength(SortExprFuncDom) == 1);
-  ATermAppl SortElt = ATAgetFirst(SortExprFuncDom);
-  return gsMakeDataAppl3(
-    gsMakeOpIdFBagLTE(SortElt, gsGetSort(DataExprLHS)),
-      DataExprFunc, DataExprLHS, DataExprRHS);
-}
-
-ATermAppl gsMakeDataExprFBagJoin(ATermAppl DataExprFuncLHS, ATermAppl DataExprFuncRHS, ATermAppl DataExprLHS, ATermAppl DataExprRHS)
-{
-  assert(ATisEqual(gsGetSort(DataExprFuncLHS), gsGetSort(DataExprFuncRHS)));
-  assert(ATisEqual(gsGetSort(DataExprLHS), gsGetSort(DataExprRHS)));
-  ATermAppl SortExprFunc = gsGetSort(DataExprFuncLHS);
-  assert(gsIsSortArrow(SortExprFunc));
-  assert(gsIsSortExprNat(ATAgetArgument(SortExprFunc, 1)));
-  ATermList SortExprFuncDom = ATLgetArgument(SortExprFunc, 0);
-  assert(ATgetLength(SortExprFuncDom) == 1);
-  ATermAppl SortElt = ATAgetFirst(SortExprFuncDom);
-  return gsMakeDataAppl4(
-    gsMakeOpIdFBagJoin(SortElt, gsGetSort(DataExprLHS)),
-      DataExprFuncLHS, DataExprFuncRHS, DataExprLHS, DataExprRHS);
-}
-
-ATermAppl gsMakeDataExprFBagInter(ATermAppl DataExprFuncLHS, ATermAppl DataExprFuncRHS, ATermAppl DataExprLHS, ATermAppl DataExprRHS)
-{
-  assert(ATisEqual(gsGetSort(DataExprFuncLHS), gsGetSort(DataExprFuncRHS)));
-  assert(ATisEqual(gsGetSort(DataExprLHS), gsGetSort(DataExprRHS)));
-  ATermAppl SortExprFunc = gsGetSort(DataExprFuncLHS);
-  assert(gsIsSortArrow(SortExprFunc));
-  assert(gsIsSortExprNat(ATAgetArgument(SortExprFunc, 1)));
-  ATermList SortExprFuncDom = ATLgetArgument(SortExprFunc, 0);
-  assert(ATgetLength(SortExprFuncDom) == 1);
-  ATermAppl SortElt = ATAgetFirst(SortExprFuncDom);
-  return gsMakeDataAppl4(
-    gsMakeOpIdFBagInter(SortElt, gsGetSort(DataExprLHS)),
-      DataExprFuncLHS, DataExprFuncRHS, DataExprLHS, DataExprRHS);
-}
-
-ATermAppl gsMakeDataExprFBagDiff(ATermAppl DataExprFuncLHS, ATermAppl DataExprFuncRHS, ATermAppl DataExprLHS, ATermAppl DataExprRHS)
-{
-  assert(ATisEqual(gsGetSort(DataExprFuncLHS), gsGetSort(DataExprFuncRHS)));
-  assert(ATisEqual(gsGetSort(DataExprLHS), gsGetSort(DataExprRHS)));
-  ATermAppl SortExprFunc = gsGetSort(DataExprFuncLHS);
-  assert(gsIsSortArrow(SortExprFunc));
-  assert(gsIsSortExprNat(ATAgetArgument(SortExprFunc, 1)));
-  ATermList SortExprFuncDom = ATLgetArgument(SortExprFunc, 0);
-  assert(ATgetLength(SortExprFuncDom) == 1);
-  ATermAppl SortElt = ATAgetFirst(SortExprFuncDom);
-  return gsMakeDataAppl4(
-    gsMakeOpIdFBagDiff(SortElt, gsGetSort(DataExprLHS)),
-      DataExprFuncLHS, DataExprFuncRHS, DataExprLHS, DataExprRHS);
-}
-
-ATermAppl gsMakeDataExprFBag2FSet(ATermAppl DataExprFunc, ATermAppl DataExprFBag, ATermAppl SortExprFSet)
-{
-  ATermAppl SortExprFunc = gsGetSort(DataExprFunc);
-  assert(gsIsSortArrow(SortExprFunc));
-  assert(gsIsSortExprNat(ATAgetArgument(SortExprFunc, 1)));
-  ATermList SortExprFuncDom = ATLgetArgument(SortExprFunc, 0);
-  assert(ATgetLength(SortExprFuncDom) == 1);
-  ATermAppl SortElt = ATAgetFirst(SortExprFuncDom);
-  return gsMakeDataAppl2(
-    gsMakeOpIdFBag2FSet(SortElt, gsGetSort(DataExprFBag), SortExprFSet),
-      DataExprFunc, DataExprFBag);
-}
-
-ATermAppl gsMakeDataExprFSet2FBag(ATermAppl DataExprFSet, ATermAppl SortExprFBag)
-{
-  return gsMakeDataAppl1(
-    gsMakeOpIdFSet2FBag(gsGetSort(DataExprFSet), SortExprFBag),
-      DataExprFSet);
-}
-
-ATermAppl gsMakeDataExprMonus(ATermAppl DataExprArg1, ATermAppl DataExprArg2)
-{
-  assert(gsIsSortExprNat(gsGetSort(DataExprArg1)));
-  assert(gsIsSortExprNat(gsGetSort(DataExprArg2)));
-  return gsMakeDataAppl2(gsMakeOpIdMonus(), DataExprArg1, DataExprArg2);
-}
-
-ATermAppl gsMakeDataExprSwapZero(ATermAppl DataExprArg1, ATermAppl DataExprArg2)
-{
-  assert(gsIsSortExprNat(gsGetSort(DataExprArg1)));
-  assert(gsIsSortExprNat(gsGetSort(DataExprArg2)));
-  return gsMakeDataAppl2(gsMakeOpIdSwapZero(), DataExprArg1, DataExprArg2);
-}
-
-ATermAppl gsMakeDataExprSwapZeroAdd(ATermAppl DataExprArg1, ATermAppl DataExprArg2, ATermAppl DataExprArg3, ATermAppl DataExprArg4)
-{
-  assert(gsIsSortExprNat(gsGetSort(DataExprArg1)));
-  assert(gsIsSortExprNat(gsGetSort(DataExprArg2)));
-  assert(gsIsSortExprNat(gsGetSort(DataExprArg3)));
-  assert(gsIsSortExprNat(gsGetSort(DataExprArg4)));
-  return gsMakeDataAppl4(gsMakeOpIdSwapZeroAdd(), DataExprArg1, DataExprArg2, DataExprArg3, DataExprArg4);
-}
-
-ATermAppl gsMakeDataExprSwapZeroMin(ATermAppl DataExprArg1, ATermAppl DataExprArg2, ATermAppl DataExprArg3, ATermAppl DataExprArg4)
-{
-  assert(gsIsSortExprNat(gsGetSort(DataExprArg1)));
-  assert(gsIsSortExprNat(gsGetSort(DataExprArg2)));
-  assert(gsIsSortExprNat(gsGetSort(DataExprArg3)));
-  assert(gsIsSortExprNat(gsGetSort(DataExprArg4)));
-  return gsMakeDataAppl4(gsMakeOpIdSwapZeroMin(), DataExprArg1, DataExprArg2, DataExprArg3, DataExprArg4);
-}
-
-ATermAppl gsMakeDataExprSwapZeroMonus(ATermAppl DataExprArg1, ATermAppl DataExprArg2, ATermAppl DataExprArg3, ATermAppl DataExprArg4)
-{
-  assert(gsIsSortExprNat(gsGetSort(DataExprArg1)));
-  assert(gsIsSortExprNat(gsGetSort(DataExprArg2)));
-  assert(gsIsSortExprNat(gsGetSort(DataExprArg3)));
-  assert(gsIsSortExprNat(gsGetSort(DataExprArg4)));
-  return gsMakeDataAppl4(gsMakeOpIdSwapZeroMonus(), DataExprArg1, DataExprArg2, DataExprArg3, DataExprArg4);
-}
-
-ATermAppl gsMakeDataExprSwapZeroLTE(ATermAppl DataExprArg1, ATermAppl DataExprArg2, ATermAppl DataExprArg3)
-{
-  assert(gsIsSortExprNat(gsGetSort(DataExprArg1)));
-  assert(gsIsSortExprNat(gsGetSort(DataExprArg2)));
-  assert(gsIsSortExprNat(gsGetSort(DataExprArg3)));
-  return gsMakeDataAppl3(gsMakeOpIdSwapZeroLTE(), DataExprArg1, DataExprArg2, DataExprArg3);
-}
-
-ATermAppl gsMakeDataExprFalseFunc(ATermAppl SortExprElt)
-{
-  assert(gsIsSortExpr(SortExprElt));
-  return gsMakeOpIdFalseFunc(SortExprElt);
-}
-
-ATermAppl gsMakeDataExprTrueFunc(ATermAppl SortExprElt)
-{
-  assert(gsIsSortExpr(SortExprElt));
-  return gsMakeOpIdTrueFunc(SortExprElt);
-}
-
-ATermAppl gsMakeDataExprNotFunc(ATermAppl DataExprArg)
-{
-  ATermAppl SortExprArg = gsGetSort(DataExprArg);
-  assert(gsIsSortArrow(SortExprArg));
-  assert(gsIsSortExprBool(ATAgetArgument(SortExprArg, 1)));
-  ATermList SortExprDom = ATLgetArgument(SortExprArg, 0);
-  assert(ATgetLength(SortExprDom) == 1);
-  return gsMakeDataAppl1(
-    gsMakeOpIdNotFunc(ATAgetFirst(SortExprDom)), DataExprArg);
-}
-
-ATermAppl gsMakeDataExprAndFunc(ATermAppl DataExprArg1, ATermAppl DataExprArg2)
-{
-  ATermAppl SortExprArg = gsGetSort(DataExprArg1);
-  assert(ATisEqual(SortExprArg, gsGetSort(DataExprArg2)));
-  assert(gsIsSortArrow(SortExprArg));
-  assert(gsIsSortExprBool(ATAgetArgument(SortExprArg, 1)));
-  ATermList SortExprDom = ATLgetArgument(SortExprArg, 0);
-  assert(ATgetLength(SortExprDom) == 1);
-  return gsMakeDataAppl2(
-    gsMakeOpIdAndFunc(ATAgetFirst(SortExprDom)), DataExprArg1, DataExprArg2);
-}
-
-ATermAppl gsMakeDataExprOrFunc(ATermAppl DataExprArg1, ATermAppl DataExprArg2)
-{
-  ATermAppl SortExprArg = gsGetSort(DataExprArg1);
-  assert(ATisEqual(SortExprArg, gsGetSort(DataExprArg2)));
-  assert(gsIsSortArrow(SortExprArg));
-  assert(gsIsSortExprBool(ATAgetArgument(SortExprArg, 1)));
-  ATermList SortExprDom = ATLgetArgument(SortExprArg, 0);
-  assert(ATgetLength(SortExprDom) == 1);
-  return gsMakeDataAppl2(
-    gsMakeOpIdOrFunc(ATAgetFirst(SortExprDom)), DataExprArg1, DataExprArg2);
-}
-
-ATermAppl gsMakeDataExprZeroFunc(ATermAppl SortExprElt)
-{
-  assert(gsIsSortExpr(SortExprElt));
-  return gsMakeOpIdZeroFunc(SortExprElt);
-}
-
-ATermAppl gsMakeDataExprOneFunc(ATermAppl SortExprElt)
-{
-  assert(gsIsSortExpr(SortExprElt));
-  return gsMakeOpIdOneFunc(SortExprElt);
-}
-
-ATermAppl gsMakeDataExprAddFunc(ATermAppl DataExprArg1, ATermAppl DataExprArg2)
-{
-  ATermAppl SortExprArg = gsGetSort(DataExprArg1);
-  assert(ATisEqual(SortExprArg, gsGetSort(DataExprArg2)));
-  assert(gsIsSortArrow(SortExprArg));
-  assert(gsIsSortExprNat(ATAgetArgument(SortExprArg, 1)));
-  ATermList SortExprDom = ATLgetArgument(SortExprArg, 0);
-  assert(ATgetLength(SortExprDom) == 1);
-  return gsMakeDataAppl2(
-    gsMakeOpIdAddFunc(ATAgetFirst(SortExprDom)), DataExprArg1, DataExprArg2);
-}
-
-ATermAppl gsMakeDataExprMinFunc(ATermAppl DataExprArg1, ATermAppl DataExprArg2)
-{
-  ATermAppl SortExprArg = gsGetSort(DataExprArg1);
-  assert(ATisEqual(SortExprArg, gsGetSort(DataExprArg2)));
-  assert(gsIsSortArrow(SortExprArg));
-  assert(gsIsSortExprNat(ATAgetArgument(SortExprArg, 1)));
-  ATermList SortExprDom = ATLgetArgument(SortExprArg, 0);
-  assert(ATgetLength(SortExprDom) == 1);
-  return gsMakeDataAppl2(
-    gsMakeOpIdMinFunc(ATAgetFirst(SortExprDom)), DataExprArg1, DataExprArg2);
-}
-
-ATermAppl gsMakeDataExprMonusFunc(ATermAppl DataExprArg1, ATermAppl DataExprArg2)
-{
-  ATermAppl SortExprArg = gsGetSort(DataExprArg1);
-  assert(ATisEqual(SortExprArg, gsGetSort(DataExprArg2)));
-  assert(gsIsSortArrow(SortExprArg));
-  assert(gsIsSortExprNat(ATAgetArgument(SortExprArg, 1)));
-  ATermList SortExprDom = ATLgetArgument(SortExprArg, 0);
-  assert(ATgetLength(SortExprDom) == 1);
-  return gsMakeDataAppl2(
-    gsMakeOpIdMonusFunc(ATAgetFirst(SortExprDom)), DataExprArg1, DataExprArg2);
-}
-
-ATermAppl gsMakeDataExprNat2BoolFunc(ATermAppl DataExprArg)
-{
-  ATermAppl SortExprArg = gsGetSort(DataExprArg);
-  assert(gsIsSortArrow(SortExprArg));
-  assert(gsIsSortExprNat(ATAgetArgument(SortExprArg, 1)));
-  ATermList SortExprDom = ATLgetArgument(SortExprArg, 0);
-  assert(ATgetLength(SortExprDom) == 1);
-  return gsMakeDataAppl1(
-    gsMakeOpIdNat2BoolFunc(ATAgetFirst(SortExprDom)), DataExprArg);
-}
-
-ATermAppl gsMakeDataExprBool2NatFunc(ATermAppl DataExprArg)
-{
-  ATermAppl SortExprArg = gsGetSort(DataExprArg);
-  assert(gsIsSortArrow(SortExprArg));
-  assert(gsIsSortExprBool(ATAgetArgument(SortExprArg, 1)));
-  ATermList SortExprDom = ATLgetArgument(SortExprArg, 0);
-  assert(ATgetLength(SortExprDom) == 1);
-  return gsMakeDataAppl1(
-    gsMakeOpIdBool2NatFunc(ATAgetFirst(SortExprDom)), DataExprArg);
-}
-
-//Auxiliary functions to create data expressions
-ATermAppl gsMakeDataAppl1(ATermAppl DataExpr, ATermAppl DataExprArg1)
-{
-  return gsMakeDataAppl(DataExpr, ATmakeList1((ATerm) DataExprArg1));
-}
-
-ATermAppl gsMakeDataAppl2(ATermAppl DataExpr, ATermAppl DataExprArg1,
-  ATermAppl DataExprArg2)
-{
-  return gsMakeDataAppl(DataExpr,
-    ATmakeList2((ATerm) DataExprArg1, (ATerm) DataExprArg2));
-}
-
-ATermAppl gsMakeDataAppl3(ATermAppl DataExpr, ATermAppl DataExprArg1,
-  ATermAppl DataExprArg2, ATermAppl DataExprArg3)
-{
-  return gsMakeDataAppl(DataExpr,
-    ATmakeList3((ATerm) DataExprArg1, (ATerm) DataExprArg2,
-      (ATerm) DataExprArg3));
-}
-
-ATermAppl gsMakeDataAppl4(ATermAppl DataExpr, ATermAppl DataExprArg1,
-  ATermAppl DataExprArg2, ATermAppl DataExprArg3, ATermAppl DataExprArg4)
-{
-  return gsMakeDataAppl(DataExpr,
-    ATmakeList4((ATerm) DataExprArg1, (ATerm) DataExprArg2,
-      (ATerm) DataExprArg3, (ATerm) DataExprArg4));
-}
-
-ATermAppl gsMakeDataApplList(ATermAppl DataExpr,
-  ATermList DataExprArgs)
-{
-  if (ATisEmpty(DataExprArgs))
-    return DataExpr;
-  else
-    return gsMakeDataAppl(DataExpr, DataExprArgs);
-}
-
-ATermAppl gsMakeDataExprAndList(ATermList DataExprs)
-{
-  if (ATisEmpty(DataExprs))
-    return gsMakeDataExprTrue();
-  ATermAppl Result = ATAgetFirst(DataExprs);
-  DataExprs = ATgetNext(DataExprs);
-  if (ATisEmpty(DataExprs)) {
-    return Result;
-  }
-  for ( ; !ATisEmpty(DataExprs) ; DataExprs = ATgetNext(DataExprs) ) {
-    Result = gsMakeDataExprAnd(Result, ATAgetFirst(DataExprs));
-  }
-  return Result;
-}
-
-ATermAppl gsMakeDataExprBool_bool(bool b)
-{
-  if (b) {
-    return gsMakeDataExprTrue();
-  } else {
-    return gsMakeDataExprFalse();
-  }
-}
-
-ATermAppl gsMakeDataExprPos(char *p)
-{
-  assert(strlen(p) > 0);
-  if (!strcmp(p, "1")) {
-    return gsMakeDataExprC1();
-  } else {
-    char *d = gsStringDiv2(p);
-    ATermAppl result = NULL;
-    if (gsStringMod2(p) == 0) {
-      result = gsMakeDataExprCDub(gsMakeDataExprFalse(), gsMakeDataExprPos(d));
-    } else {
-      result = gsMakeDataExprCDub(gsMakeDataExprTrue(), gsMakeDataExprPos(d));
-    }
-    free(d);
-    return result;
-  }
-}
-
-ATermAppl gsMakeDataExprPos_int(int p)
-{
-  assert(p > 0);
-  DECL_A(s,char,NrOfChars(p)+1);
-  sprintf(s, "%d", p);
-  ATermAppl a = gsMakeDataExprPos(s);
-  FREE_A(s);
-  return a;
-}
-
-ATermAppl gsMakeDataExprNat(char *n)
-=======
->>>>>>> 3fb7bde6
 {
   return gsMakeOpIdFBagEmpty(SortExprFBag);
 }
