// Author(s): Wieger Wesselink
// Copyright: see the accompanying file COPYING or copy at
// https://svn.win.tue.nl/trac/MCRL2/browser/trunk/COPYING
//
// Distributed under the Boost Software License, Version 1.0.
// (See accompanying file LICENSE_1_0.txt or copy at
// http://www.boost.org/LICENSE_1_0.txt)
//
/// \file mcrl2/pbes/detail/lps2pbes_rhs.h
/// \brief add your file description here.

#ifndef MCRL2_PBES_DETAIL_LPS2PBES_RHS_H
#define MCRL2_PBES_DETAIL_LPS2PBES_RHS_H

#include "mcrl2/atermpp/detail/aterm_list_utility.h"
#include "mcrl2/lps/replace.h"
#include "mcrl2/modal_formula/find.h"
#include "mcrl2/modal_formula/traverser.h"
#include "mcrl2/pbes/pbes.h"
#include "mcrl2/pbes/replace.h"
#include "mcrl2/pbes/detail/lps2pbes_par.h"
#include "mcrl2/pbes/detail/lps2pbes_sat.h"
#include "mcrl2/pbes/detail/lps2pbes_utility.h"

namespace mcrl2 {

namespace pbes_system {

namespace detail {

template <typename TermTraits>
pbes_expression RHS(const state_formulas::state_formula& x0,
                    const state_formulas::state_formula& x,
                    const lps::linear_process& lps,
                    data::set_identifier_generator& id_generator,
                    const data::variable& T,
                    TermTraits tr
                   );

template <typename Derived, typename TermTraits>
struct rhs_traverser: public state_formulas::state_formula_traverser<Derived>
{
  typedef state_formulas::state_formula_traverser<Derived> super;
  typedef TermTraits tr;

  using super::enter;
  using super::leave;
  using super::operator();

#if BOOST_MSVC
#include "mcrl2/core/detail/traverser_msvc.inc.h"
#endif

  const state_formulas::state_formula& phi0; // the original formula
  const lps::linear_process& lps;
  data::set_identifier_generator& id_generator;
  const data::variable& T;
  std::vector<pbes_expression> result_stack;

  rhs_traverser(const state_formulas::state_formula& phi0_,
                const lps::linear_process& lps_,
                data::set_identifier_generator& id_generator_,
                const data::variable& T_,
                TermTraits
               )
    : phi0(phi0_), lps(lps_), id_generator(id_generator_), T(T_)
  {}

  Derived& derived()
  {
    return static_cast<Derived&>(*this);
  }

  void push(const pbes_expression& x)
  {
    result_stack.push_back(x);
  }

  pbes_expression& top()
  {
    return result_stack.back();
  }

  const pbes_expression& top() const
  {
    return result_stack.back();
  }

  pbes_expression pop()
  {
    pbes_expression result = top();
    result_stack.pop_back();
    return result;
  }

  void push_variables(const data::variable_list& v)
  {
    for (data::variable_list::const_iterator i = v.begin(); i != v.end(); ++i)
    {
      id_generator.add_identifier(i->name());
    }
  }

  void pop_variables(const data::variable_list& v)
  {
    for (data::variable_list::const_iterator i = v.begin(); i != v.end(); ++i)
    {
      id_generator.remove_identifier(i->name());
    }
  }

  bool is_timed() const
  {
    return T != data::variable();
  }

  void leave(const data::data_expression& x)
  {
    push(x);
  }

  void leave(const state_formulas::true_&)
  {
    push(true_());
  }

  void leave(const state_formulas::false_&)
  {
    push(false_());
  }

  void operator()(const state_formulas::not_&)
  {
    throw mcrl2::runtime_error("rhs_traverser: negation is not supported!");
  }

  void leave(const state_formulas::and_&)
  {
    pbes_expression right = pop();
    pbes_expression left = pop();
    push(tr::and_(left, right));
  }

  void leave(const state_formulas::or_&)
  {
    pbes_expression right = pop();
    pbes_expression left = pop();
    push(tr::or_(left, right));
  }

  void operator()(const state_formulas::imp&)
  {
    throw mcrl2::runtime_error("rhs_traverser: implication is not supported!");
  }

  void operator()(const state_formulas::forall& x)
  {
    push_variables(x.variables());
    derived()(x.body());
    top() = tr::forall(x.variables(), top());
    //pop_variables(x.variables());
  }

  void operator()(const state_formulas::exists& x)
  {
    push_variables(x.variables());
    derived()(x.body());
    top() = tr::exists(x.variables(), top());
    //pop_variables(x.variables());
  }

  // share code between must and may
  template <typename Expr>
  void handle_must_may(const Expr& x, bool is_must)
  {
    bool timed = is_timed();
<<<<<<< HEAD
    atermpp::vector<pbes_expression> v;
    pbes_expression rhs0 = RHS(phi0, x.operand(), lps, id_generator, T, TermTraits());
    action_formulas::action_formula alpha = x.formula();
=======
    std::vector<pbes_expression> v;
    pbes_expression rhs0 = RHS(phi0, x.operand(), lps, id_generator, T, TermTraits());
    assert(action_formulas::is_action_formula(x.formula()));
    const action_formulas::action_formula& alpha = atermpp::aterm_cast<const action_formulas::action_formula>(x.formula());
>>>>>>> 1c0f9828

    const lps::action_summand_vector& asv = lps.action_summands();
    for (lps::action_summand_vector::const_iterator i = asv.begin(); i != asv.end(); ++i)
    {
      data::data_expression ci = i->condition();
      lps::multi_action ai     = i->multi_action();
      data::assignment_list gi = i->assignments();
      data::variable_list yi   = i->summation_variables();

      pbes_expression rhs = rhs0;
      data::mutable_map_substitution<> sigma_yi = pbes_system::detail::make_fresh_variables(yi, id_generator);
      std::set<data::variable> sigma_yi_variables = data::substitution_variables(sigma_yi);
      ci = data::replace_variables_capture_avoiding(ci, sigma_yi, sigma_yi_variables);
      lps::replace_variables_capture_avoiding(ai, sigma_yi, sigma_yi_variables);
      gi = data::replace_variables_capture_avoiding(gi, sigma_yi, sigma_yi_variables);
      data::data_expression ti = ai.time();
<<<<<<< HEAD
      pbes_expression p1 = Sat(ai, alpha, id_generator);
      pbes_expression p2 = ci;
      rhs = pbes_system::replace_free_variables(rhs, data::assignment_sequence_substitution(gi));
      pbes_expression p = tr::and_(p1, p2);
      if (timed)
      {
        rhs = pbes_system::replace_free_variables(rhs, data::assignment(T, ti));
        p = tr::and_(p, data::greater(ti, T));
      }
=======
      pbes_expression p1 = Sat(ai, alpha, id_generator, TermTraits());
      pbes_expression p2 = ci;
      data::mutable_map_substitution<> sigma_gi;
      for (auto k = gi.begin(); k != gi.end(); ++k)
      {
        sigma_gi[k->lhs()] = k->rhs();
      }
      rhs = pbes_system::replace_variables_capture_avoiding(rhs, sigma_gi, data::substitution_variables(sigma_gi));
      pbes_expression p = tr::and_(p1, p2);
      if (timed)
      {
        data::mutable_map_substitution<> sigma_ti;
        sigma_ti[T] = ti;
        rhs = pbes_system::replace_variables_capture_avoiding(rhs, sigma_ti, data::substitution_variables(sigma_ti));
        p = tr::and_(p, data::greater(ti, T));
      }
      data::variable_list y = data::replace_variables(yi, sigma_yi);
>>>>>>> 1c0f9828
      p = is_must ? tr::forall(y, tr::imp(p, rhs)) : tr::exists(y, tr::and_(p, rhs));
      v.push_back(p);
    }

    pbes_expression result = is_must ? tr::join_and(v.begin(), v.end()) : tr::join_or(v.begin(), v.end());
    push(result);
  }

  void operator()(const state_formulas::must& x)
  {
    handle_must_may(x, true);
  }

  void operator()(const state_formulas::may& x)
  {
    handle_must_may(x, false);
  }

  void leave(const state_formulas::yaled&)
  {
    throw mcrl2::runtime_error("rhs_traverser: yaled is not supported!");
  }

  void leave(const state_formulas::yaled_timed& x)
  {
    data::data_expression t = x.time_stamp();
    std::vector<pbes_expression> v;
    const lps::action_summand_vector& asv = lps.action_summands();
    for (lps::action_summand_vector::const_iterator i = asv.begin(); i != asv.end(); ++i)
    {
<<<<<<< HEAD
      pbes_expression       ci = i->condition();
      data::data_expression ti = i->multi_action().time();
      data::variable_list   yi = i->summation_variables();
=======
      const data::data_expression& ci = i->condition();
      const data::data_expression& ti = i->multi_action().time();
      const data::variable_list&   yi = i->summation_variables();
>>>>>>> 1c0f9828
      pbes_expression p = tr::forall(yi, tr::or_(data::sort_bool::not_(ci), data::greater(t, ti)));
      v.push_back(p);
    }
    const lps::deadlock_summand_vector& dsv = lps.deadlock_summands();
    for (lps::deadlock_summand_vector::const_iterator j = dsv.begin(); j != dsv.end(); ++j)
    {
<<<<<<< HEAD
      data::data_expression cj = j->condition();
      data::data_expression tj = j->deadlock().time();
      data::variable_list   yj = j->summation_variables();
      pbes_expression p = tr::forall(yj, tr::or_(data::sort_bool::not_(cj), data::greater(t, tj)));
      v.push_back(p);
    }
    push(tr::and_(pbes_expr::join_or(v.begin(), v.end()), data::greater(t, T)));
=======
      const data::data_expression& cj = j->condition();
      const data::data_expression& tj = j->deadlock().time();
      const data::variable_list&   yj = j->summation_variables();
      pbes_expression p = tr::forall(yj, tr::or_(data::sort_bool::not_(cj), data::greater(t, tj)));
      v.push_back(p);
    }
    push(tr::and_(tr::join_or(v.begin(), v.end()), data::greater(t, T)));
>>>>>>> 1c0f9828
  }

  void leave(const state_formulas::delay&)
  {
    throw mcrl2::runtime_error("rhs_traverser: delay is not supported!");
  }

  void leave(const state_formulas::delay_timed& x)
  {
    data::data_expression t = x.time_stamp();
    std::vector<pbes_expression> v;
    const lps::action_summand_vector& asv = lps.action_summands();
    for (lps::action_summand_vector::const_iterator i = asv.begin(); i != asv.end(); ++i)
    {
      data::data_expression ci = i->condition();
      data::data_expression ti = i->multi_action().time();
      data::variable_list   yi = i->summation_variables();
      pbes_expression p = tr::exists(yi, tr::and_(ci, data::less_equal(t, ti)));
      v.push_back(p);
    }
    const lps::deadlock_summand_vector& dsv = lps.deadlock_summands();
    for (lps::deadlock_summand_vector::const_iterator j = dsv.begin(); j != dsv.end(); ++j)
    {
      data::data_expression cj = j->condition();
      data::data_expression tj = j->deadlock().time();
      data::variable_list   yj = j->summation_variables();
      pbes_expression p = tr::exists(yj, tr::and_(cj, data::less_equal(t, tj)));
      v.push_back(p);
    }
<<<<<<< HEAD
    push(tr::or_(pbes_expr::join_or(v.begin(), v.end()), data::less_equal(t, T)));
=======
    push(tr::or_(tr::join_or(v.begin(), v.end()), data::less_equal(t, T)));
>>>>>>> 1c0f9828
  }

  void leave(const state_formulas::variable& x)
  {
    using atermpp::detail::operator+;
    core::identifier_string X = x.name();
    data::data_expression_list d = x.arguments();
    data::variable_list xp = lps.process_parameters();
    data::data_expression_list e = d + xp + Par(X, data::variable_list(), phi0);
    if (is_timed())
    {
      e = T + e;
    }
    push(propositional_variable_instantiation(X, e));
  }

  void operator()(const state_formulas::nu& x)
  {
    using atermpp::detail::operator+;
    core::identifier_string X = x.name();
    data::data_expression_list d = detail::mu_expressions(x);
    data::variable_list xp = lps.process_parameters();
    data::data_expression_list e = d + xp + Par(X, data::variable_list(), phi0);
    if (is_timed())
    {
      e = T + e;
    }
    push(propositional_variable_instantiation(X, e));
  }

  void operator()(const state_formulas::mu& x)
  {
    using atermpp::detail::operator+;
    core::identifier_string X = x.name();
    data::data_expression_list d = detail::mu_expressions(x);
    data::variable_list xp = lps.process_parameters();
    data::data_expression_list e = d + xp + Par(X, data::variable_list(), phi0);
    if (is_timed())
    {
      e = T + e;
    }
    push(propositional_variable_instantiation(X, e));
  }
};

template <template <class, class> class Traverser, typename TermTraits>
struct apply_rhs_traverser: public Traverser<apply_rhs_traverser<Traverser, TermTraits>, TermTraits>
{
  typedef Traverser<apply_rhs_traverser<Traverser, TermTraits>, TermTraits> super;
  using super::enter;
  using super::leave;
  using super::operator();

  apply_rhs_traverser(const state_formulas::state_formula& phi0,
                      const lps::linear_process& lps,
                      data::set_identifier_generator& id_generator,
                      const data::variable& T,
                      TermTraits tr
                     )
    : super(phi0, lps, id_generator, T, tr)
  {}

#ifdef BOOST_MSVC
#include "mcrl2/core/detail/traverser_msvc.inc.h"
#endif
};

template <typename TermTraits>
inline
pbes_expression RHS(const state_formulas::state_formula& x0,
                    const state_formulas::state_formula& x,
                    const lps::linear_process& lps,
                    data::set_identifier_generator& id_generator,
                    const data::variable& T,
                    TermTraits tr
                   )
{
  apply_rhs_traverser<rhs_traverser, TermTraits> f(x0, lps, id_generator, T, tr);
  f(x);
  return f.top();
}

template <typename TermTraits>
inline
pbes_expression RHS_structured(const state_formulas::state_formula& x0,
                               const state_formulas::state_formula& x,
                               const lps::linear_process& lps,
                               data::set_identifier_generator& id_generator,
                               data::set_identifier_generator& propvar_generator,
                               data::variable_list& variables,
                               const fixpoint_symbol& sigma,
<<<<<<< HEAD
                               atermpp::vector<pbes_equation>& Z,
=======
                               std::vector<pbes_equation>& Z,
>>>>>>> 1c0f9828
                               const data::variable& T,
                               TermTraits tr
                    );

template <typename Derived, typename TermTraits>
struct rhs_structured_traverser: public rhs_traverser<Derived, TermTraits>
{
  typedef rhs_traverser<Derived, TermTraits> super;
  typedef TermTraits tr;

  using super::enter;
  using super::leave;
  using super::operator();
  using super::push;
  using super::top;
  using super::pop;
  using super::is_timed;
  using super::phi0;
  using super::lps;
  using super::id_generator;
  using super::T;

#if BOOST_MSVC
#include "mcrl2/core/detail/traverser_msvc.inc.h"
#endif

  std::multiset<data::variable> variables;
  const fixpoint_symbol& sigma;
  data::set_identifier_generator& propvar_generator;
  std::vector<pbes_equation>& Z; // new equations that are generated on the fly

  rhs_structured_traverser(const state_formulas::state_formula& phi0,
                           const lps::linear_process& lps,
                           data::set_identifier_generator& id_generator,
                           data::set_identifier_generator& propvar_generator_,
                           data::variable_list& variables_,
                           const fixpoint_symbol& sigma_,
<<<<<<< HEAD
                           atermpp::vector<pbes_equation>& Z_,
=======
                           std::vector<pbes_equation>& Z_,
>>>>>>> 1c0f9828
                           const data::variable& T,
                           TermTraits tr
               )
    : super(phi0, lps, id_generator, T, tr),
    	variables(variables_.begin(), variables_.end()),
    	sigma(sigma_),
    	propvar_generator(propvar_generator_),
    	Z(Z_)
  {}

  Derived& derived()
  {
    return static_cast<Derived&>(*this);
  }

  void operator()(const state_formulas::forall& x)
  {
  	data::variable_list v = x.variables();
  	variables.insert(v.begin(), v.end());
  	super::operator()(x);
  	for (data::variable_list::iterator i = v.begin(); i != v.end(); ++i)
    {
      variables.erase(*i);
    }
  }

  void operator()(const state_formulas::exists& x)
  {
  	data::variable_list v = x.variables();
  	variables.insert(v.begin(), v.end());
  	super::operator()(x);
  	for (data::variable_list::iterator i = v.begin(); i != v.end(); ++i)
    {
      variables.erase(*i);
    }
  }

  // share code between must and may
  template <typename Expr>
  void handle_must_may(const Expr& x, bool is_must)
  {
    bool timed = is_timed();
    std::vector<pbes_expression> v;

    // TODO: can this call to find_free_variables be eliminated?
    std::set<data::variable> fv = state_formulas::find_free_variables(x.operand());
    fv.insert(variables.begin(), variables.end());
    data::variable_list vars(fv.begin(), fv.end());

    pbes_expression rhs0 = RHS_structured(phi0, x.operand(), lps, id_generator, propvar_generator, vars, sigma, Z, T, TermTraits());
<<<<<<< HEAD
    action_formulas::action_formula alpha = x.formula();
=======
    assert(action_formulas::is_action_formula(x.formula()));
    const action_formulas::action_formula& alpha = atermpp::aterm_cast<const action_formulas::action_formula>(x.formula());
>>>>>>> 1c0f9828

    const lps::action_summand_vector& asv = lps.action_summands();
    for (lps::action_summand_vector::const_iterator i = asv.begin(); i != asv.end(); ++i)
    {
      data::data_expression ci = i->condition();
      lps::multi_action ai     = i->multi_action();
      data::assignment_list gi = i->assignments();
      data::variable_list yi   = i->summation_variables();

      pbes_expression rhs = rhs0;
      data::mutable_map_substitution<> sigma_yi = pbes_system::detail::make_fresh_variables(yi, id_generator);
      std::set<data::variable> sigma_yi_variables = data::substitution_variables(sigma_yi);
      ci = data::replace_variables_capture_avoiding(ci, sigma_yi, sigma_yi_variables);
      lps::replace_variables_capture_avoiding(ai, sigma_yi, sigma_yi_variables);
      gi = data::replace_variables_capture_avoiding(gi, sigma_yi, sigma_yi_variables);
      data::data_expression ti = ai.time();
<<<<<<< HEAD
      pbes_expression p1 = Sat(ai, alpha, id_generator);
      pbes_expression p2 = ci;
      rhs = pbes_system::replace_free_variables(rhs, data::assignment_sequence_substitution(gi));
      pbes_expression p = tr::and_(p1, p2);
      if (timed)
      {
        rhs = pbes_system::replace_free_variables(rhs, data::assignment(T, ti));
        p = tr::and_(p, data::greater(ti, T));
      }
=======
      pbes_expression p1 = Sat(ai, alpha, id_generator, TermTraits());
      pbes_expression p2 = ci;
      data::mutable_map_substitution<> sigma_gi;
      for (auto k = gi.begin(); k != gi.end(); ++k)
      {
        sigma_gi[k->lhs()] = k->rhs();
      }
      rhs = pbes_system::replace_variables_capture_avoiding(rhs, sigma_gi, data::substitution_variables(sigma_gi));
      pbes_expression p = tr::and_(p1, p2);
      if (timed)
      {
        data::mutable_map_substitution<> sigma_ti;
        sigma_ti[T] = ti;
        rhs = pbes_system::replace_variables_capture_avoiding(rhs, sigma_ti, data::substitution_variables(sigma_ti));
        p = tr::and_(p, data::greater(ti, T));
      }
      data::variable_list y = data::replace_variables(yi, sigma_yi);
>>>>>>> 1c0f9828
      p = is_must ? tr::forall(y, tr::imp(p, rhs)) : tr::exists(y, tr::and_(p, rhs));

      // generate a new equation 'Y(d) = p', and add Y(d) to v
      core::identifier_string Y = propvar_generator("Y");
      data::variable_list d(variables.begin(), variables.end());
      propositional_variable Yd(Y, d);
      pbes_equation eqn(sigma, Yd, p);
      Z.push_back(eqn);
      v.push_back(propositional_variable_instantiation(Y, data::make_data_expression_list(d)));
    }

    pbes_expression result = is_must ? tr::join_and(v.begin(), v.end()) : tr::join_or(v.begin(), v.end());
    push(result);
  }

  void operator()(const state_formulas::must& x)
  {
    handle_must_may(x, true);
  }

  void operator()(const state_formulas::may& x)
  {
    handle_must_may(x, false);
  }
};

template <template <class, class> class Traverser, typename TermTraits>
struct apply_rhs_structured_traverser: public Traverser<apply_rhs_structured_traverser<Traverser, TermTraits>, TermTraits>
{
  typedef Traverser<apply_rhs_structured_traverser<Traverser, TermTraits>, TermTraits> super;
  using super::enter;
  using super::leave;
  using super::operator();

  apply_rhs_structured_traverser(const state_formulas::state_formula& phi0,
                                 const lps::linear_process& lps,
                                 data::set_identifier_generator& id_generator,
                                 data::set_identifier_generator& propvar_generator,
                                 data::variable_list& variables,
                                 const fixpoint_symbol& sigma,
<<<<<<< HEAD
                                 atermpp::vector<pbes_equation>& Z,
=======
                                 std::vector<pbes_equation>& Z,
>>>>>>> 1c0f9828
                                 const data::variable& T,
                                 TermTraits tr
                                )
    : super(phi0, lps, id_generator, propvar_generator, variables, sigma, Z, T, tr)
  {}

#ifdef BOOST_MSVC
#include "mcrl2/core/detail/traverser_msvc.inc.h"
#endif
};

template <typename TermTraits>
inline
pbes_expression RHS_structured(const state_formulas::state_formula& x0,
                               const state_formulas::state_formula& x,
                               const lps::linear_process& lps,
                               data::set_identifier_generator& id_generator,
                               data::set_identifier_generator& propvar_generator,
                               data::variable_list& variables,
                               const fixpoint_symbol& sigma,
<<<<<<< HEAD
                               atermpp::vector<pbes_equation>& Z,
=======
                               std::vector<pbes_equation>& Z,
>>>>>>> 1c0f9828
                               const data::variable& T,
                               TermTraits tr
                    )
{
  apply_rhs_structured_traverser<rhs_structured_traverser, TermTraits> f(x0, lps, id_generator, propvar_generator, variables, sigma, Z, T, tr);
  f(x);
  return f.top();
}

} // namespace detail

} // namespace pbes_system

} // namespace mcrl2

#endif // MCRL2_PBES_DETAIL_LPS2PBES_RHS_H<|MERGE_RESOLUTION|>--- conflicted
+++ resolved
@@ -174,16 +174,10 @@
   void handle_must_may(const Expr& x, bool is_must)
   {
     bool timed = is_timed();
-<<<<<<< HEAD
-    atermpp::vector<pbes_expression> v;
-    pbes_expression rhs0 = RHS(phi0, x.operand(), lps, id_generator, T, TermTraits());
-    action_formulas::action_formula alpha = x.formula();
-=======
     std::vector<pbes_expression> v;
     pbes_expression rhs0 = RHS(phi0, x.operand(), lps, id_generator, T, TermTraits());
     assert(action_formulas::is_action_formula(x.formula()));
     const action_formulas::action_formula& alpha = atermpp::aterm_cast<const action_formulas::action_formula>(x.formula());
->>>>>>> 1c0f9828
 
     const lps::action_summand_vector& asv = lps.action_summands();
     for (lps::action_summand_vector::const_iterator i = asv.begin(); i != asv.end(); ++i)
@@ -200,17 +194,6 @@
       lps::replace_variables_capture_avoiding(ai, sigma_yi, sigma_yi_variables);
       gi = data::replace_variables_capture_avoiding(gi, sigma_yi, sigma_yi_variables);
       data::data_expression ti = ai.time();
-<<<<<<< HEAD
-      pbes_expression p1 = Sat(ai, alpha, id_generator);
-      pbes_expression p2 = ci;
-      rhs = pbes_system::replace_free_variables(rhs, data::assignment_sequence_substitution(gi));
-      pbes_expression p = tr::and_(p1, p2);
-      if (timed)
-      {
-        rhs = pbes_system::replace_free_variables(rhs, data::assignment(T, ti));
-        p = tr::and_(p, data::greater(ti, T));
-      }
-=======
       pbes_expression p1 = Sat(ai, alpha, id_generator, TermTraits());
       pbes_expression p2 = ci;
       data::mutable_map_substitution<> sigma_gi;
@@ -228,7 +211,6 @@
         p = tr::and_(p, data::greater(ti, T));
       }
       data::variable_list y = data::replace_variables(yi, sigma_yi);
->>>>>>> 1c0f9828
       p = is_must ? tr::forall(y, tr::imp(p, rhs)) : tr::exists(y, tr::and_(p, rhs));
       v.push_back(p);
     }
@@ -259,30 +241,15 @@
     const lps::action_summand_vector& asv = lps.action_summands();
     for (lps::action_summand_vector::const_iterator i = asv.begin(); i != asv.end(); ++i)
     {
-<<<<<<< HEAD
-      pbes_expression       ci = i->condition();
-      data::data_expression ti = i->multi_action().time();
-      data::variable_list   yi = i->summation_variables();
-=======
       const data::data_expression& ci = i->condition();
       const data::data_expression& ti = i->multi_action().time();
       const data::variable_list&   yi = i->summation_variables();
->>>>>>> 1c0f9828
       pbes_expression p = tr::forall(yi, tr::or_(data::sort_bool::not_(ci), data::greater(t, ti)));
       v.push_back(p);
     }
     const lps::deadlock_summand_vector& dsv = lps.deadlock_summands();
     for (lps::deadlock_summand_vector::const_iterator j = dsv.begin(); j != dsv.end(); ++j)
     {
-<<<<<<< HEAD
-      data::data_expression cj = j->condition();
-      data::data_expression tj = j->deadlock().time();
-      data::variable_list   yj = j->summation_variables();
-      pbes_expression p = tr::forall(yj, tr::or_(data::sort_bool::not_(cj), data::greater(t, tj)));
-      v.push_back(p);
-    }
-    push(tr::and_(pbes_expr::join_or(v.begin(), v.end()), data::greater(t, T)));
-=======
       const data::data_expression& cj = j->condition();
       const data::data_expression& tj = j->deadlock().time();
       const data::variable_list&   yj = j->summation_variables();
@@ -290,7 +257,6 @@
       v.push_back(p);
     }
     push(tr::and_(tr::join_or(v.begin(), v.end()), data::greater(t, T)));
->>>>>>> 1c0f9828
   }
 
   void leave(const state_formulas::delay&)
@@ -320,11 +286,7 @@
       pbes_expression p = tr::exists(yj, tr::and_(cj, data::less_equal(t, tj)));
       v.push_back(p);
     }
-<<<<<<< HEAD
-    push(tr::or_(pbes_expr::join_or(v.begin(), v.end()), data::less_equal(t, T)));
-=======
     push(tr::or_(tr::join_or(v.begin(), v.end()), data::less_equal(t, T)));
->>>>>>> 1c0f9828
   }
 
   void leave(const state_formulas::variable& x)
@@ -416,11 +378,7 @@
                                data::set_identifier_generator& propvar_generator,
                                data::variable_list& variables,
                                const fixpoint_symbol& sigma,
-<<<<<<< HEAD
-                               atermpp::vector<pbes_equation>& Z,
-=======
                                std::vector<pbes_equation>& Z,
->>>>>>> 1c0f9828
                                const data::variable& T,
                                TermTraits tr
                     );
@@ -458,11 +416,7 @@
                            data::set_identifier_generator& propvar_generator_,
                            data::variable_list& variables_,
                            const fixpoint_symbol& sigma_,
-<<<<<<< HEAD
-                           atermpp::vector<pbes_equation>& Z_,
-=======
                            std::vector<pbes_equation>& Z_,
->>>>>>> 1c0f9828
                            const data::variable& T,
                            TermTraits tr
                )
@@ -513,12 +467,8 @@
     data::variable_list vars(fv.begin(), fv.end());
 
     pbes_expression rhs0 = RHS_structured(phi0, x.operand(), lps, id_generator, propvar_generator, vars, sigma, Z, T, TermTraits());
-<<<<<<< HEAD
-    action_formulas::action_formula alpha = x.formula();
-=======
     assert(action_formulas::is_action_formula(x.formula()));
     const action_formulas::action_formula& alpha = atermpp::aterm_cast<const action_formulas::action_formula>(x.formula());
->>>>>>> 1c0f9828
 
     const lps::action_summand_vector& asv = lps.action_summands();
     for (lps::action_summand_vector::const_iterator i = asv.begin(); i != asv.end(); ++i)
@@ -535,17 +485,6 @@
       lps::replace_variables_capture_avoiding(ai, sigma_yi, sigma_yi_variables);
       gi = data::replace_variables_capture_avoiding(gi, sigma_yi, sigma_yi_variables);
       data::data_expression ti = ai.time();
-<<<<<<< HEAD
-      pbes_expression p1 = Sat(ai, alpha, id_generator);
-      pbes_expression p2 = ci;
-      rhs = pbes_system::replace_free_variables(rhs, data::assignment_sequence_substitution(gi));
-      pbes_expression p = tr::and_(p1, p2);
-      if (timed)
-      {
-        rhs = pbes_system::replace_free_variables(rhs, data::assignment(T, ti));
-        p = tr::and_(p, data::greater(ti, T));
-      }
-=======
       pbes_expression p1 = Sat(ai, alpha, id_generator, TermTraits());
       pbes_expression p2 = ci;
       data::mutable_map_substitution<> sigma_gi;
@@ -563,7 +502,6 @@
         p = tr::and_(p, data::greater(ti, T));
       }
       data::variable_list y = data::replace_variables(yi, sigma_yi);
->>>>>>> 1c0f9828
       p = is_must ? tr::forall(y, tr::imp(p, rhs)) : tr::exists(y, tr::and_(p, rhs));
 
       // generate a new equation 'Y(d) = p', and add Y(d) to v
@@ -604,11 +542,7 @@
                                  data::set_identifier_generator& propvar_generator,
                                  data::variable_list& variables,
                                  const fixpoint_symbol& sigma,
-<<<<<<< HEAD
-                                 atermpp::vector<pbes_equation>& Z,
-=======
                                  std::vector<pbes_equation>& Z,
->>>>>>> 1c0f9828
                                  const data::variable& T,
                                  TermTraits tr
                                 )
@@ -629,11 +563,7 @@
                                data::set_identifier_generator& propvar_generator,
                                data::variable_list& variables,
                                const fixpoint_symbol& sigma,
-<<<<<<< HEAD
-                               atermpp::vector<pbes_equation>& Z,
-=======
                                std::vector<pbes_equation>& Z,
->>>>>>> 1c0f9828
                                const data::variable& T,
                                TermTraits tr
                     )
