--- conflicted
+++ resolved
@@ -30,150 +30,6 @@
   public:
     typedef stategraph_algorithm super;
 
-<<<<<<< HEAD
-//------------------------------------------------------------------------------------------------//
-#ifndef MCRL2_STATEGRAPH_NEW_GLOBAL_ALGORITHM
-    typedef stategraph_global_graph::vertex_iterator vertex_iterator;
-
-  protected:
-    // the control flow graph
-    stategraph_global_graph m_control_flow_graph;
-
-    // removes parameter values that do not correspond to a control flow parameter
-    propositional_variable_instantiation project(const propositional_variable_instantiation& x) const
-    {
-      auto const& X = x.name();
-      auto const& d_X = x.parameters();
-      auto const& eq_X = *find_equation(m_pbes, X);
-      const std::vector<std::size_t>& I = eq_X.control_flow_parameter_indices();
-      data::data_expression_vector d;
-      for (auto i = I.begin(); i != I.end(); ++i)
-      {
-        d.push_back(nth_element(d_X, *i));
-      }
-      return propositional_variable_instantiation(X, data::data_expression_list(d.begin(), d.end()));
-    }
-
-    // removes parameter values that do not correspond to a control flow parameter
-    propositional_variable project_variable(const propositional_variable& x) const
-    {
-      auto const& X = x.name();
-      auto const& eq_X = *find_equation(m_pbes, X);
-      const data::variable_vector& d = eq_X.control_flow_parameters();
-      return propositional_variable(X, data::variable_list(d.begin(), d.end()));
-    }
-
-    data::data_expression_list put_dest(const predicate_variable& PV, const stategraph_equation& eqn, std::size_t i) const
-    {
-      data::data_expression_vector PV_args;
-      size_t j = 0;
-      for(auto ai = PV.parameters().begin(); ai != PV.parameters().end(); ++ai)
-      {
-        const std::map<std::size_t, data::data_expression>& target = eqn.predicate_variables()[i].target();
-        auto dij = target.find(j);
-        if(dij != target.end())
-        {
-          PV_args.push_back(dij->second);
-        }
-        else
-        {
-          PV_args.push_back(*ai);
-        }
-        ++j;
-      }
-      return data::data_expression_list(PV_args.begin(), PV_args.end());
-    }
-
-    void compute_global_control_flow_graph()
-    {
-      using utilities::detail::pick_element;
-
-      mCRL2log(log::debug, "stategraph") << "=== compute control flow graph ===" << std::endl;
-
-      pbes_system::simplify_data_rewriter<data::rewriter> pbesr(m_datar);
-
-      std::set<stategraph_vertex*> todo;
-
-      // handle the initial state
-      propositional_variable_instantiation u0 = project(m_pbes.initial_state());
-      vertex_iterator i = m_control_flow_graph.insert_vertex(u0);
-      todo.insert(&(i->second));
-      mCRL2log(log::debug, "stategraph") << "u0 = " << pbes_system::pp(u0) << std::endl;
-
-      while (!todo.empty())
-      {
-        stategraph_vertex& u = *pick_element(todo);
-        stategraph_vertex* source = &u;
-        mCRL2log(log::debug, "stategraph") << "selected todo element u = " << pbes_system::pp(u.X) << std::endl;
-
-        const stategraph_equation& eqn = *find_equation(m_pbes, u.X.name());
-        mCRL2log(log::debug, "stategraph") << "eqn = " << eqn.print() << std::endl;
-        propositional_variable X = project_variable(eqn.variable());
-        data::variable_list d = X.parameters();
-        data::data_expression_list e = u.X.parameters();
-        data::sequence_sequence_substitution<data::variable_list, data::data_expression_list> sigma(d, e);
-
-        u.set_significant_variables(pbes_system::algorithms::significant_variables(pbesr(eqn.formula(), sigma)));
-
-        const std::vector<predicate_variable>& predvars = eqn.predicate_variables();
-        for (std::size_t i = 0; i < predvars.size(); i++)
-        {
-          const predicate_variable& PV = predvars[i];
-
-          mCRL2log(log::debug, "stategraph") << "Y(e) = " << PV << std::endl;
-          pbes_expression g = pbesr(PV.guard(), sigma);
-          mCRL2log(log::debug, "stategraph") << "g = " << pbes_system::pp(PV.guard()) << sigma << " = " << g << std::endl;
-          if (is_false(g))
-          {
-            continue;
-          }
-
-          data::data_expression_list PV_args = put_dest(PV, eqn, i);
-          propositional_variable_instantiation Ye = propositional_variable_instantiation(PV.variable().name(), data::data_expression_list(PV_args.begin(), PV_args.end()));
-
-          Ye = atermpp::down_cast<propositional_variable_instantiation>(pbesr(Ye, sigma));
-          propositional_variable_instantiation Y = project(Ye);
-
-          mCRL2log(log::debug, "stategraph") << "v = " << pbes_system::pp(Y) << std::endl;
-
-          vertex_iterator q = m_control_flow_graph.find(Y);
-          bool has_vertex = q != m_control_flow_graph.end();
-          if (!has_vertex)
-          {
-            mCRL2log(log::debug, "stategraph") << "insert vertex v" << std::endl;
-            q = m_control_flow_graph.insert_vertex(Y);
-            todo.insert(&(q->second));
-          }
-          stategraph_vertex& v = q->second;
-          stategraph_vertex* target = &v;
-          stategraph_edge e(source, target, i);
-          mCRL2log(log::debug, "stategraph") << "insert edge (u, v) with label " << i << std::endl;
-          u.outgoing_edges.insert(e);
-          v.incoming_edges.insert(e);
-        }
-      }
-
-      m_control_flow_graph.create_index();
-      mCRL2log(log::verbose) << "Computed global control flow graph" << std::endl;
-      mCRL2log(log::debug) << m_control_flow_graph.print(print_map());
-    }
-
-    // used for printing the control flow graph
-    std::map<core::identifier_string, data::variable_list> print_map() const
-    {
-      std::map<core::identifier_string, data::variable_list> result;
-      const std::vector<stategraph_equation>& eqn = m_pbes.equations();
-      for (std::vector<stategraph_equation>::const_iterator i = eqn.begin(); i != eqn.end(); ++i)
-      {
-        propositional_variable X = project_variable(i->variable());
-        result[X.name()] = X.parameters();
-      }
-      return result;
-    }
-//------------------------------------------------------------------------------------------------//
-#else
-=======
->>>>>>> 32255caf
   protected:
     // the control flow graph
     global_control_flow_graph m_control_flow_graph;
