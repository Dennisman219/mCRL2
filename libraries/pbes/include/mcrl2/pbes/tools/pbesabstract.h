--- conflicted
+++ resolved
@@ -15,10 +15,6 @@
 #include "mcrl2/pbes/abstract.h"
 #include "mcrl2/pbes/algorithms.h"
 #include "mcrl2/pbes/normalize.h"
-<<<<<<< HEAD
-#include "mcrl2/pbes/tools.h"
-=======
->>>>>>> 23620a89
 #include "mcrl2/pbes/detail/pbes_parameter_map.h"
 
 namespace mcrl2 {
@@ -43,12 +39,6 @@
     algorithms::normalize(p);
   }
 
-  // TODO: let pbesabstract handle ! and => properly
-  if (!is_normalized(p))
-  {
-    pbes_system::normalize(p);
-  }
-
   // run the algorithm
   pbes_abstract_algorithm algorithm;
   detail::pbes_parameter_map parameter_map = detail::parse_pbes_parameter_map(p, parameter_selection);
