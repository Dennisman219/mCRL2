--- conflicted
+++ resolved
@@ -26,10 +26,7 @@
 include_directories(${CMAKE_SOURCE_DIR}/build/workarounds/)
 include_directories(${CMAKE_SOURCE_DIR}/build/precompile)
 include_directories(${CMAKE_SOURCE_DIR}/libraries/aterm/include/)
-<<<<<<< HEAD
-=======
 include_directories(${CMAKE_SOURCE_DIR}/3rd-party/dparser)
->>>>>>> a907a07f
 
 ##---------------------------------------------------
 ## Example *.cpp 
@@ -51,10 +48,7 @@
      mcrl2_lps
      mcrl2_lts
      mcrl2_utilities
-<<<<<<< HEAD
-=======
      mcrl2_pbes
->>>>>>> a907a07f
   )
 
   build_and_run_test_example_target( ${PROJECT_NAME} )
