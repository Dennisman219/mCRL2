--- conflicted
+++ resolved
@@ -89,11 +89,7 @@
   boolean_variable X1("X1");
   boolean_variable X2("X2");
   boolean_expression t = tr::and_(X1, X2);
-<<<<<<< HEAD
-  BOOST_CHECK(precedence(t) == 2);
-=======
   BOOST_CHECK(precedence(t) == 4);
->>>>>>> a907a07f
 
   std::string s = bes::pp(t);
   BOOST_CHECK(s == "X1 && X2");
