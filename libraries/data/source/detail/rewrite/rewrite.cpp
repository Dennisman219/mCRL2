--- conflicted
+++ resolved
@@ -356,7 +356,6 @@
       variable_renaming[v]=atermpp::aterm_appl(v_fresh);
       vl_new=push_front(vl_new,v_fresh);
     }
-<<<<<<< HEAD
   }
 
   if (vl_new.empty())
@@ -364,26 +363,13 @@
     return t2; // No quantified variables are bound.
   }
 
-=======
-  }
-
-  if (vl_new.empty())
-  {
-    return t2; // No quantified variables are bound.
-  }
-
->>>>>>> ebbcbddc
   const atermpp::aterm_appl t3=atermpp::replace(t2,variable_renaming);
 
   /* Create Enumerator */
   EnumeratorStandard ES(m_data_specification_for_enumeration, this);
 
   /* Find A solution*/
-<<<<<<< HEAD
-  EnumeratorSolutionsStandard sol(vl_new, t3, sigma,true,&ES,100,true);
-=======
   EnumeratorSolutionsStandard sol(vl_new, t3, sigma,true,&ES,data::detail::get_enumerator_variable_limit(),true);
->>>>>>> ebbcbddc
 
   /* Create a list to store solutions */
   atermpp::term_list<atermpp::aterm_appl> x;
@@ -451,11 +437,7 @@
 
   // Rename the bound variables to unique
   // variables, to avoid naming conflicts.
-<<<<<<< HEAD
-  
-=======
-
->>>>>>> ebbcbddc
+
   for(variable_list::const_iterator i=vl.begin(); i!=vl.end(); ++i)
   {
     const variable v= *i;
@@ -465,7 +447,6 @@
       variable_renaming[v]=atermpp::aterm_appl(v_fresh);
       vl_new=push_front(vl_new,v_fresh);
     }
-<<<<<<< HEAD
   }
 
   if (vl_new.empty())
@@ -473,26 +454,13 @@
     return t2; // No quantified variables occur in the body.
   }
 
-=======
-  }
-
-  if (vl_new.empty())
-  {
-    return t2; // No quantified variables occur in the body.
-  }
-
->>>>>>> ebbcbddc
   const atermpp::aterm_appl t3=atermpp::replace(t2,variable_renaming);
 
   /* Create Enumerator */
   EnumeratorStandard ES(m_data_specification_for_enumeration, this);
 
   /* Find A solution*/
-<<<<<<< HEAD
-  EnumeratorSolutionsStandard sol(vl_new, t3, sigma,false,&ES,100,true);
-=======
   EnumeratorSolutionsStandard sol(vl_new, t3, sigma,false,&ES,data::detail::get_enumerator_variable_limit(),true);
->>>>>>> ebbcbddc
 
   /* Create lists to store solutions */
   atermpp::term_list<atermpp::aterm_appl> x;
