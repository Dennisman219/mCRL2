// Author(s): Jan Friso Groote
// Copyright: see the accompanying file COPYING or copy at
// https://svn.win.tue.nl/trac/MCRL2/browser/trunk/COPYING
//
// Distributed under the Boost Software License, Version 1.0.
// (See accompanying file LICENSE_1_0.txt or copy at
// http://www.boost.org/LICENSE_1_0.txt)
//
/// \file mcrl2/data/representative_generator.h
/// \brief Component for generating representatives of sorts

#ifndef MCRL2_DATA_REPRESENTATIVE_GENERATOR_H
#define MCRL2_DATA_REPRESENTATIVE_GENERATOR_H

#include <algorithm>
#include <functional>

#include "mcrl2/data/data_specification.h"
#include "mcrl2/utilities/exception.h"

namespace mcrl2
{

namespace data
{
/// \brief Components for generating an arbitrary element of a sort
///
/// A representative is an arbitrary element of a given sort. This
/// component takes a specification and generates representatives for sorts
/// defined by the specification. An important property is that for the
/// same sort the same representative is returned. For this it assumes
/// that the context -constructors and mappings for the sort- remain
/// unchanged.
///
/// The general aim is to keep the representative expression as simple. Use of
/// constructors is preferred above mappings and constructors or
/// mappings representing constants are preferred over those that have
/// non-empty domain.
///
/// Constructors and functions that have arrows in their target sorts
/// (e.g. f:A->(B->C)) are not used to construct default terms. Once an
/// element is generated it is kept for later requests, which is done for
/// performance when used frequently on the same specification. At some
/// point a sufficiently advanced enumerator may be used to replace the
/// current implementation.
///
/// This component will evolve through time, in the sense that more
/// complex expressions will be generated over time to act as
/// representative a certain sort, for instance containing function symbols
/// with complex target sorts, containing explicit function constructors
/// (lambda's). So, no reliance is possible on the particular shape of the
/// terms that are generated.

class representative_generator
{

  protected:

    /// \brief Data specification context
    const data_specification& m_specification;

    /// \brief Serves as a cache for later find operations
    std::map< sort_expression, data_expression > m_representatives_cache;

  protected:

    /// \brief Sets a data expression as representative of the sort
    /// \param[in] sort the sort of which to set the representative
    /// \param[in] representative the data expression that serves as representative
    void set_representative(const sort_expression& sort, const data_expression& representative)
    {
      assert(sort==representative.sort());
      m_representatives_cache[sort] = representative;
    }

    /// \brief Finds a representative of the form f(t1,...,tn) where f is the function symbol.
    /// \param[in] symbol The function symbol f using which the representative is constructed.
    /// \param[in] visited_sorts A set of sorts for which no representative can be constructed. This is used to prevent 
    //                           an infinite circular search through the sorts.
    /// \param[out] result The representative of the shape f(t1,...,tn). This is only set if this function yields true.
    /// \return a boolean indicating whether a representative has successfully been found.
    /// \pre symbol.sort() is of type function_sort
    bool find_representative(
                       const function_symbol& symbol, 
                       std::set < sort_expression >& visited_sorts,
                       data_expression& result) 
    {
      assert(is_function_sort(symbol.sort()));

      data_expression_vector arguments;

      for (const sort_expression& s: function_sort(symbol.sort()).domain())
      {
<<<<<<< HEAD
        data_expression representative = find_representative(*i, maximum_depth - 1);

        if (representative==data_expression())
=======
        data_expression representative;
        if (find_representative(s, visited_sorts, representative))
>>>>>>> 32255caf
        {
          arguments.push_back(representative);
        }
        else
        {
          // a representative for this argument could not be found.
          return false;
        }
      }

      // a suitable set of arguments is found
      result=application(symbol, arguments);
      return true;
    }

    /// \brief Finds a representative element for an arbitrary sort expression
    /// \param[in] sort the sort for which to find the representative
    /// \param[in] visited_sorts A set of sorts for which no representative can be constructed. This is used to prevent 
    //                           an infinite circular search through the sorts.
    /// \param[out] result The representative of the shape f(t1,...,tn). This is only set if this function yields true.
    /// \return a boolean indicating whether a representative has successfully been found.
    bool find_representative(
                    const sort_expression& sort, 
                    std::set < sort_expression >& visited_sorts, 
                    data_expression& result)
    {
      if (visited_sorts.count(sort)>0)
      {
        // This sort is already visited. We are looking to find a representative term of this sort
        // within the scope of finding a term of this sort. If this is to be succesful, a more compact
        // term can be found. Hence, stop searching further.
        return false;
      }

      const std::map< sort_expression, data_expression >::iterator i=m_representatives_cache.find(sort);
      if (i!=m_representatives_cache.end())
      {
        assert(i->second.sort()==sort);
        result=i->second;
        return true;
      }
      
      if (is_function_sort(sort))
      {
        // s is a function sort. We search for a constructor of mapping of this sort
        // Although in principle possible, we do not do a lot of effort to construct
        // a term of this sort. We just look whether a term of exactly this sort is
        // present.

        // check if there is a mapping with sort s (constructors with sort s cannot exist).
        for (const function_symbol& f: m_specification.mappings(atermpp::down_cast<function_sort>(sort).codomain()))
        {
          if (f.sort()==sort)
          {
            result=f;
            set_representative(sort, result);
            return true;
          }
        }
      }
      else
      {
        // s is a constant (not a function sort).
        // check if there is a constant constructor for s

        for (const function_symbol& f: m_specification.constructors(sort))
        {
          if (f.sort()==sort)
          { 
            result=f;
            set_representative(sort, result);
            return true;
          }
        }

        visited_sorts.insert(sort);

        // Check whether there is a representative f(t1,...,tn) for s, where f is a constructor function. 
        // We prefer this over a constant mapping, as a constant mapping generally does not have appropriate
        // rewrite rules.
        
        // recursively traverse constructor functions of the form f:s1#...#sn -> sort.
        // operators with f:s1#...#sn->G where G is a complex sort expression are ignored
        for (const function_symbol& f: m_specification.constructors(sort))
        {
          if (find_representative(f, visited_sorts, result))
          {
            set_representative(sort, result);
            visited_sorts.erase(sort);
            return true;
          }
        }

        // check if there is a constant mapping for s
        for (const function_symbol& f: m_specification.mappings(sort))
        {
          if (f.sort()==sort)
          {
            result=f;
            set_representative(sort, result);
            visited_sorts.erase(sort);
            return true;
          }
        }

        // Try to check whether there is a representative f(t1,...,tn) where f is a mapping. 
        for (const function_symbol& f: m_specification.mappings(sort))
        {
          if (find_representative(f, visited_sorts, result))
          {
            set_representative(sort, result);
            visited_sorts.erase(sort);
            return true;
          }
        }
        
        visited_sorts.erase(sort);

      }

      // No representative has been found.
      return false;
    }

  public:

    /// \brief Constructor with data specification as context
    representative_generator(const data_specification& specification) : m_specification(specification)
    {
    }

    /// \brief Returns a representative of a sort
    /// \param[in] sort sort of which to find a representatitive
    data_expression operator()(const sort_expression& sort)
    {
      // First see whether a term of this sort has already been constructed and resides in the representatives_cache. If yes return it. 
      const std::map< sort_expression, data_expression >::iterator i=m_representatives_cache.find(sort);
      if (i!=m_representatives_cache.end())
      {
        return i->second;
      }
      
      data_expression result;
      std::set<sort_expression> visited_sorts;
      if (find_representative(sort, visited_sorts, result))
      {
        // A term of the requested sort is found. Return it. 
        return result;
      }
      else 
      {
        throw mcrl2::runtime_error("Cannot find a term of sort " + data::pp(sort));
      }
     
    }
};

} // namespace data
} // namespace mcrl2
#endif
<|MERGE_RESOLUTION|>--- conflicted
+++ resolved
@@ -91,14 +91,8 @@
 
       for (const sort_expression& s: function_sort(symbol.sort()).domain())
       {
-<<<<<<< HEAD
-        data_expression representative = find_representative(*i, maximum_depth - 1);
-
-        if (representative==data_expression())
-=======
         data_expression representative;
         if (find_representative(s, visited_sorts, representative))
->>>>>>> 32255caf
         {
           arguments.push_back(representative);
         }
