// Author(s): Luc Engelen
// Copyright: see the accompanying file COPYING or copy at
// https://svn.win.tue.nl/trac/MCRL2/browser/trunk/COPYING
//
// Distributed under the Boost Software License, Version 1.0.
// (See accompanying file LICENSE_1_0.txt or copy at
// http://www.boost.org/LICENSE_1_0.txt)
//
/// \file mcrl2/data/detail/prover/smt_lib_solver.h
/// \brief Abstract interface for SMT solvers based on the SMT-LIB format

#ifndef SMT_LIB_SOLVER_H
#define SMT_LIB_SOLVER_H

#include <string>
#include <sstream>

#include "mcrl2/aterm/aterm2.h"
#include "mcrl2/aterm/aterm_ext.h"
#include "mcrl2/core/print.h"
<<<<<<< HEAD
#include "mcrl2/data/print.h"
=======
#include "mcrl2/data/standard_utility.h"
>>>>>>> a907a07f
#include "mcrl2/utilities/logger.h"
#include "mcrl2/utilities/numeric_string.h"
#include "mcrl2/exception.h"
#include "mcrl2/data/bool.h"
#include "mcrl2/data/data_specification.h" // Added to make this header compile standalone
#include "mcrl2/data/detail/prover/smt_solver.h"

#ifdef HAVE_CVC
#include "mcrl2/data/detail/prover/smt_solver_cvc_fast.ipp"
#endif

namespace mcrl2
{
namespace data
{
namespace detail
{
/// The class SMT_LIB_Solver is a base class for SMT solvers that read the SMT-LIB format
/// [Silvio Ranise and Cesare Tinelli. The SMT-LIB Standard: Version 1.1. Technical Report, Department of Computer
/// Science, The University of Iowa, 2005. (Available at http://goedel.cs.uiowa.edu/smtlib)]. It inherits from the class
/// SMT_Solver.
///
/// The method SMT_LIB_Solver::translate receives an expression of sort Bool in conjunctive normal form as parameter
/// a_formula and translates it to a benchmark in SMT-LIB format. The result is saved as field std::string f_benchmark.

class SMT_LIB_Solver: public SMT_Solver
{
  private:
    std::string f_sorts_notes;
    std::string f_operators_notes;
    std::string f_predicates_notes;
    std::string f_extrasorts;
    std::string f_operators_extrafuns;
    std::string f_variables_extrafuns;
    std::string f_extrapreds;
    std::string f_formula;
    atermpp::map < sort_expression, size_t > f_sorts;
    atermpp::map < function_symbol, size_t > f_operators;
    atermpp::set < variable > f_variables;
    atermpp::set < variable > f_nat_variables;
    atermpp::set < variable > f_pos_variables;
    bool f_bool2pred;

    void declare_sorts()
    {
      f_extrasorts = "";
      if (!f_sorts.empty())
      {
        f_extrasorts = "  :extrasorts (";
        sort_expression v_sort;
        for(atermpp::map < sort_expression, size_t >::const_iterator i=f_sorts.begin(); i!=f_sorts.end(); ++i)
        {
          if (v_sort != sort_expression())
          {
            f_extrasorts = f_extrasorts + " ";
          }
<<<<<<< HEAD
          v_sort = ATAgetFirst(v_sorts);
          v_sorts = ATgetNext(v_sorts);
          size_t v_sort_number = ATindexedSetGetIndex(f_sorts, (ATerm) v_sort);
          assert(v_sort_number!=ATERM_NON_EXISTING_POSITION);
          char* v_sort_string = (char*) malloc((utilities::NrOfChars(v_sort_number) + 5) * sizeof(char));
          sprintf(v_sort_string, "sort%lu", v_sort_number);
          f_extrasorts = f_extrasorts + v_sort_string;
          free(v_sort_string);
          v_sort_string = 0;
=======
          v_sort = i->first;
          std::stringstream v_sort_string;
          v_sort_string << "sort" << i->second;
          f_extrasorts = f_extrasorts + v_sort_string.str();
>>>>>>> a907a07f
        }
        f_extrasorts = f_extrasorts + ")\n";
      }
    }

    void declare_operators()
    {
      f_operators_extrafuns = "";
      if (!f_operators.empty())
      {
        f_operators_extrafuns = "  :extrafuns (";
        for(atermpp::map < function_symbol, size_t >::const_iterator i=f_operators.begin(); i!=f_operators.end(); ++i)
        {
<<<<<<< HEAD
          ATermAppl v_operator = ATAgetFirst(v_operators);
          v_operators = ATgetNext(v_operators);
          size_t v_operator_number = ATindexedSetGetIndex(f_operators, (ATerm) v_operator);
          assert(v_operator_number!=ATERM_NON_EXISTING_POSITION);
          char* v_operator_string = (char*) malloc((utilities::NrOfChars(v_operator_number) + 3) * sizeof(char));
          sprintf(v_operator_string, "op%lu", v_operator_number);
          f_operators_extrafuns = f_operators_extrafuns + "(" + v_operator_string;
          free(v_operator_string);
          v_operator_string = 0;
          sort_expression v_sort = data_expression(v_operator).sort();
=======
          std::stringstream v_operator_string;
          v_operator_string << "op" << i->second;
          f_operators_extrafuns = f_operators_extrafuns + "(" + v_operator_string.str();
          sort_expression v_sort = data_expression(i->first).sort();
>>>>>>> a907a07f
          do
          {
            sort_expression_list v_sort_domain_list;
            if (is_function_sort(v_sort))
            {
              v_sort_domain_list = function_sort(v_sort).domain();
              v_sort = function_sort(v_sort).codomain();
            }
            else
            {
              v_sort_domain_list = sort_expression_list(v_sort);
              v_sort = sort_expression();
            }
            for (sort_expression_list::const_iterator l = v_sort_domain_list.begin();
                                 l!=v_sort_domain_list.end() ; ++l)
            {
<<<<<<< HEAD
              sort_expression v_sort_domain_elt(ATAgetFirst(l));
              if (is_function_sort(v_sort_domain_elt))
              {
                throw mcrl2::runtime_error("Function " + core::pp(v_operator) +
=======
              sort_expression v_sort_domain_elt(*l);
              if (is_function_sort(v_sort_domain_elt))
              {
                throw mcrl2::runtime_error("Function " + data::pp(i->first) +
>>>>>>> a907a07f
                                           " cannot be translated to the SMT-LIB format.");
              }
              if (sort_int::is_int(v_sort_domain_elt))
              {
                f_operators_extrafuns = f_operators_extrafuns + " Int";
              }
              else if (sort_nat::is_nat(v_sort_domain_elt))
              {
                f_operators_extrafuns = f_operators_extrafuns + " Int";
              }
              else if (sort_pos::is_pos(v_sort_domain_elt))
              {
                f_operators_extrafuns = f_operators_extrafuns + " Int";
              }
              else if (sort_real::is_real(v_sort_domain_elt))
              {
                f_operators_extrafuns = f_operators_extrafuns + " Real";
              }
              else
              {
<<<<<<< HEAD
                size_t v_sort_number = ATindexedSetPut(f_sorts, (ATerm) static_cast<ATermAppl>(v_sort_domain_elt), 0);
                char* v_sort_string = (char*) malloc((utilities::NrOfChars(v_sort_number) + 5) * sizeof(char));
                sprintf(v_sort_string, "sort%lu", v_sort_number);
                f_operators_extrafuns = f_operators_extrafuns + " " + v_sort_string;
                free(v_sort_string);
                v_sort_string = 0;
=======
                atermpp::map < sort_expression, size_t >::const_iterator j=f_sorts.find(v_sort_domain_elt);
                size_t v_sort_number=f_sorts.size();
                if (j==f_sorts.end())  // not found
                {
                  f_sorts[v_sort_domain_elt]=v_sort_number; // Assign a new number to v_sort_domain_elt.
                }
                else
                {
                  v_sort_number=j->second; // get the previously assigned number.
                }
                std::stringstream v_sort_string;
                v_sort_string << "sort" << v_sort_number;
                f_operators_extrafuns = f_operators_extrafuns + " " + v_sort_string.str();
>>>>>>> a907a07f
              }
            }
          }
          while (v_sort != sort_expression());
          f_operators_extrafuns = f_operators_extrafuns + ")";
        }
        f_operators_extrafuns = f_operators_extrafuns + ")\n";
      }
    }

    void declare_variables()
    {
      f_variables_extrafuns = "";
      if (!f_variables.empty())
      {
        f_variables_extrafuns = "  :extrafuns (";
      }

      for(atermpp::set < variable > :: const_iterator i=f_variables.begin(); i!=f_variables.end(); ++i)
      {
        const variable v_variable = *i;
        std::string v_variable_string = v_variable.name();
        sort_expression v_sort = data_expression(v_variable).sort();
        if (sort_real::is_real(v_sort))
        {
<<<<<<< HEAD
          ATermAppl v_variable = ATAgetFirst(v_variables);
          v_variables = ATgetNext(v_variables);
          char* v_variable_string;
          v_variable_string = core::detail::gsATermAppl2String(ATAgetArgument(v_variable, 0));
          sort_expression v_sort = data_expression(v_variable).sort();
          if (sort_real::is_real(v_sort))
          {
            f_variables_extrafuns = f_variables_extrafuns + "(" + v_variable_string + " Real)";
          }
          else if (sort_int::is_int(v_sort))
          {
            f_variables_extrafuns = f_variables_extrafuns + "(" + v_variable_string + " Int)";
          }
          else if (sort_nat::is_nat(v_sort))
          {
            f_variables_extrafuns = f_variables_extrafuns + "(" + v_variable_string + " Int)";
          }
          else if (sort_pos::is_pos(v_sort))
=======
          f_variables_extrafuns = f_variables_extrafuns + "(" + v_variable_string + " Real)";
        }
        else if (sort_int::is_int(v_sort))
        {
          f_variables_extrafuns = f_variables_extrafuns + "(" + v_variable_string + " Int)";
        }
        else if (sort_nat::is_nat(v_sort))
        {
          f_variables_extrafuns = f_variables_extrafuns + "(" + v_variable_string + " Int)";
        }
        else if (sort_pos::is_pos(v_sort))
        {
          f_variables_extrafuns = f_variables_extrafuns + "(" + v_variable_string + " Int)";
        }
        else
        {
          atermpp::map < sort_expression, size_t >::const_iterator j=f_sorts.find(v_sort);
          size_t v_sort_number=f_sorts.size();
          if (j==f_sorts.end())  // not found
>>>>>>> a907a07f
          {
            f_sorts[v_sort]=v_sort_number; // Assign a new number to v_sort.
          }
          else
          {
<<<<<<< HEAD
            size_t v_sort_number = ATindexedSetPut(f_sorts, (ATerm) static_cast<ATermAppl>(v_sort), 0);
            char* v_sort_string = (char*) malloc((utilities::NrOfChars(v_sort_number) + 5) * sizeof(char));
            sprintf(v_sort_string, "sort%lu", v_sort_number);
            f_variables_extrafuns = f_variables_extrafuns + "(" + v_variable_string + " " + v_sort_string +")";
            free(v_sort_string);
            v_sort_string = 0;
=======
            v_sort_number=j->second; // get the previously assigned number.
>>>>>>> a907a07f
          }

          std::stringstream v_sort_string;
          v_sort_string << "sort" << v_sort_number;
          f_variables_extrafuns = f_variables_extrafuns + "(" + v_variable_string + " " + v_sort_string.str() +")";
        }
      }
      if (!f_variables.empty())
      {
        f_variables_extrafuns = f_variables_extrafuns + ")\n";
      }
    }

    void declare_predicates()
    {
      f_extrapreds = "";
      if (f_bool2pred)
      {
<<<<<<< HEAD
        char* v_sort_string;

        size_t v_sort_number = ATindexedSetGetIndex(f_sorts, (ATerm) static_cast<ATermAppl>(sort_bool::bool_()));
        assert(v_sort_number!=ATERM_NON_EXISTING_POSITION);
        v_sort_string = (char*) malloc((utilities::NrOfChars(v_sort_number) + 5) * sizeof(char));
        sprintf(v_sort_string, "sort%lu", v_sort_number);
=======
        assert(f_sorts.count(sort_bool::bool_())>0);
        size_t v_sort_number = f_sorts[sort_bool::bool_()];
        std::stringstream v_sort_string;
        v_sort_string << "sort" << v_sort_number;
>>>>>>> a907a07f
        f_extrapreds = "  :extrapreds ((bool2pred ";
        f_extrapreds = f_extrapreds + v_sort_string.str() + ")";
        f_extrapreds = f_extrapreds + ")\n";
      }
    }

    void produce_notes_for_sorts()
    {
      f_sorts_notes = "";
      if (!f_sorts.empty())
      {
        f_sorts_notes = "  :notes \"";
        for(atermpp::map < sort_expression, size_t >::const_iterator i=f_sorts.begin(); i!=f_sorts.end(); ++i)
        {
<<<<<<< HEAD
          sort_expression v_sort(ATAgetFirst(v_sorts));
          v_sorts = ATgetNext(v_sorts);
          size_t v_sort_number = ATindexedSetGetIndex(f_sorts, (ATerm) static_cast<ATermAppl>(v_sort));
          assert(v_sort_number!=ATERM_NON_EXISTING_POSITION);
          char* v_sort_string = (char*) malloc((utilities::NrOfChars(v_sort_number) + 5) * sizeof(char));
          sprintf(v_sort_string, "sort%lu", v_sort_number);
          const char* v_sort_original_id = basic_sort(v_sort).name().to_string().c_str();
          f_sorts_notes = f_sorts_notes + "(" + v_sort_string + " = " + v_sort_original_id + ")";
          free(v_sort_string);
          v_sort_string = 0;
=======
          std::stringstream v_sort_string;
          v_sort_string << "sort" << i->second;
          std::string v_sort_original_id = pp(i->first);
          f_sorts_notes = f_sorts_notes + "(" + v_sort_string.str() + " = " + v_sort_original_id + ")";
>>>>>>> a907a07f
        }
        f_sorts_notes = f_sorts_notes + "\"\n";
      }
    }

    void produce_notes_for_operators()
    {
      f_operators_notes = "";
      if (!f_operators.empty())
      {
        f_operators_notes = "  :notes \"";
        for(atermpp::map < function_symbol, size_t >::const_iterator i=f_operators.begin(); i!=f_operators.end(); ++i) 
        {
<<<<<<< HEAD
          ATermAppl v_operator = ATAgetFirst(v_operators);
          v_operators = ATgetNext(v_operators);
          size_t v_operator_number = ATindexedSetGetIndex(f_operators, (ATerm) v_operator);
          assert(v_operator_number!=ATERM_NON_EXISTING_POSITION);
          char* v_operator_string = (char*) malloc((utilities::NrOfChars(v_operator_number) + 3) * sizeof(char));
          sprintf(v_operator_string, "op%lu", v_operator_number);
          char* v_operator_original_id = core::detail::gsATermAppl2String(ATAgetArgument(v_operator, 0));
          f_operators_notes = f_operators_notes + "(" + v_operator_string + " = " + v_operator_original_id + ")";
          free(v_operator_string);
          v_operator_string = 0;
=======
          std::stringstream v_operator_string;
          v_operator_string << "op" << i->second;
          std::string v_operator_original_id = i->first.name();
          f_operators_notes = f_operators_notes + "(" + v_operator_string.str() + " = " + v_operator_original_id + ")";
>>>>>>> a907a07f
        }
        f_operators_notes = f_operators_notes + "\"\n";
      }
    }

    void produce_notes_for_predicates()
    {
      f_predicates_notes = "";
      if (f_bool2pred)
      {
        f_predicates_notes =
          "  :notes \"bool2pred was introduced, because the smt-lib format cannot deal\"\n"
          "  :notes \"with boolean variables or functions returning boolean values.\"\n";
      }
    }

    void translate_clause(const data_expression a_clause, const bool a_expecting_predicate)
    {
      if (sort_bool::is_not_application(data_expression(a_clause)))
      {
        translate_not(a_clause);
      }
      else if (is_equal_to_application(data_expression(a_clause)))
      {
        translate_equality(a_clause);
      }
      else if (is_not_equal_to_application(data_expression(a_clause)))
      {
        translate_inequality(a_clause);
      }
      else if (is_greater_application(data_expression(a_clause)))
      {
        translate_greater_than(a_clause);
      }
      else if (is_greater_equal_application(data_expression(a_clause)))
      {
        translate_greater_than_or_equal(a_clause);
      }
      else if (is_less_application(data_expression(a_clause)))
      {
        translate_less_than(a_clause);
      }
      else if (is_less_equal_application(data_expression(a_clause)))
      {
        translate_less_than_or_equal(a_clause);
      }
      else if (sort_real::is_plus_application(data_expression(a_clause)))
      {
        translate_plus(a_clause);
      }
      else if (sort_real::is_negate_application(data_expression(a_clause)))
      {
        translate_unary_minus(a_clause);
      }
      else if (sort_real::is_minus_application(data_expression(a_clause)))
      {
        translate_binary_minus(a_clause);
      }
      else if (sort_real::is_times_application(data_expression(a_clause)))
      {
        translate_multiplication(a_clause);
      }
      else if (sort_real::is_maximum_application(data_expression(a_clause)))
      {
        translate_max(a_clause);
      }
      else if (sort_real::is_minimum_application(data_expression(a_clause)))
      {
        translate_min(a_clause);
      }
      else if (sort_real::is_abs_application(data_expression(a_clause)))
      {
        translate_abs(a_clause);
      }
      else if (sort_real::is_succ_application(data_expression(a_clause)))
      {
        translate_succ(a_clause);
      }
      else if (sort_real::is_pred_application(data_expression(a_clause)))
      {
        translate_pred(a_clause);
      }
      else if (sort_pos::is_add_with_carry_application(data_expression(a_clause)))
      {
        translate_add_c(a_clause);
      }
      else if (sort_nat::is_cnat_application(data_expression(a_clause)))
      {
        translate_c_nat(a_clause);
      }
      else if (sort_int::is_cint_application(data_expression(a_clause)))
      {
        translate_c_int(a_clause);
        //} else if (gsIsDataExprCReal(data_expression(a_clause))) {
        //  translate_c_real(a_clause);
      }
      else if (sort_int::is_integer_constant(data_expression(a_clause)))
      {
        translate_int_constant(a_clause);
      }
      else if (sort_nat::is_natural_constant(data_expression(a_clause)))
      {
        translate_nat_constant(a_clause);
      }
      else if (sort_pos::is_positive_constant(data_expression(a_clause)))
      {
        translate_pos_constant(a_clause);
      }
      else if (sort_bool::is_true_function_symbol(data_expression(a_clause)) && a_expecting_predicate)
      {
        translate_true();
      }
      else if (sort_bool::is_false_function_symbol(data_expression(a_clause)) && a_expecting_predicate)
      {
        translate_false();
      }
      else if (core::detail::gsIsDataVarId(a_clause))
      {
        if (a_expecting_predicate)
        {
          add_bool2pred_and_translate_clause(a_clause);
        }
        else if (sort_nat::is_nat(data_expression(a_clause).sort()))
        {
          translate_nat_variable(a_clause);
        }
        else if (sort_pos::is_pos(data_expression(a_clause).sort()))
        {
          translate_pos_variable(a_clause);
        }
        else
        {
          translate_variable(a_clause);
        }
      }
      else if (is_application(a_clause))
      {
        if (a_expecting_predicate)
        {
          add_bool2pred_and_translate_clause(a_clause);
        }
        else
        {
          translate_unknown_operator(a_clause);
        }
      }
      else if (core::detail::gsIsOpId(a_clause))
      {
        translate_constant(a_clause);
      }
      else
      {
        throw mcrl2::runtime_error("Unable to handle the current clause (" +
<<<<<<< HEAD
                                   core::pp(a_clause) + ").");
=======
                                   data::pp(a_clause) + ").");
>>>>>>> a907a07f
      }
    }

    void add_bool2pred_and_translate_clause(const data_expression a_clause)
    {
      f_bool2pred = true;
      f_formula = f_formula + "(bool2pred ";
      translate_clause(a_clause, false);
      f_formula = f_formula + ")";
    }

    void translate_not(const data_expression a_clause)
    {
      const data_expression v_clause=application(a_clause).argument(0);
      f_formula = f_formula + "(not ";
      translate_clause(v_clause, true);
      f_formula = f_formula + ")";
    }

    void translate_equality(const data_expression a_clause)
    {
      const data_expression v_clause_1 = application(a_clause).argument(0);
      const data_expression v_clause_2 = application(a_clause).argument(1);
      f_formula = f_formula + "(= ";
      translate_clause(v_clause_1, false);
      f_formula = f_formula + " ";
      translate_clause(v_clause_2, false);
      f_formula = f_formula + ")";
    }

    void translate_inequality(const data_expression a_clause)
    {
      const data_expression v_clause_1 = application(a_clause).argument(0);
      const data_expression v_clause_2 = application(a_clause).argument(1);
      f_formula = f_formula + "(distinct ";
      translate_clause(v_clause_1, false);
      f_formula = f_formula + " ";
      translate_clause(v_clause_2, false);
      f_formula = f_formula + ")";
    }

    void translate_greater_than(const data_expression a_clause)
    {
      const data_expression v_clause_1 = application(a_clause).argument(0);
      const data_expression v_clause_2 = application(a_clause).argument(1);
      f_formula = f_formula + "(> ";
      translate_clause(v_clause_1, false);
      f_formula = f_formula + " ";
      translate_clause(v_clause_2, false);
      f_formula = f_formula + ")";
    }

    void translate_greater_than_or_equal(const data_expression a_clause)
    {
      const data_expression v_clause_1 = application(a_clause).argument(0);
      const data_expression v_clause_2 = application(a_clause).argument(1);
      f_formula = f_formula + "(>= ";
      translate_clause(v_clause_1, false);
      f_formula = f_formula + " ";
      translate_clause(v_clause_2, false);
      f_formula = f_formula + ")";
    }

    void translate_less_than(const data_expression a_clause)
    {
      const data_expression v_clause_1 = application(a_clause).argument(0);
      const data_expression v_clause_2 = application(a_clause).argument(1);
      f_formula = f_formula + "(< ";
      translate_clause(v_clause_1, false);
      f_formula = f_formula + " ";
      translate_clause(v_clause_2, false);
      f_formula = f_formula + ")";
    }

    void translate_less_than_or_equal(const data_expression a_clause)
    {
      const data_expression v_clause_1 = application(a_clause).argument(0);
      const data_expression v_clause_2 = application(a_clause).argument(1);
      f_formula = f_formula + "(<= ";
      translate_clause(v_clause_1, false);
      f_formula = f_formula + " ";
      translate_clause(v_clause_2, false);
      f_formula = f_formula + ")";
    }

    void translate_plus(const data_expression a_clause)
    {
      const data_expression v_clause_1 = application(a_clause).argument(0);
      const data_expression v_clause_2 = application(a_clause).argument(1);
      f_formula = f_formula + "(+ ";
      translate_clause(v_clause_1, false);
      f_formula = f_formula + " ";
      translate_clause(v_clause_2, false);
      f_formula = f_formula + ")";
    }

    void translate_unary_minus(const data_expression a_clause)
    {
      const data_expression v_clause = application(a_clause).argument(0);
      f_formula = f_formula + "(~";
      translate_clause(v_clause, false);
      f_formula = f_formula + ")";
    }

    void translate_binary_minus(const data_expression a_clause)
    {
      const data_expression v_clause_1 = application(a_clause).argument(0);
      const data_expression v_clause_2 = application(a_clause).argument(1);
      f_formula = f_formula + "(- ";
      translate_clause(v_clause_1, false);
      f_formula = f_formula + " ";
      translate_clause(v_clause_2, false);
      f_formula = f_formula + ")";
    }

    void translate_multiplication(const data_expression a_clause)
    {
      const data_expression v_clause_1 = application(a_clause).argument(0);
      const data_expression v_clause_2 = application(a_clause).argument(1);
      f_formula = f_formula + "(* ";
      translate_clause(v_clause_1, false);
      f_formula = f_formula + " ";
      translate_clause(v_clause_2, false);
      f_formula = f_formula + ")";
    }

    void translate_max(const data_expression a_clause)
    {
      const data_expression v_clause_1 = application(a_clause).argument(0);
      const data_expression v_clause_2 = application(a_clause).argument(1);
      f_formula = f_formula + "(ite (>= ";
      translate_clause(v_clause_1, false);
      f_formula = f_formula + " ";
      translate_clause(v_clause_2, false);
      f_formula = f_formula + ") ";
      translate_clause(v_clause_1, false);
      f_formula = f_formula + " ";
      translate_clause(v_clause_2, false);
      f_formula = f_formula + ")";
    }

    void translate_min(const data_expression a_clause)
    {
      const data_expression v_clause_1 = application(a_clause).argument(0);
      const data_expression v_clause_2 = application(a_clause).argument(1);
      f_formula = f_formula + "(ite (<= ";
      translate_clause(v_clause_1, false);
      f_formula = f_formula + " ";
      translate_clause(v_clause_2, false);
      f_formula = f_formula + ") ";
      translate_clause(v_clause_1, false);
      f_formula = f_formula + " ";
      translate_clause(v_clause_2, false);
      f_formula = f_formula + ")";
    }

    void translate_abs(const data_expression a_clause)
    {
      const data_expression v_clause = application(a_clause).argument(0);
      f_formula = f_formula + "(ite (< 0 ";
      translate_clause(v_clause, false);
      f_formula = f_formula + ") ~";
      translate_clause(v_clause, false);
      f_formula = f_formula + " ";
      translate_clause(v_clause, false);
      f_formula = f_formula + ")";
    }

    void translate_succ(const data_expression a_clause)
    {
      const data_expression v_clause = application(a_clause).argument(0);
      f_formula = f_formula + "(+ ";
      translate_clause(v_clause, false);
      f_formula = f_formula + " 1)";
    }

    void translate_pred(const data_expression a_clause)
    {
      const data_expression v_clause = application(a_clause).argument(0);
      f_formula = f_formula + "(- ";
      translate_clause(v_clause, false);
      f_formula = f_formula + " 1)";
    }

    void translate_add_c(const data_expression a_clause)
    {
      const data_expression v_clause_1 = application(a_clause).argument(0);
      const data_expression v_clause_2 = application(a_clause).argument(1);
      const data_expression v_clause_3 = application(a_clause).argument(2);
      f_formula = f_formula + "(ite ";
      translate_clause(v_clause_1, true);
      f_formula = f_formula + " (+ ";
      translate_clause(v_clause_2, false);
      f_formula = f_formula + " ";
      translate_clause(v_clause_3, false);
      f_formula = f_formula + " 1) (+ ";
      translate_clause(v_clause_2, false);
      f_formula = f_formula + " ";
      translate_clause(v_clause_3, false);
      f_formula = f_formula + "))";
    }

    void translate_c_nat(const data_expression a_clause)
    {
      const data_expression v_clause = application(a_clause).argument(0);
      translate_clause(v_clause, false);
    }

    void translate_c_int(const data_expression a_clause)
    {
      const data_expression v_clause = application(a_clause).argument(0);
      translate_clause(v_clause, false);
    }

    void translate_unknown_operator(const data_expression a_clause)
    {
      const data_expression v_operator = application(a_clause).head();
      atermpp::map < function_symbol, size_t >::const_iterator i=f_operators.find(v_operator);
      
      size_t v_operator_number=f_operators.size(); // This is the value if v_operator does not occur in f_operators.
      if (i==f_operators.end()) // not found.
      { 
        f_operators[v_operator]=v_operator_number;
      }
      else
      {
        v_operator_number=i->second; // this is the number already assigned to v_operator.
      }
      std::stringstream v_operator_string;
      v_operator_string << "op" << v_operator_number;
      f_formula = f_formula + "(" + v_operator_string.str();

<<<<<<< HEAD
      v_operator_string = (char*) malloc((utilities::NrOfChars(v_operator_number) + 3) * sizeof(char));
      sprintf(v_operator_string, "op%lu", v_operator_number);
      f_formula = f_formula + "(" + v_operator_string;
      free(v_operator_string);
      v_operator_string = 0;
=======
>>>>>>> a907a07f
      if (data::is_application(a_clause))
      {
        data::application a = data::application(data::data_expression(a_clause));
        for (data_expression_list::iterator i = a.arguments().begin(); i != a.arguments().end(); ++i)
        {
          f_formula = f_formula + " ";
          translate_clause(*i, false);
        }
      }
      f_formula = f_formula + ")";
    }

    void translate_variable(const variable a_clause)
    {
<<<<<<< HEAD
      char* v_string;

      v_string = core::detail::gsATermAppl2String(ATAgetArgument(a_clause, 0));
=======
      std::string v_string = a_clause.name();
>>>>>>> a907a07f
      f_formula = f_formula + v_string;

      f_variables.insert(a_clause);
    }

    void translate_nat_variable(const variable a_clause)
    {
<<<<<<< HEAD
      char* v_string;

      v_string = core::detail::gsATermAppl2String(ATAgetArgument(a_clause, 0));
=======
      std::string v_string = a_clause.name();
>>>>>>> a907a07f
      f_formula = f_formula + v_string;

      f_variables.insert(a_clause);
      f_nat_variables.insert(a_clause);
    }

    void translate_pos_variable(const variable a_clause)
    {
<<<<<<< HEAD
      char* v_string;

      v_string = core::detail::gsATermAppl2String(ATAgetArgument(a_clause, 0));
=======
      std::string v_string = a_clause.name();
>>>>>>> a907a07f
      f_formula = f_formula + v_string;

      f_variables.insert(a_clause);
      f_pos_variables.insert(a_clause);
    }

    void translate_int_constant(const data_expression a_clause)
    {
      std::string v_value(data::sort_int::integer_constant_as_string(data::data_expression(a_clause)));
      if (v_value[0] == '-')
      {
        v_value[0] = '~';
        f_formula = f_formula + "(" + v_value + ")";
      }
      else
      {
        f_formula = f_formula + v_value;
      }
    }

    void translate_nat_constant(const data_expression a_clause)
    {
      std::string v_value(data::sort_nat::natural_constant_as_string(data::data_expression(a_clause)));
      f_formula = f_formula + v_value;
    }

    void translate_pos_constant(const data_expression a_clause)
    {
      std::string v_value(data::sort_pos::positive_constant_as_string(data::data_expression(a_clause)));
      f_formula = f_formula + v_value;
    }

    void translate_true()
    {
      f_formula = f_formula + "true";
    }

    void translate_false()
    {
      f_formula = f_formula + "false";
    }

    void translate_constant(const data_expression a_clause)
    {
      const data_expression v_operator = application(a_clause).head();
      atermpp::map < function_symbol, size_t >::const_iterator i=f_operators.find(v_operator);

      size_t v_operator_number=f_operators.size(); // This is the value if v_operator does not occur in f_operators.
      if (i==f_operators.end()) // not found.
      {
        f_operators[v_operator]=v_operator_number;
      }
      else
      {
        v_operator_number=i->second; // this is the number already assigned to v_operator.
      }

<<<<<<< HEAD
      v_operator_string = (char*) malloc((utilities::NrOfChars(v_operator_number) + 3) * sizeof(char));
      sprintf(v_operator_string, "op%lu", v_operator_number);
      f_formula = f_formula + v_operator_string;
      free(v_operator_string);
      v_operator_string = 0;
=======
      std::stringstream v_operator_string;
      v_operator_string << "op" << v_operator_number;
      f_formula = f_formula + v_operator_string.str();
>>>>>>> a907a07f
    }

    void add_nat_clauses()
    {
      for(atermpp::set < variable >::const_iterator i=f_nat_variables.begin(); i!=f_nat_variables.end(); ++i)
      {
<<<<<<< HEAD
        while (!ATisEmpty(v_variables))
        {
          ATermAppl v_variable = ATAgetFirst(v_variables);
          v_variables = ATgetNext(v_variables);
          char* v_variable_string = core::detail::gsATermAppl2String(ATAgetArgument(v_variable, 0));
          f_formula = f_formula + " (>= " + v_variable_string + " 0)";
        }
=======
        std::string v_variable_string = i->name();
        f_formula = f_formula + " (>= " + v_variable_string + " 0)";
>>>>>>> a907a07f
      }
    }

    void add_pos_clauses()
    {
      for(atermpp::set < variable >::const_iterator i=f_pos_variables.begin(); i!=f_pos_variables.end(); ++i)
      {
<<<<<<< HEAD
        while (!ATisEmpty(v_variables))
        {
          ATermAppl v_variable = ATAgetFirst(v_variables);
          v_variables = ATgetNext(v_variables);
          char* v_variable_string = core::detail::gsATermAppl2String(ATAgetArgument(v_variable, 0));
          f_formula = f_formula + " (>= " + v_variable_string + " 1)";
        }
=======
        std::string v_variable_string = i->name();
        f_formula = f_formula + " (>= " + v_variable_string + " 1)";
>>>>>>> a907a07f
      }
    }

  protected:
    std::string f_benchmark;

    /// precondition: The argument passed as parameter a_formula is a list of expressions of sort Bool in internal mCRL2
    /// format. The argument represents a formula in conjunctive normal form, where the elements of the list represent the
    /// clauses
    void translate(data_expression_list a_formula)
    {
      data_expression v_clause;

      f_variables.clear();
      f_nat_variables.clear();
      f_pos_variables.clear();
      f_bool2pred = false;

      f_formula = "  :formula (and";
<<<<<<< HEAD
      mCRL2log(verbose) << "Formula to be solved: " << core::pp(a_formula) << std::endl;
      while (!ATisEmpty(a_formula))
      {
        v_clause = ATAgetFirst(a_formula);
        a_formula = ATgetNext(a_formula);
=======
      mCRL2log(log::verbose) << "Formula to be solved: " << data::pp(a_formula) << std::endl;
      while (!a_formula.empty())
      {
        v_clause = a_formula.front();
        a_formula = pop_front(a_formula);
>>>>>>> a907a07f
        f_formula = f_formula + " ";
        translate_clause(v_clause, true);
      }
      add_nat_clauses();
      add_pos_clauses();
      f_formula = f_formula + ")\n";
      declare_variables();
      declare_operators();
      declare_predicates();
      declare_sorts();
      produce_notes_for_sorts();
      produce_notes_for_operators();
      produce_notes_for_predicates();
      f_benchmark =
        "(benchmark nameless\n" + f_sorts_notes + f_operators_notes + f_predicates_notes +
        f_extrasorts + f_operators_extrafuns + f_variables_extrafuns + f_extrapreds + f_formula +
        ")\n";
<<<<<<< HEAD
      mCRL2log(verbose) << "Corresponding benchmark:" << std::endl << f_benchmark;;
=======
      mCRL2log(log::verbose) << "Corresponding benchmark:" << std::endl << f_benchmark;;
>>>>>>> a907a07f
    }


  public:
    SMT_LIB_Solver()
    {
    }

    virtual ~SMT_LIB_Solver()
    {
    }
};

namespace prover
{

/**
 * Template class for SMT provers that come as an external binary and use the
 * SMT-lib format. Input to the tool is specified on standard input,
 * output is read from standard output and matches one of the strings:
 * "sat", "unsat", "unknown".
 *
 * Parameter T follows the curiously recurring template pattern (CRTP). Type T
 * is required to have the name and exec methods as in the example below.
 *
 *  \code
 *  class cvc_smt_solver : public binary_smt_solver< cvc_smt_solver > {
 *    inline static char* name() {
 *      return "CVC3";
 *    }
 *
 *    inline static void exec() {
 *      ::execlp("cvc", "cvc3", "-lang smt-lib", 0);
 *    }
 *  };
 *  \endcode
 **/
template < typename T >
class binary_smt_solver
{

  protected:

    // \brief Calls one of the exec functions
    static bool execute(std::string const& benchmark);

  public:

    // \brief Checks the availability/usability of the prover
    static bool usable();
};
#if !(defined(_MSC_VER) || defined(__MINGW32__) || defined(__CYGWIN__))
# include <unistd.h>
/// The class inherits from the class SMT_LIB_Solver. It uses the SMT solver
/// CVC / (http://www.cs.nyu.edu/acsys/cvcl/) to determine the satisfiability
/// of propositional formulas. To use the solver CVC / the directory containing
/// the corresponding executable must be in the path.
///
/// The static method usable can be used to check checks if CVC's executable is indeed available.
///
/// The method SMT_Solver_CVC::is_satisfiable receives a formula in conjunctive normal form as parameter a_formula and
/// indicates whether or not this formula is satisfiable.
class cvc_smt_solver : public SMT_LIB_Solver, public binary_smt_solver< cvc_smt_solver >
{
    friend class binary_smt_solver< cvc_smt_solver >;

  private:

    inline static char const* name()
    {
      return "CVC3";
    }

    inline static void exec()
    {
      ::execlp("cvc3", "cvc3", "-lang", "smt-lib", (char*)0);
    }

  public:

    /// precondition: The argument passed as parameter a_formula is a list of expressions of sort Bool in internal mCRL2
    /// format. The argument represents a formula in conjunctive normal form, where the elements of the list represent the
    /// clauses
    bool is_satisfiable(const data_expression_list a_formula)
    {
      translate(a_formula);

      return execute(f_benchmark);
    }
};

/// The class inherits from the class SMT_LIB_Solver. It uses the SMT solver Ario 1.1
/// (http://www.eecs.umich.edu/~ario/) to determine the satisfiability of propositional formulas. To use the solver Ario
/// 1.1, the directory containing the corresponding executable must be in the path.
///
/// The static method usable can be used to check checks if CVC's executable is indeed available.
///
/// The method is_satisfiable receives a formula in conjunctive normal form as parameter a_formula and
/// indicates whether or not this formula is satisfiable.
class ario_smt_solver : public SMT_LIB_Solver, public binary_smt_solver< ario_smt_solver >
{
    friend class binary_smt_solver< ario_smt_solver >;

  private:

    inline static char const* name()
    {
      return "Ario";
    }

    inline static void exec()
    {
      ::execlp("ario", "ario", (char*)0);
    }

  public:

    /// precondition: The argument passed as parameter a_formula is a list of expressions of sort Bool in internal mCRL2
    /// format. The argument represents a formula in conjunctive normal form, where the elements of the list represent the
    /// clauses
    bool is_satisfiable(const data_expression_list a_formula)
    {
      translate(a_formula);

      return execute(f_benchmark);
    }
};
#endif
} // prover

} // detail
} // data
} // mcrl2

#endif<|MERGE_RESOLUTION|>--- conflicted
+++ resolved
@@ -18,11 +18,7 @@
 #include "mcrl2/aterm/aterm2.h"
 #include "mcrl2/aterm/aterm_ext.h"
 #include "mcrl2/core/print.h"
-<<<<<<< HEAD
-#include "mcrl2/data/print.h"
-=======
 #include "mcrl2/data/standard_utility.h"
->>>>>>> a907a07f
 #include "mcrl2/utilities/logger.h"
 #include "mcrl2/utilities/numeric_string.h"
 #include "mcrl2/exception.h"
@@ -79,22 +75,10 @@
           {
             f_extrasorts = f_extrasorts + " ";
           }
-<<<<<<< HEAD
-          v_sort = ATAgetFirst(v_sorts);
-          v_sorts = ATgetNext(v_sorts);
-          size_t v_sort_number = ATindexedSetGetIndex(f_sorts, (ATerm) v_sort);
-          assert(v_sort_number!=ATERM_NON_EXISTING_POSITION);
-          char* v_sort_string = (char*) malloc((utilities::NrOfChars(v_sort_number) + 5) * sizeof(char));
-          sprintf(v_sort_string, "sort%lu", v_sort_number);
-          f_extrasorts = f_extrasorts + v_sort_string;
-          free(v_sort_string);
-          v_sort_string = 0;
-=======
           v_sort = i->first;
           std::stringstream v_sort_string;
           v_sort_string << "sort" << i->second;
           f_extrasorts = f_extrasorts + v_sort_string.str();
->>>>>>> a907a07f
         }
         f_extrasorts = f_extrasorts + ")\n";
       }
@@ -108,23 +92,10 @@
         f_operators_extrafuns = "  :extrafuns (";
         for(atermpp::map < function_symbol, size_t >::const_iterator i=f_operators.begin(); i!=f_operators.end(); ++i)
         {
-<<<<<<< HEAD
-          ATermAppl v_operator = ATAgetFirst(v_operators);
-          v_operators = ATgetNext(v_operators);
-          size_t v_operator_number = ATindexedSetGetIndex(f_operators, (ATerm) v_operator);
-          assert(v_operator_number!=ATERM_NON_EXISTING_POSITION);
-          char* v_operator_string = (char*) malloc((utilities::NrOfChars(v_operator_number) + 3) * sizeof(char));
-          sprintf(v_operator_string, "op%lu", v_operator_number);
-          f_operators_extrafuns = f_operators_extrafuns + "(" + v_operator_string;
-          free(v_operator_string);
-          v_operator_string = 0;
-          sort_expression v_sort = data_expression(v_operator).sort();
-=======
           std::stringstream v_operator_string;
           v_operator_string << "op" << i->second;
           f_operators_extrafuns = f_operators_extrafuns + "(" + v_operator_string.str();
           sort_expression v_sort = data_expression(i->first).sort();
->>>>>>> a907a07f
           do
           {
             sort_expression_list v_sort_domain_list;
@@ -141,17 +112,10 @@
             for (sort_expression_list::const_iterator l = v_sort_domain_list.begin();
                                  l!=v_sort_domain_list.end() ; ++l)
             {
-<<<<<<< HEAD
-              sort_expression v_sort_domain_elt(ATAgetFirst(l));
-              if (is_function_sort(v_sort_domain_elt))
-              {
-                throw mcrl2::runtime_error("Function " + core::pp(v_operator) +
-=======
               sort_expression v_sort_domain_elt(*l);
               if (is_function_sort(v_sort_domain_elt))
               {
                 throw mcrl2::runtime_error("Function " + data::pp(i->first) +
->>>>>>> a907a07f
                                            " cannot be translated to the SMT-LIB format.");
               }
               if (sort_int::is_int(v_sort_domain_elt))
@@ -172,14 +136,6 @@
               }
               else
               {
-<<<<<<< HEAD
-                size_t v_sort_number = ATindexedSetPut(f_sorts, (ATerm) static_cast<ATermAppl>(v_sort_domain_elt), 0);
-                char* v_sort_string = (char*) malloc((utilities::NrOfChars(v_sort_number) + 5) * sizeof(char));
-                sprintf(v_sort_string, "sort%lu", v_sort_number);
-                f_operators_extrafuns = f_operators_extrafuns + " " + v_sort_string;
-                free(v_sort_string);
-                v_sort_string = 0;
-=======
                 atermpp::map < sort_expression, size_t >::const_iterator j=f_sorts.find(v_sort_domain_elt);
                 size_t v_sort_number=f_sorts.size();
                 if (j==f_sorts.end())  // not found
@@ -193,7 +149,6 @@
                 std::stringstream v_sort_string;
                 v_sort_string << "sort" << v_sort_number;
                 f_operators_extrafuns = f_operators_extrafuns + " " + v_sort_string.str();
->>>>>>> a907a07f
               }
             }
           }
@@ -219,26 +174,6 @@
         sort_expression v_sort = data_expression(v_variable).sort();
         if (sort_real::is_real(v_sort))
         {
-<<<<<<< HEAD
-          ATermAppl v_variable = ATAgetFirst(v_variables);
-          v_variables = ATgetNext(v_variables);
-          char* v_variable_string;
-          v_variable_string = core::detail::gsATermAppl2String(ATAgetArgument(v_variable, 0));
-          sort_expression v_sort = data_expression(v_variable).sort();
-          if (sort_real::is_real(v_sort))
-          {
-            f_variables_extrafuns = f_variables_extrafuns + "(" + v_variable_string + " Real)";
-          }
-          else if (sort_int::is_int(v_sort))
-          {
-            f_variables_extrafuns = f_variables_extrafuns + "(" + v_variable_string + " Int)";
-          }
-          else if (sort_nat::is_nat(v_sort))
-          {
-            f_variables_extrafuns = f_variables_extrafuns + "(" + v_variable_string + " Int)";
-          }
-          else if (sort_pos::is_pos(v_sort))
-=======
           f_variables_extrafuns = f_variables_extrafuns + "(" + v_variable_string + " Real)";
         }
         else if (sort_int::is_int(v_sort))
@@ -258,22 +193,12 @@
           atermpp::map < sort_expression, size_t >::const_iterator j=f_sorts.find(v_sort);
           size_t v_sort_number=f_sorts.size();
           if (j==f_sorts.end())  // not found
->>>>>>> a907a07f
           {
             f_sorts[v_sort]=v_sort_number; // Assign a new number to v_sort.
           }
           else
           {
-<<<<<<< HEAD
-            size_t v_sort_number = ATindexedSetPut(f_sorts, (ATerm) static_cast<ATermAppl>(v_sort), 0);
-            char* v_sort_string = (char*) malloc((utilities::NrOfChars(v_sort_number) + 5) * sizeof(char));
-            sprintf(v_sort_string, "sort%lu", v_sort_number);
-            f_variables_extrafuns = f_variables_extrafuns + "(" + v_variable_string + " " + v_sort_string +")";
-            free(v_sort_string);
-            v_sort_string = 0;
-=======
             v_sort_number=j->second; // get the previously assigned number.
->>>>>>> a907a07f
           }
 
           std::stringstream v_sort_string;
@@ -292,19 +217,10 @@
       f_extrapreds = "";
       if (f_bool2pred)
       {
-<<<<<<< HEAD
-        char* v_sort_string;
-
-        size_t v_sort_number = ATindexedSetGetIndex(f_sorts, (ATerm) static_cast<ATermAppl>(sort_bool::bool_()));
-        assert(v_sort_number!=ATERM_NON_EXISTING_POSITION);
-        v_sort_string = (char*) malloc((utilities::NrOfChars(v_sort_number) + 5) * sizeof(char));
-        sprintf(v_sort_string, "sort%lu", v_sort_number);
-=======
         assert(f_sorts.count(sort_bool::bool_())>0);
         size_t v_sort_number = f_sorts[sort_bool::bool_()];
         std::stringstream v_sort_string;
         v_sort_string << "sort" << v_sort_number;
->>>>>>> a907a07f
         f_extrapreds = "  :extrapreds ((bool2pred ";
         f_extrapreds = f_extrapreds + v_sort_string.str() + ")";
         f_extrapreds = f_extrapreds + ")\n";
@@ -319,23 +235,10 @@
         f_sorts_notes = "  :notes \"";
         for(atermpp::map < sort_expression, size_t >::const_iterator i=f_sorts.begin(); i!=f_sorts.end(); ++i)
         {
-<<<<<<< HEAD
-          sort_expression v_sort(ATAgetFirst(v_sorts));
-          v_sorts = ATgetNext(v_sorts);
-          size_t v_sort_number = ATindexedSetGetIndex(f_sorts, (ATerm) static_cast<ATermAppl>(v_sort));
-          assert(v_sort_number!=ATERM_NON_EXISTING_POSITION);
-          char* v_sort_string = (char*) malloc((utilities::NrOfChars(v_sort_number) + 5) * sizeof(char));
-          sprintf(v_sort_string, "sort%lu", v_sort_number);
-          const char* v_sort_original_id = basic_sort(v_sort).name().to_string().c_str();
-          f_sorts_notes = f_sorts_notes + "(" + v_sort_string + " = " + v_sort_original_id + ")";
-          free(v_sort_string);
-          v_sort_string = 0;
-=======
           std::stringstream v_sort_string;
           v_sort_string << "sort" << i->second;
           std::string v_sort_original_id = pp(i->first);
           f_sorts_notes = f_sorts_notes + "(" + v_sort_string.str() + " = " + v_sort_original_id + ")";
->>>>>>> a907a07f
         }
         f_sorts_notes = f_sorts_notes + "\"\n";
       }
@@ -349,23 +252,10 @@
         f_operators_notes = "  :notes \"";
         for(atermpp::map < function_symbol, size_t >::const_iterator i=f_operators.begin(); i!=f_operators.end(); ++i) 
         {
-<<<<<<< HEAD
-          ATermAppl v_operator = ATAgetFirst(v_operators);
-          v_operators = ATgetNext(v_operators);
-          size_t v_operator_number = ATindexedSetGetIndex(f_operators, (ATerm) v_operator);
-          assert(v_operator_number!=ATERM_NON_EXISTING_POSITION);
-          char* v_operator_string = (char*) malloc((utilities::NrOfChars(v_operator_number) + 3) * sizeof(char));
-          sprintf(v_operator_string, "op%lu", v_operator_number);
-          char* v_operator_original_id = core::detail::gsATermAppl2String(ATAgetArgument(v_operator, 0));
-          f_operators_notes = f_operators_notes + "(" + v_operator_string + " = " + v_operator_original_id + ")";
-          free(v_operator_string);
-          v_operator_string = 0;
-=======
           std::stringstream v_operator_string;
           v_operator_string << "op" << i->second;
           std::string v_operator_original_id = i->first.name();
           f_operators_notes = f_operators_notes + "(" + v_operator_string.str() + " = " + v_operator_original_id + ")";
->>>>>>> a907a07f
         }
         f_operators_notes = f_operators_notes + "\"\n";
       }
@@ -519,11 +409,7 @@
       else
       {
         throw mcrl2::runtime_error("Unable to handle the current clause (" +
-<<<<<<< HEAD
-                                   core::pp(a_clause) + ").");
-=======
                                    data::pp(a_clause) + ").");
->>>>>>> a907a07f
       }
     }
 
@@ -756,14 +642,6 @@
       v_operator_string << "op" << v_operator_number;
       f_formula = f_formula + "(" + v_operator_string.str();
 
-<<<<<<< HEAD
-      v_operator_string = (char*) malloc((utilities::NrOfChars(v_operator_number) + 3) * sizeof(char));
-      sprintf(v_operator_string, "op%lu", v_operator_number);
-      f_formula = f_formula + "(" + v_operator_string;
-      free(v_operator_string);
-      v_operator_string = 0;
-=======
->>>>>>> a907a07f
       if (data::is_application(a_clause))
       {
         data::application a = data::application(data::data_expression(a_clause));
@@ -778,13 +656,7 @@
 
     void translate_variable(const variable a_clause)
     {
-<<<<<<< HEAD
-      char* v_string;
-
-      v_string = core::detail::gsATermAppl2String(ATAgetArgument(a_clause, 0));
-=======
       std::string v_string = a_clause.name();
->>>>>>> a907a07f
       f_formula = f_formula + v_string;
 
       f_variables.insert(a_clause);
@@ -792,13 +664,7 @@
 
     void translate_nat_variable(const variable a_clause)
     {
-<<<<<<< HEAD
-      char* v_string;
-
-      v_string = core::detail::gsATermAppl2String(ATAgetArgument(a_clause, 0));
-=======
       std::string v_string = a_clause.name();
->>>>>>> a907a07f
       f_formula = f_formula + v_string;
 
       f_variables.insert(a_clause);
@@ -807,13 +673,7 @@
 
     void translate_pos_variable(const variable a_clause)
     {
-<<<<<<< HEAD
-      char* v_string;
-
-      v_string = core::detail::gsATermAppl2String(ATAgetArgument(a_clause, 0));
-=======
       std::string v_string = a_clause.name();
->>>>>>> a907a07f
       f_formula = f_formula + v_string;
 
       f_variables.insert(a_clause);
@@ -871,35 +731,17 @@
         v_operator_number=i->second; // this is the number already assigned to v_operator.
       }
 
-<<<<<<< HEAD
-      v_operator_string = (char*) malloc((utilities::NrOfChars(v_operator_number) + 3) * sizeof(char));
-      sprintf(v_operator_string, "op%lu", v_operator_number);
-      f_formula = f_formula + v_operator_string;
-      free(v_operator_string);
-      v_operator_string = 0;
-=======
       std::stringstream v_operator_string;
       v_operator_string << "op" << v_operator_number;
       f_formula = f_formula + v_operator_string.str();
->>>>>>> a907a07f
     }
 
     void add_nat_clauses()
     {
       for(atermpp::set < variable >::const_iterator i=f_nat_variables.begin(); i!=f_nat_variables.end(); ++i)
       {
-<<<<<<< HEAD
-        while (!ATisEmpty(v_variables))
-        {
-          ATermAppl v_variable = ATAgetFirst(v_variables);
-          v_variables = ATgetNext(v_variables);
-          char* v_variable_string = core::detail::gsATermAppl2String(ATAgetArgument(v_variable, 0));
-          f_formula = f_formula + " (>= " + v_variable_string + " 0)";
-        }
-=======
         std::string v_variable_string = i->name();
         f_formula = f_formula + " (>= " + v_variable_string + " 0)";
->>>>>>> a907a07f
       }
     }
 
@@ -907,18 +749,8 @@
     {
       for(atermpp::set < variable >::const_iterator i=f_pos_variables.begin(); i!=f_pos_variables.end(); ++i)
       {
-<<<<<<< HEAD
-        while (!ATisEmpty(v_variables))
-        {
-          ATermAppl v_variable = ATAgetFirst(v_variables);
-          v_variables = ATgetNext(v_variables);
-          char* v_variable_string = core::detail::gsATermAppl2String(ATAgetArgument(v_variable, 0));
-          f_formula = f_formula + " (>= " + v_variable_string + " 1)";
-        }
-=======
         std::string v_variable_string = i->name();
         f_formula = f_formula + " (>= " + v_variable_string + " 1)";
->>>>>>> a907a07f
       }
     }
 
@@ -938,19 +770,11 @@
       f_bool2pred = false;
 
       f_formula = "  :formula (and";
-<<<<<<< HEAD
-      mCRL2log(verbose) << "Formula to be solved: " << core::pp(a_formula) << std::endl;
-      while (!ATisEmpty(a_formula))
-      {
-        v_clause = ATAgetFirst(a_formula);
-        a_formula = ATgetNext(a_formula);
-=======
       mCRL2log(log::verbose) << "Formula to be solved: " << data::pp(a_formula) << std::endl;
       while (!a_formula.empty())
       {
         v_clause = a_formula.front();
         a_formula = pop_front(a_formula);
->>>>>>> a907a07f
         f_formula = f_formula + " ";
         translate_clause(v_clause, true);
       }
@@ -968,11 +792,7 @@
         "(benchmark nameless\n" + f_sorts_notes + f_operators_notes + f_predicates_notes +
         f_extrasorts + f_operators_extrafuns + f_variables_extrafuns + f_extrapreds + f_formula +
         ")\n";
-<<<<<<< HEAD
-      mCRL2log(verbose) << "Corresponding benchmark:" << std::endl << f_benchmark;;
-=======
       mCRL2log(log::verbose) << "Corresponding benchmark:" << std::endl << f_benchmark;;
->>>>>>> a907a07f
     }
 
 
