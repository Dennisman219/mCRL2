--- conflicted
+++ resolved
@@ -16,10 +16,7 @@
 #include "mcrl2/aterm/aterm_ext.h"
 #include "mcrl2/utilities/numeric_string.h"
 #include "mcrl2/utilities/logger.h"
-<<<<<<< HEAD
-=======
 #include "mcrl2/data/representative_generator.h"
->>>>>>> a907a07f
 #include "mcrl2/data/data_specification.h"
 #include "mcrl2/data/detail/prover/bdd_info.h"
 
@@ -88,16 +85,9 @@
     {
       for(atermpp::vector < variable >::const_iterator it=f_list_variables.begin(); it!=f_list_variables.end(); ++it)
       {
-<<<<<<< HEAD
-        v_list_variable = ATAgetFirst(v_list_variables);
-        v_list_variables = ATgetNext(v_list_variables);
-        v_sort = get_sort_of_list_elements(v_list_variable);
-        ATtablePut(f_lists_to_sorts, (ATerm) v_list_variable, (ATerm) v_sort);
-=======
         const variable v_list_variable = *it;
         const sort_expression v_sort = get_sort_of_list_elements(v_list_variable);
         f_lists_to_sorts[v_list_variable]=v_sort;
->>>>>>> a907a07f
       }
     }
 
@@ -116,15 +106,9 @@
       v_list_sort = data_expression(a_list_variable).sort();
       while (!v_constructors.empty())
       {
-<<<<<<< HEAD
-        v_constructor = ATAgetFirst(v_constructors);
-        v_constructors = ATgetNext(v_constructors);
-        v_constructor_name = ATAgetArgument(v_constructor, 0);
-=======
         v_constructor = v_constructors.front();
         v_constructors = pop_front(v_constructors);
         v_constructor_name = v_constructor.name();
->>>>>>> a907a07f
         if (v_constructor_name == f_cons_name)
         {
           v_constructor_sort = v_constructor.sort();
@@ -143,23 +127,7 @@
     /// \brief
     variable get_fresh_dummy(const sort_expression a_sort)
     {
-<<<<<<< HEAD
-      ATermAppl v_result;
-      do
-      {
-        char* v_dummy_string = (char*) malloc((utilities::NrOfChars(f_fresh_dummy_number) + 6) * sizeof(char));
-        sprintf(v_dummy_string, "dummy%d", f_fresh_dummy_number);
-        ATermAppl v_dummy_name = core::detail::gsString2ATermAppl(v_dummy_string);
-        v_result = core::detail::gsMakeDataVarId(v_dummy_name, a_sort);
-        free(v_dummy_string);
-        v_dummy_string = 0;
-        f_fresh_dummy_number++;
-      }
-      while (gsOccurs((ATerm) v_result, (ATerm) f_formula));
-      return v_result;
-=======
       return variable(fresh_identifier_generator("dummy$"),a_sort);
->>>>>>> a907a07f
     }
 
 
@@ -176,32 +144,19 @@
       data_expression v_induction_step;
       data_expression v_result;
 
-<<<<<<< HEAD
-      v_induction_variable = ATAgetFirst(ATindexedSetElements(f_list_variables));
-      v_induction_variable_sort = data_expression(v_induction_variable).sort();
-=======
       v_induction_variable = f_list_variables.front();
       v_induction_variable_sort = v_induction_variable.sort();
->>>>>>> a907a07f
 
       v_dummy_sort = get_sort_of_list_elements(v_induction_variable);
       v_dummy_variable = get_fresh_dummy(v_dummy_sort);
 
       v_substitution = gsMakeSubst_Appl(v_induction_variable, sort_list::nil(sort_expression(v_induction_variable_sort)));
       v_substitution_list = ATmakeList1((ATerm) v_substitution);
-<<<<<<< HEAD
-      v_base_case = gsSubstValues_Appl(v_substitution_list, f_formula, true);
-
-      v_substitution = gsMakeSubst_Appl(v_induction_variable, sort_list::cons_(data_expression(v_dummy_variable).sort(), data_expression(v_dummy_variable), data_expression(v_induction_variable)));
-      v_substitution_list = ATmakeList1((ATerm) v_substitution);
-      v_induction_step = gsSubstValues_Appl(v_substitution_list, f_formula, true);
-=======
       v_base_case = data_expression(gsSubstValues_Appl(v_substitution_list, f_formula, true));
 
       v_substitution = gsMakeSubst_Appl(v_induction_variable, sort_list::cons_(data_expression(v_dummy_variable).sort(), data_expression(v_dummy_variable), data_expression(v_induction_variable)));
       v_substitution_list = ATmakeList1((ATerm) v_substitution);
       v_induction_step = data_expression(gsSubstValues_Appl(v_substitution_list, f_formula, true));
->>>>>>> a907a07f
       v_induction_step = sort_bool::implies(data_expression(f_formula), data_expression(v_induction_step));
 
       v_result = sort_bool::and_(data_expression(v_base_case), data_expression(v_induction_step));
@@ -225,15 +180,6 @@
         {
           while (!a_list_of_variables.size())
           {
-<<<<<<< HEAD
-            data_expression v_variable(ATAgetFirst(a_list_of_variables));
-            a_list_of_variables = ATgetNext(a_list_of_variables);
-            data_expression v_dummy(ATAgetFirst(a_list_of_dummies));
-            a_list_of_dummies = ATgetNext(a_list_of_dummies);
-            ATermAppl v_substitution = gsMakeSubst_Appl(v_variable, sort_list::cons_(v_dummy.sort(), v_dummy, v_variable));
-            ATermList v_substitution_list = ATmakeList1((ATerm) v_substitution);
-            v_clause = sort_bool::and_(data_expression(v_clause), data_expression(gsSubstValues_Appl(v_substitution_list, a_hypothesis, true)));
-=======
             variable v_variable(a_list_of_variables.front());
             a_list_of_variables = pop_front(a_list_of_variables);
             data_expression v_dummy(a_list_of_dummies.front());
@@ -241,7 +187,6 @@
             ATermAppl v_substitution = gsMakeSubst_Appl(v_variable, sort_list::cons_(v_dummy.sort(), v_dummy, v_variable));
             ATermList v_substitution_list = ATmakeList1((ATerm) v_substitution);
             v_clause = sort_bool::and_(v_clause, data_expression(gsSubstValues_Appl(v_substitution_list, a_hypothesis, true)));
->>>>>>> a907a07f
           }
         }
 
@@ -257,21 +202,6 @@
                              const variable_list a_list_of_variables,
                              const variable_list a_list_of_dummies)
     {
-<<<<<<< HEAD
-      ATermAppl v_variable = (ATermAppl) ATindexedSetGetElem(f_list_variables, a_variable_number);
-      ATermAppl v_variable_sort = data_expression(v_variable).sort();
-      ATermList v_list_of_variables = ATinsert(a_list_of_variables, (ATerm) v_variable);
-      ATermAppl v_dummy_sort = get_sort_of_list_elements(v_variable);
-      ATermAppl v_dummy = get_fresh_dummy(v_dummy_sort);
-      ATermList v_list_of_dummies = ATinsert(a_list_of_dummies, (ATerm) v_dummy);
-      ATermAppl v_substitution = gsMakeSubst_Appl(v_variable, sort_list::cons_(data_expression(v_dummy).sort(), data_expression(v_dummy), data_expression(v_variable)));
-      ATermList v_substitution_list = ATmakeList1((ATerm) v_substitution);
-      ATermAppl v_formula_1 = gsSubstValues_Appl(v_substitution_list, a_formula, true);
-      v_substitution = gsMakeSubst_Appl(v_variable, sort_list::nil(sort_expression(v_variable_sort)));
-      v_substitution_list = ATmakeList1((ATerm) v_substitution);
-      ATermAppl v_formula_2 = gsSubstValues_Appl(v_substitution_list, a_formula, true);
-      ATermAppl v_hypothesis = gsSubstValues_Appl(v_substitution_list, a_hypothesis, true);
-=======
       const variable v_variable = f_list_variables[a_variable_number];
       const sort_expression v_variable_sort = data_expression(v_variable).sort();
       const variable_list v_list_of_variables = push_front(a_list_of_variables, v_variable);
@@ -285,7 +215,6 @@
       v_substitution_list = ATmakeList1((ATerm) v_substitution);
       data_expression v_formula_2 = data_expression(gsSubstValues_Appl(v_substitution_list, a_formula, true));
       data_expression v_hypothesis = data_expression(gsSubstValues_Appl(v_substitution_list, a_hypothesis, true));
->>>>>>> a907a07f
 
       if (a_variable_number < a_number_of_variables - 1)
       {
@@ -347,25 +276,11 @@
       // f_fresh_dummy_number = 0;
       if (f_count == 1)
       {
-<<<<<<< HEAD
-        mCRL2log(verbose) << "Induction on one variable." << std::endl;
-=======
         mCRL2log(log::verbose) << "Induction on one variable." << std::endl;
->>>>>>> a907a07f
         v_result = apply_induction_one();
       }
       else
       {
-<<<<<<< HEAD
-        mCRL2log(verbose) << "Induction on " << f_count << " variables." << std::endl;
-        ATermList v_list_of_clauses = create_clauses(f_formula, f_formula, 0, f_count, ATmakeList0(), ATmakeList0());
-        v_result = ATAgetFirst(v_list_of_clauses);
-        v_list_of_clauses = ATgetNext(v_list_of_clauses);
-        while (!ATisEmpty(v_list_of_clauses))
-        {
-          data_expression v_clause(ATAgetFirst(v_list_of_clauses));
-          v_list_of_clauses = ATgetNext(v_list_of_clauses);
-=======
         mCRL2log(log::verbose) << "Induction on " << f_count << " variables." << std::endl;
         data_expression_list v_list_of_clauses = create_clauses(f_formula, f_formula, 0, f_count, variable_list(), data_expression_list());
         v_result = v_list_of_clauses.front();
@@ -374,7 +289,6 @@
         {
           data_expression v_clause(v_list_of_clauses.front());
           v_list_of_clauses = pop_front(v_list_of_clauses);
->>>>>>> a907a07f
           v_result = sort_bool::and_(data_expression(v_result), v_clause);
         }
       }
