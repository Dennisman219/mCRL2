// Author(s): Luc Engelen
// Copyright: see the accompanying file COPYING or copy at
// https://svn.win.tue.nl/trac/MCRL2/browser/trunk/COPYING
//
// Distributed under the Boost Software License, Version 1.0.
// (See accompanying file LICENSE_1_0.txt or copy at
// http://www.boost.org/LICENSE_1_0.txt)
//
/// \file mcrl2/formula_checker.h
/// \brief Interface to class Formula_Checker

#ifndef FORMULA_CHECKER_H
#define FORMULA_CHECKER_H

#include "mcrl2/aterm/aterm2.h"
#include "mcrl2/aterm/aterm_ext.h"
#include "mcrl2/utilities/logger.h"
#include "mcrl2/data/rewriter.h"
#include "mcrl2/data/detail/prover/solver_type.h"
#include "mcrl2/data/detail/bdd_prover.h"
#include "mcrl2/data/detail/prover/bdd2dot.h"

namespace mcrl2
{
namespace data
{
namespace detail
{

/// \brief The class formula checker takes a data specification in mCRL2 format and a list of expressions
/// \brief of sort Bool in the mCRL2 format and determines whether or not these expersions are tautologies or
/// \brief contradictions.
/// The class Formula_Checker is initialized with a specification of data equations in internal mCRL2 format using the
/// \brief Constructor Formula_Checker::Formula_Checker. After initialization, the function Formula_Checker::check_formulas can
/// be called any number of times to check whether the expressions of sort Bool in internal mCRL2 format in the list
/// passed as parameter a_formulas are tautologies or contradictions.
///
/// The class Formula_Checker uses an instance of the class BDD_Prover to prove a number of propositional formulas. The
/// prover is initialized with the parameters a_rewrite_strategy, a_time_limit, a_path_eliminator, a_solver_type,
/// a_apply_induction and a_lps. The parameter a_rewrite_strategy specifies which rewrite strategy is used by the prover's
/// rewriter. It can be set to either GS_REWR_JITTY or GS_REWR_JITTYC. The parameter
/// a_time_limit specifies the maximum amount of time in seconds to be spent by the prover on proving a single formula. If
/// a_time_limit is set to 0, no time limit will be enforced. The parameter a_path_eliminator specifies whether or not
/// path elimination is applied. When path elimination is applied, the prover uses an SMT solver to remove inconsistent
/// paths from BDDs. The parameter a_solver_type specifies which SMT solver is used for path elimination. Either the SMT
/// solver ario (http://www.eecs.umich.edu/~ario/) or cvc-lite (http://www.cs.nyu.edu/acsys/cvcl/) can be used. To use one
/// of these solvers, the directory containing the corresponding executable must be in the path. If the parameter
/// a_path_eliminator is set to false, the parameter a_solver_type is ignored. The parameter a_time_limit specifies the
/// data equations used by the prover's rewriter. The parameter a_apply_induction indicates whether or not induction on
/// list will be applied.
///
/// The parameter a_dot_file_name specifies whether a file in dot format of the resulting BDD is saved each time the
/// prover cannot determine whether an expression of sort Bool is a contradiction or a tautology. If the parameter is set
/// to 0, no .dot files are saved. If a string is passed as parameter a_dot_file_name, this string will be used as the
/// prefix of the filenames. An instance of the class BDD2Dot is used to save these files in dot format.
///
/// If the parameter a_counter_example is set to true, a so called counter example is printed to stderr each time an
/// expression is encountered that is neither a contradiction nor a tautology. A counter example is a valuation for which
/// the expression does not hold.
///
/// If the parameter a_witness is set to false, a so called witness is printed to stderr each time such an expression is
/// encountered. A witness is a valuation for which the expression holds.
///
/// The function Formula_Checker::check_formulas prints information to stderr indicating whether the expressions in the
/// list of formulas passed as parameter a_formulas are tautologies or contradictions. In some cases the BDD based prover
/// may be unable to determine whether an expression is a tautology or a contradiction. If this is the case, the function
/// Formula_Checker::check_formulas will print information to stderr indicating this fact.
class Formula_Checker
{
  private:
    /// \brief BDD based prover.
    mcrl2::data::detail::BDD_Prover f_bdd_prover;

    /// \brief Class that outputs BDDs in dot format.
    BDD2Dot f_bdd2dot;

    /// \brief Flag indicating whether or not counter-examples are displayed.
    bool f_counter_example;

    /// \brief Flag indicating whether or not witnesses are displayed.
    bool f_witness;

    /// \brief Prefix for the names of the files containing BDDs in dot format.
    std::string f_dot_file_name;

    /// \brief Displays a witness.
    void print_witness()
    {
      if (f_witness)
      {
        const data_expression v_witness = f_bdd_prover.get_witness();
        if (v_witness == 0)
        {
          throw mcrl2::runtime_error(
            "Cannot print witness. This is probably caused by an abrupt stop of the\n"
            "conversion from expression to EQ-BDD. This typically occurs when a time limit is set.\n"
          );
        }
        else
        {
<<<<<<< HEAD
          mCRL2log(info) << "  Witness: " << core::pp(v_witness) << std::endl;
=======
          mCRL2log(log::info) << "  Witness: " << data::pp(v_witness) << std::endl;
>>>>>>> a907a07f
        }
      }
    }

    /// \brief Displays a counter-example.
    void print_counter_example()
    {
      if (f_counter_example)
      {
        const data_expression v_counter_example = f_bdd_prover.get_counter_example();
        if (v_counter_example == 0)
        {
          throw mcrl2::runtime_error(
            "Cannot print counter example. This is probably caused by an abrupt stop of the\n"
            "conversion from expression to EQ-BDD. This typically occurs when a time limit is set.\n"
          );
        }
        else
        {
<<<<<<< HEAD
          mCRL2log(info) << "  Counter-example: " << core::pp(v_counter_example) << std::endl;
=======
          mCRL2log(log::info) << "  Counter-example: " << data::pp(v_counter_example) << std::endl;
>>>>>>> a907a07f
        }
      }
    }

    /// \brief Writes the BDD corresponding to the formula with number a_formula_number to a dot file.
    void save_dot_file(int a_formula_number)
    {
      if (!f_dot_file_name.empty())
      {
        std::ostringstream  v_file_name(f_dot_file_name);

        v_file_name << "-" << a_formula_number << ".dot";
        f_bdd2dot.output_bdd(f_bdd_prover.get_bdd(), v_file_name.str().c_str());
      }
    }

  public:
    /// \brief Constructor that initializes Formula_Checker::f_counter_example, Formula_Checker::f_witness,
    /// \brief Formula_Checker::f_bdd_prover and Formula_Checker::f_dot_file_name.
    /// precondition: the argument passed as parameter a_time_limit is greater than or equal to 0. If the argument is equal
    /// to 0, no time limit will be enforced
    Formula_Checker(
      mcrl2::data::data_specification a_data_spec,
      mcrl2::data::rewriter::strategy a_rewrite_strategy = mcrl2::data::rewriter::jitty,
      int a_time_limit = 0,
      bool a_path_eliminator = false,
      mcrl2::data::detail::smt_solver_type a_solver_type = mcrl2::data::detail::solver_type_cvc,
      bool a_apply_induction = false,
      bool a_counter_example = false,
      bool a_witness = false,
      char const* a_dot_file_name = 0
    ):
      f_bdd_prover(a_data_spec, used_data_equation_selector(a_data_spec),a_rewrite_strategy, a_time_limit, a_path_eliminator, a_solver_type, a_apply_induction), f_dot_file_name(a_dot_file_name)
    {
      f_counter_example = a_counter_example;
      f_witness = a_witness;
    }

    /// \brief Destructor without any specific functionality.
    ~Formula_Checker()
    {}

    /// \brief Checks the formulas in the list a_formulas.
    /// precondition: the parameter a_formulas is a list of expressions of sort Bool in internal mCRL2 format
    void check_formulas(const data_expression_list a_formulas)
    {
      int v_formula_number = 1;

      for(data_expression_list::const_iterator i=a_formulas.begin();
                i!=a_formulas.end(); ++i)
      {
<<<<<<< HEAD
        v_formula = ATAgetFirst(a_formulas);
        mCRL2log(info) << "'" << core::pp(v_formula) << "'";
=======
        atermpp::aterm_appl v_formula = *i;
        mCRL2log(log::info) << "'" << data::pp(v_formula) << "'";
>>>>>>> a907a07f
        f_bdd_prover.set_formula(v_formula);
        Answer v_is_tautology = f_bdd_prover.is_tautology();
        Answer v_is_contradiction = f_bdd_prover.is_contradiction();
        if (v_is_tautology == answer_yes)
        {
<<<<<<< HEAD
          mCRL2log(info) << "Tautology" << std::endl;
        }
        else if (v_is_contradiction == answer_yes)
        {
          mCRL2log(info) << "Contradiction" << std::endl;
        }
        else
        {
          mCRL2log(info) << "Undeterminable" << std::endl;
=======
          mCRL2log(log::info) << "Tautology" << std::endl;
        }
        else if (v_is_contradiction == answer_yes)
        {
          mCRL2log(log::info) << "Contradiction" << std::endl;
        }
        else
        {
          mCRL2log(log::info) << "Undeterminable" << std::endl;
>>>>>>> a907a07f
          print_counter_example();
          print_witness();
          save_dot_file(v_formula_number);
        }
        v_formula_number++;
      }
    }

};

} // namespace detail
} // namespace data
} // namespace mcrl2

#endif<|MERGE_RESOLUTION|>--- conflicted
+++ resolved
@@ -98,11 +98,7 @@
         }
         else
         {
-<<<<<<< HEAD
-          mCRL2log(info) << "  Witness: " << core::pp(v_witness) << std::endl;
-=======
           mCRL2log(log::info) << "  Witness: " << data::pp(v_witness) << std::endl;
->>>>>>> a907a07f
         }
       }
     }
@@ -122,11 +118,7 @@
         }
         else
         {
-<<<<<<< HEAD
-          mCRL2log(info) << "  Counter-example: " << core::pp(v_counter_example) << std::endl;
-=======
           mCRL2log(log::info) << "  Counter-example: " << data::pp(v_counter_example) << std::endl;
->>>>>>> a907a07f
         }
       }
     }
@@ -178,39 +170,22 @@
       for(data_expression_list::const_iterator i=a_formulas.begin();
                 i!=a_formulas.end(); ++i)
       {
-<<<<<<< HEAD
-        v_formula = ATAgetFirst(a_formulas);
-        mCRL2log(info) << "'" << core::pp(v_formula) << "'";
-=======
         atermpp::aterm_appl v_formula = *i;
         mCRL2log(log::info) << "'" << data::pp(v_formula) << "'";
->>>>>>> a907a07f
         f_bdd_prover.set_formula(v_formula);
         Answer v_is_tautology = f_bdd_prover.is_tautology();
         Answer v_is_contradiction = f_bdd_prover.is_contradiction();
         if (v_is_tautology == answer_yes)
         {
-<<<<<<< HEAD
-          mCRL2log(info) << "Tautology" << std::endl;
+          mCRL2log(log::info) << "Tautology" << std::endl;
         }
         else if (v_is_contradiction == answer_yes)
         {
-          mCRL2log(info) << "Contradiction" << std::endl;
+          mCRL2log(log::info) << "Contradiction" << std::endl;
         }
         else
         {
-          mCRL2log(info) << "Undeterminable" << std::endl;
-=======
-          mCRL2log(log::info) << "Tautology" << std::endl;
-        }
-        else if (v_is_contradiction == answer_yes)
-        {
-          mCRL2log(log::info) << "Contradiction" << std::endl;
-        }
-        else
-        {
           mCRL2log(log::info) << "Undeterminable" << std::endl;
->>>>>>> a907a07f
           print_counter_example();
           print_witness();
           save_dot_file(v_formula_number);
