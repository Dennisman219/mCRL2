// Author(s): Muck van Weerdenburg
// Copyright: see the accompanying file COPYING or copy at
// https://svn.win.tue.nl/trac/MCRL2/browser/trunk/COPYING
//
// Distributed under the Boost Software License, Version 1.0.
// (See accompanying file LICENSE_1_0.txt or copy at
// http://www.boost.org/LICENSE_1_0.txt)
//
/// \file mcrl2/data/detail/enum/standard.h

#ifndef _ENUM_STANDARD_H
#define _ENUM_STANDARD_H

#include "mcrl2/aterm/aterm2.h"
#include "mcrl2/atermpp/aterm_int.h"
#include "mcrl2/atermpp/deque.h"
#include "mcrl2/data/detail/rewrite.h"


#define MAX_VARS_INIT   1000
#define MAX_VARS_FACTOR 5

/// \cond INTERNAL_DOCS
namespace mcrl2
{
namespace data
{
namespace detail
{

class ss_solution
{
  protected:
    atermpp::term_list< atermpp::aterm_appl > m_solution;  // A list containing the solution of a condition in internal format.
<<<<<<< HEAD
    bool m_solution_is_exact;                              // An indication whether the solution made the solution exactly false or true.
=======
    atermpp::aterm_appl m_evaluated_condition;             // The condition after substituting the solution, in internal format.
>>>>>>> a907a07f

  public:

    // Constructor.
<<<<<<< HEAD
    ss_solution(const atermpp::term_list< atermpp::aterm_appl > &solution, const bool solution_is_exact) :
      m_solution(solution),
      m_solution_is_exact(solution_is_exact)
    {} 
   
    bool solution_is_exact() const
    { 
      return m_solution_is_exact;
=======
    ss_solution(const atermpp::term_list< atermpp::aterm_appl > &solution, const atermpp::aterm_appl evaluated_condition) :
      m_solution(solution),
      m_evaluated_condition(evaluated_condition)
    {} 
   
    atermpp::aterm_appl evaluated_condition() const
    { 
      return m_evaluated_condition;
>>>>>>> a907a07f
    }

    atermpp::term_list< atermpp::aterm_appl > solution() const
    {
      return m_solution; 
    }
};

class fs_expr
{
  protected:
    variable_list m_vars;                              // The vars over which enumeration must take place.
    variable_list m_substituted_vars;                  // Variables for which a substitution exist. The substituted
                                                       // values are given in m_vals;
    atermpp::term_list< atermpp::aterm_appl > m_vals;  // Data expressions in internal format that are to be substituted
                                                       // in the variables in m_substituted_vars.
    atermpp::aterm_appl m_expr;                        // data_expression in internal format to which internal variables
                                                       // must adhere.

  public:
    // Default constructor
    fs_expr()
    {}

    // Constructor
    fs_expr(
        const variable_list &vars, 
        const variable_list &substituted_vars, 
        const atermpp::term_list< atermpp::aterm_appl > &vals, 
        const atermpp::aterm_appl &expr):
       m_vars(vars), m_substituted_vars(substituted_vars),m_vals(vals), m_expr(expr)
    {
    }

    variable_list vars() const
    {
      return m_vars;
    }

    variable_list substituted_vars() const
    {
      return m_substituted_vars;
    }

    atermpp::term_list< atermpp::aterm_appl > vals() const
    {
      return m_vals;
    }

    atermpp::aterm_appl expr() const
    {
      return m_expr;
    }
};
<<<<<<< HEAD

class EnumeratorSolutionsStandard;


/**
 * \brief Class for finding solutions to boolean expressions.
 * \deprecated
 * Finding concrete solutions can be done by using the 
 * EnumeratorSolutionsStandard class. For each instance of an EnumeratorStandard class
 * at most one active instance of an EnumeratorSolutionsStandard class can be used.
 *
 * Use of these classes is discouraged. Use the classic_enumerator class instead.
 **/

class EnumeratorStandard 
{
  public:
    const mcrl2::data::data_specification &m_data_spec;
    Rewriter* rewr_obj;
    atermpp::aterm_appl rewr_true, rewr_false;
  
    atermpp::aterm_int opidAnd;
    atermpp::aterm_int opidOr;
    atermpp::aterm_int opidNot;
    atermpp::set< atermpp::aterm_int > eqs;
  
    EnumeratorStandard(mcrl2::data::data_specification const& data_spec, Rewriter* r); 
    ~EnumeratorStandard();

=======

class EnumeratorSolutionsStandard;


/**
 * \brief Class for finding solutions to boolean expressions.
 * \deprecated
 * Finding concrete solutions can be done by using the 
 * EnumeratorSolutionsStandard class. For each instance of an EnumeratorStandard class
 * at most one active instance of an EnumeratorSolutionsStandard class can be used.
 *
 * Use of these classes is discouraged. Use the classic_enumerator class instead.
 **/

class EnumeratorStandard 
{
  public:
    const mcrl2::data::data_specification &m_data_spec;
    Rewriter* rewr_obj;
    atermpp::set< atermpp::aterm_int > eqs;
  
    EnumeratorStandard(mcrl2::data::data_specification const& data_spec, Rewriter* r); 
    ~EnumeratorStandard();

>>>>>>> a907a07f
    Rewriter* getRewriter() const
    {
      return rewr_obj;
    }
};

/**
 * \brief Class for enumerating solutions to boolean expressions.
 **/

class EnumeratorSolutionsStandard 
{
  protected:

    detail::EnumeratorStandard *m_enclosing_enumerator;
/*    atermpp::aterm_appl desired_truth_value;    // We search for solutions for the condition enum_expr that are not
    atermpp::aterm_appl forbidden_truth_value;  // equal to the forbidden truth value, and if the output matches the
                                                // desired truth value, then the variable solution_is_exact is set. */

    variable_list enum_vars;                    // The variables over which a solution is searched.
    atermpp::aterm_appl enum_expr;              // Condition to be satisfied in internal format.

    atermpp::deque < fs_expr> fs_stack;
    atermpp::vector< ss_solution > ss_stack;

    size_t used_vars;
    size_t max_vars;
    size_t m_max_internal_variables;

  public:
<<<<<<< HEAD

    /// \brief Default constructor
    EnumeratorSolutionsStandard():
       m_max_internal_variables(0)
    {
      enum_vars.protect();
      enum_expr.protect();
    }

    /// \brief Constructor. Generate solutions for the variables in Vars that satisfy Expr.
    /// If not equal_to_false is set all solutions are generated that make Expr not equal to false.
    /// Otherwise all solutions are generated that make Expr not equal to true. The enumerator
    /// uses internal variables. By setting max_internal_variables to any value larger than
    /// 0 the number of these variables can be bound, guaranteeing termination (provided the
    /// rewriter terminates). If set to 0, there is no bound, but the enumerator will issue 
    /// warnings.
    /// \param[in] vars The list of variables for which solutions are being sought.
    /// \param[in] expr The expression which determine the solutions. This expr is assumed to be
    ///                 in rewrite normal form. 
    /// \param[in] not_equal_to_false Determine whether the condition is supposed to be true, or
    ///                               whether it should become false. If the condition must be
    ///                               true, all solutions that make the condition not equal to
    ///                               false are enumerated. 
    /// \param[in] enclosing_enumerator Pointer to the enclosing enumerator.
    /// \param[in] max_internal_variables Maximal number of internal variables that will be used
    ///                                   when generating solutions. If 0 there is no limit, and
    ///                                   the enumerator may not terminate.

    EnumeratorSolutionsStandard(
                   const variable_list &vars, 
                   const atermpp::aterm_appl &expr, 
                   const bool not_equal_to_false, 
                   detail::EnumeratorStandard *enclosing_enumerator,
                   const size_t max_internal_variables=0) :
      m_enclosing_enumerator(enclosing_enumerator),
      enum_vars(vars),
      enum_expr(expr),
      used_vars(0),
      max_vars(MAX_VARS_INIT),
      m_max_internal_variables(max_internal_variables)
    { 
      enum_vars.protect();
      enum_expr.protect();
      reset(not_equal_to_false);
    }

    /// Standard destructor.
    ~EnumeratorSolutionsStandard()
    {
      enum_vars.unprotect();
      enum_expr.unprotect();
    }
 
   /**
    * \brief Get next solution as a term_list in internal format if available.
    * \param[out] solution_is_exact This optional parameter indicates whether the solution is exactly true
    *             or false. The enumerator enumerates all solutions that are not false or not true.
    * \param[out] solution Place to store the solutions.
    *             The aterm_list solution contains solutions for the variables in internal
    *             format in the same order as the variable list Vars.
    * \param[out] solution_possible. This boolean indicates whether it was possible to
    *             generate a solution. If there is a variable of a sort without a constructor
    *             sort, it is not possible to generate solutions. Similarly, it can be
    *             that the maximum number of solutions has been reached. In this case the variable
    *             solution_possible is false, and the function returns false. 
    *             This variable should be true when calling next. If it is initially false, 
    *             or if a variant of next is used
    *             without this parameter, an mcrl2::runtime_error exception is thrown if no solutions exist, or
    *             if the maximum number of internal variables is reached.
    * \param[in]  max_internal_variables The maximum number of variables to be 
    *             used internally when generating solutions. If set to 0 an unbounded number
    *             of variables are used, and warnings are printed to warn for potentially
    *             unbounded loops.
    * \return Whether or not a solution was found and stored in
    *         solution. If false, there are no more solutions to be found. 
    *
    **/

    bool next(bool &solution_is_exact,
              atermpp::term_list<atermpp::aterm_appl> &solution, 
              bool &solution_possible);

=======
    typedef Rewriter::substitution_type substitution_type;
    typedef Rewriter::internal_substitution_type internal_substitution_type;

  protected:

    detail::EnumeratorStandard *m_enclosing_enumerator;
/*    atermpp::aterm_appl desired_truth_value;    // We search for solutions for the condition enum_expr that are not
    atermpp::aterm_appl forbidden_truth_value;  // equal to the forbidden truth value, and if the output matches the
                                                // desired truth value, then the variable solution_is_exact is set. */

    variable_list enum_vars;                    // The variables over which a solution is searched.
    atermpp::aterm_appl enum_expr;              // Condition to be satisfied in internal format.
    internal_substitution_type &enum_sigma;

    atermpp::deque < fs_expr> fs_stack;
    atermpp::vector< ss_solution > ss_stack;

    size_t used_vars;
    size_t max_vars;
    size_t m_max_internal_variables;

    internal_substitution_type &default_sigma()
    {
      static internal_substitution_type default_sigma;
      return default_sigma;
    }

  public:

    /// \brief Default constructor
    EnumeratorSolutionsStandard():
       enum_sigma(default_sigma()),
       m_max_internal_variables(0)
    {
      enum_vars.protect();
      enum_expr.protect();
    } 

    /// \brief Constructor. Generate solutions for the variables in Vars that satisfy Expr.
    /// If not equal_to_false is set all solutions are generated that make Expr not equal to false.
    /// Otherwise all solutions are generated that make Expr not equal to true. The enumerator
    /// uses internal variables. By setting max_internal_variables to any value larger than
    /// 0 the number of these variables can be bound, guaranteeing termination (provided the
    /// rewriter terminates). If set to 0, there is no bound, but the enumerator will issue 
    /// warnings.
    /// \param[in] vars The list of variables for which solutions are being sought.
    /// \param[in] expr The expression which determine the solutions. This expr is assumed to be
    ///                 in rewrite normal form. 
    /// \param[in] not_equal_to_false Determine whether the condition is supposed to be true, or
    ///                               whether it should become false. If the condition must be
    ///                               true, all solutions that make the condition not equal to
    ///                               false are enumerated. 
    /// \param[in] enclosing_enumerator Pointer to the enclosing enumerator.
    /// \param[in] max_internal_variables Maximal number of internal variables that will be used
    ///                                   when generating solutions. If 0 there is no limit, and
    ///                                   the enumerator may not terminate.

    EnumeratorSolutionsStandard(
                   const variable_list &vars, 
                   const atermpp::aterm_appl &expr, 
                   internal_substitution_type &sigma,
                   const bool not_equal_to_false, 
                   detail::EnumeratorStandard *enclosing_enumerator,
                   const size_t max_internal_variables=0) :
      m_enclosing_enumerator(enclosing_enumerator),
      enum_vars(vars),
      enum_expr(expr),
      enum_sigma(sigma),
      used_vars(0),
      max_vars(MAX_VARS_INIT),
      m_max_internal_variables(max_internal_variables)
    { 
      enum_vars.protect();
      enum_expr.protect();
      reset(not_equal_to_false);
    }

    /// Standard destructor.
    ~EnumeratorSolutionsStandard()
    {
      enum_vars.unprotect();
      enum_expr.unprotect();
    }
 
   /**
    * \brief Get next solution as a term_list in internal format if available.
    * \param[out] evaluated_condition This optional parameter is used to return the
    *             condition in which solution is substituted. 
    * \param[out] solution Place to store the solutions.
    *             The aterm_list solution contains solutions for the variables in internal
    *             format in the same order as the variable list Vars.
    * \param[out] solution_possible. This boolean indicates whether it was possible to
    *             generate a solution. If there is a variable of a sort without a constructor
    *             sort, it is not possible to generate solutions. Similarly, it can be
    *             that the maximum number of solutions has been reached. In this case the variable
    *             solution_possible is false, and the function returns false. 
    *             This variable should be true when calling next. If it is initially false, 
    *             or if a variant of next is used
    *             without this parameter, an mcrl2::runtime_error exception is thrown if no solutions exist, or
    *             if the maximum number of internal variables is reached.
    * \param[in]  max_internal_variables The maximum number of variables to be 
    *             used internally when generating solutions. If set to 0 an unbounded number
    *             of variables are used, and warnings are printed to warn for potentially
    *             unbounded loops.
    * \return Whether or not a solution was found and stored in
    *         solution. If false, there are no more solutions to be found. 
    *
    **/

    bool next(atermpp::aterm_appl &evaluated_condition,
              atermpp::term_list<atermpp::aterm_appl> &solution, 
              bool &solution_possible);

>>>>>>> a907a07f
  /** \brief Get next solution as a term_list in internal format.
   **/
    bool next(atermpp::term_list<atermpp::aterm_appl> &solution);

  /** \brief Get next solution as a term_list in internal format.
   **/
<<<<<<< HEAD
    bool next(bool &solution_is_exact,
=======
    bool next(atermpp::aterm_appl &evaluated_condition,
>>>>>>> a907a07f
              atermpp::term_list<atermpp::aterm_appl> &solution);

  /** \brief Get next solution as a term_list in internal format.
   **/
    bool next(atermpp::term_list<atermpp::aterm_appl> &solution, 
              bool &solution_possible);
<<<<<<< HEAD


  private:
    void reset(const bool not_equal_to_false); 

    bool FindInnerCEquality(const atermpp::aterm_appl T, 
                            const mcrl2::data::variable_list vars, 
                            mcrl2::data::variable &v, 
                            atermpp::aterm_appl &e);

    void EliminateVars(fs_expr &e);

    bool FindInnerCEquality_aux(const atermpp::aterm_appl t);

    atermpp::aterm_appl build_solution_single(
                 const atermpp::aterm_appl t,
                 const variable_list substituted_vars,
                 const atermpp::term_list < atermpp::aterm_appl> exprs) const;

    atermpp::term_list < atermpp::aterm_appl> build_solution(
                 const variable_list vars,
                 const variable_list substituted_vars,
                 const atermpp::term_list < atermpp::aterm_appl> exprs) const;

=======


  private:
    void reset(const bool not_equal_to_false); 

    bool find_equality(const atermpp::aterm_appl T, 
                            const mcrl2::data::variable_list vars, 
                            mcrl2::data::variable &v, 
                            atermpp::aterm_appl &e);

    void EliminateVars(fs_expr &e);

    atermpp::aterm_appl build_solution_single(
                 const atermpp::aterm_appl t,
                 const variable_list substituted_vars,
                 const atermpp::term_list < atermpp::aterm_appl> exprs) const;

    atermpp::term_list < atermpp::aterm_appl> build_solution(
                 const variable_list vars,
                 const variable_list substituted_vars,
                 const atermpp::term_list < atermpp::aterm_appl> exprs) const;

>>>>>>> a907a07f
    atermpp::term_list < atermpp::aterm_appl> build_solution2(
                 const variable_list vars,
                 const variable_list substituted_vars,
                 const atermpp::term_list < atermpp::aterm_appl> exprs) const;
<<<<<<< HEAD
    atermpp::aterm_appl build_solution_aux_innerc(
=======
    atermpp::aterm_appl build_solution_aux(
>>>>>>> a907a07f
                 const atermpp::aterm_appl t,
                 const variable_list substituted_vars,
                 const atermpp::term_list < atermpp::aterm_appl> exprs) const;
    atermpp::aterm_appl add_negations(
                 const atermpp::aterm_appl condition,
                 const atermpp::term_list< atermpp::aterm_appl > negation_term_list,
                 const bool negated) const;
    void push_on_fs_stack_and_split_or(
                 atermpp::deque < fs_expr> &fs_stack,
                 const variable_list var_list,
                 const variable_list substituted_vars,
                 const atermpp::term_list< atermpp::aterm_appl > substitution_terms,
                 const atermpp::aterm_appl condition,
                 const atermpp::term_list< atermpp::aterm_appl > negated_term_list,
                 const bool negated) const;
<<<<<<< HEAD
=======
    void push_on_fs_stack_and_split_or_without_rewriting(
                 atermpp::deque < fs_expr> &fs_stack,
                 const variable_list var_list,
                 const variable_list substituted_vars,
                 const atermpp::term_list< atermpp::aterm_appl > substitution_terms,
                 const atermpp::aterm_appl condition,
                 const atermpp::term_list< atermpp::aterm_appl > negated_term_list,
                 const bool negated) const;
>>>>>>> a907a07f
    atermpp::term_list< atermpp::aterm_appl > negate(
                 const atermpp::term_list< atermpp::aterm_appl > l) const;
};
}
}
}

namespace atermpp
{
template<>
struct aterm_traits<mcrl2::data::detail::fs_expr>
{
  static void protect(const mcrl2::data::detail::fs_expr& t)
  {
    assert(0); // This is not being used. This is to check this.
    t.vars().protect();
    t.substituted_vars().protect();
    t.vals().protect();
    t.expr().protect();
  }
  static void unprotect(const mcrl2::data::detail::fs_expr& t)
  {
    assert(0); // This is not being used. This is to check this.
    t.vars().unprotect();
    t.substituted_vars().unprotect();
    t.vals().unprotect();
    t.expr().unprotect();
  }
  static void mark(const mcrl2::data::detail::fs_expr& t)
  {
    t.vars().mark();
    t.substituted_vars().mark();
    t.vals().mark();
    t.expr().mark();
  }
};

template<>
struct aterm_traits<mcrl2::data::detail::ss_solution>
{
  static void protect(const mcrl2::data::detail::ss_solution& t)
  {
    assert(0); // This is not being used. This is to check this.
    t.solution().protect();
  }
  static void unprotect(const mcrl2::data::detail::ss_solution& t)
  {
    assert(0); // This is not being used. This is to check this.
    t.solution().unprotect();
  }
  static void mark(const mcrl2::data::detail::ss_solution& t)
  {
    t.solution().mark();
  }
};
} // namespace atermpp
/// \endcond

#endif<|MERGE_RESOLUTION|>--- conflicted
+++ resolved
@@ -32,25 +32,11 @@
 {
   protected:
     atermpp::term_list< atermpp::aterm_appl > m_solution;  // A list containing the solution of a condition in internal format.
-<<<<<<< HEAD
-    bool m_solution_is_exact;                              // An indication whether the solution made the solution exactly false or true.
-=======
     atermpp::aterm_appl m_evaluated_condition;             // The condition after substituting the solution, in internal format.
->>>>>>> a907a07f
 
   public:
 
     // Constructor.
-<<<<<<< HEAD
-    ss_solution(const atermpp::term_list< atermpp::aterm_appl > &solution, const bool solution_is_exact) :
-      m_solution(solution),
-      m_solution_is_exact(solution_is_exact)
-    {} 
-   
-    bool solution_is_exact() const
-    { 
-      return m_solution_is_exact;
-=======
     ss_solution(const atermpp::term_list< atermpp::aterm_appl > &solution, const atermpp::aterm_appl evaluated_condition) :
       m_solution(solution),
       m_evaluated_condition(evaluated_condition)
@@ -59,7 +45,6 @@
     atermpp::aterm_appl evaluated_condition() const
     { 
       return m_evaluated_condition;
->>>>>>> a907a07f
     }
 
     atermpp::term_list< atermpp::aterm_appl > solution() const
@@ -114,7 +99,6 @@
       return m_expr;
     }
 };
-<<<<<<< HEAD
 
 class EnumeratorSolutionsStandard;
 
@@ -134,42 +118,11 @@
   public:
     const mcrl2::data::data_specification &m_data_spec;
     Rewriter* rewr_obj;
-    atermpp::aterm_appl rewr_true, rewr_false;
-  
-    atermpp::aterm_int opidAnd;
-    atermpp::aterm_int opidOr;
-    atermpp::aterm_int opidNot;
     atermpp::set< atermpp::aterm_int > eqs;
   
     EnumeratorStandard(mcrl2::data::data_specification const& data_spec, Rewriter* r); 
     ~EnumeratorStandard();
 
-=======
-
-class EnumeratorSolutionsStandard;
-
-
-/**
- * \brief Class for finding solutions to boolean expressions.
- * \deprecated
- * Finding concrete solutions can be done by using the 
- * EnumeratorSolutionsStandard class. For each instance of an EnumeratorStandard class
- * at most one active instance of an EnumeratorSolutionsStandard class can be used.
- *
- * Use of these classes is discouraged. Use the classic_enumerator class instead.
- **/
-
-class EnumeratorStandard 
-{
-  public:
-    const mcrl2::data::data_specification &m_data_spec;
-    Rewriter* rewr_obj;
-    atermpp::set< atermpp::aterm_int > eqs;
-  
-    EnumeratorStandard(mcrl2::data::data_specification const& data_spec, Rewriter* r); 
-    ~EnumeratorStandard();
-
->>>>>>> a907a07f
     Rewriter* getRewriter() const
     {
       return rewr_obj;
@@ -182,108 +135,7 @@
 
 class EnumeratorSolutionsStandard 
 {
-  protected:
-
-    detail::EnumeratorStandard *m_enclosing_enumerator;
-/*    atermpp::aterm_appl desired_truth_value;    // We search for solutions for the condition enum_expr that are not
-    atermpp::aterm_appl forbidden_truth_value;  // equal to the forbidden truth value, and if the output matches the
-                                                // desired truth value, then the variable solution_is_exact is set. */
-
-    variable_list enum_vars;                    // The variables over which a solution is searched.
-    atermpp::aterm_appl enum_expr;              // Condition to be satisfied in internal format.
-
-    atermpp::deque < fs_expr> fs_stack;
-    atermpp::vector< ss_solution > ss_stack;
-
-    size_t used_vars;
-    size_t max_vars;
-    size_t m_max_internal_variables;
-
-  public:
-<<<<<<< HEAD
-
-    /// \brief Default constructor
-    EnumeratorSolutionsStandard():
-       m_max_internal_variables(0)
-    {
-      enum_vars.protect();
-      enum_expr.protect();
-    }
-
-    /// \brief Constructor. Generate solutions for the variables in Vars that satisfy Expr.
-    /// If not equal_to_false is set all solutions are generated that make Expr not equal to false.
-    /// Otherwise all solutions are generated that make Expr not equal to true. The enumerator
-    /// uses internal variables. By setting max_internal_variables to any value larger than
-    /// 0 the number of these variables can be bound, guaranteeing termination (provided the
-    /// rewriter terminates). If set to 0, there is no bound, but the enumerator will issue 
-    /// warnings.
-    /// \param[in] vars The list of variables for which solutions are being sought.
-    /// \param[in] expr The expression which determine the solutions. This expr is assumed to be
-    ///                 in rewrite normal form. 
-    /// \param[in] not_equal_to_false Determine whether the condition is supposed to be true, or
-    ///                               whether it should become false. If the condition must be
-    ///                               true, all solutions that make the condition not equal to
-    ///                               false are enumerated. 
-    /// \param[in] enclosing_enumerator Pointer to the enclosing enumerator.
-    /// \param[in] max_internal_variables Maximal number of internal variables that will be used
-    ///                                   when generating solutions. If 0 there is no limit, and
-    ///                                   the enumerator may not terminate.
-
-    EnumeratorSolutionsStandard(
-                   const variable_list &vars, 
-                   const atermpp::aterm_appl &expr, 
-                   const bool not_equal_to_false, 
-                   detail::EnumeratorStandard *enclosing_enumerator,
-                   const size_t max_internal_variables=0) :
-      m_enclosing_enumerator(enclosing_enumerator),
-      enum_vars(vars),
-      enum_expr(expr),
-      used_vars(0),
-      max_vars(MAX_VARS_INIT),
-      m_max_internal_variables(max_internal_variables)
-    { 
-      enum_vars.protect();
-      enum_expr.protect();
-      reset(not_equal_to_false);
-    }
-
-    /// Standard destructor.
-    ~EnumeratorSolutionsStandard()
-    {
-      enum_vars.unprotect();
-      enum_expr.unprotect();
-    }
- 
-   /**
-    * \brief Get next solution as a term_list in internal format if available.
-    * \param[out] solution_is_exact This optional parameter indicates whether the solution is exactly true
-    *             or false. The enumerator enumerates all solutions that are not false or not true.
-    * \param[out] solution Place to store the solutions.
-    *             The aterm_list solution contains solutions for the variables in internal
-    *             format in the same order as the variable list Vars.
-    * \param[out] solution_possible. This boolean indicates whether it was possible to
-    *             generate a solution. If there is a variable of a sort without a constructor
-    *             sort, it is not possible to generate solutions. Similarly, it can be
-    *             that the maximum number of solutions has been reached. In this case the variable
-    *             solution_possible is false, and the function returns false. 
-    *             This variable should be true when calling next. If it is initially false, 
-    *             or if a variant of next is used
-    *             without this parameter, an mcrl2::runtime_error exception is thrown if no solutions exist, or
-    *             if the maximum number of internal variables is reached.
-    * \param[in]  max_internal_variables The maximum number of variables to be 
-    *             used internally when generating solutions. If set to 0 an unbounded number
-    *             of variables are used, and warnings are printed to warn for potentially
-    *             unbounded loops.
-    * \return Whether or not a solution was found and stored in
-    *         solution. If false, there are no more solutions to be found. 
-    *
-    **/
-
-    bool next(bool &solution_is_exact,
-              atermpp::term_list<atermpp::aterm_appl> &solution, 
-              bool &solution_possible);
-
-=======
+  public:
     typedef Rewriter::substitution_type substitution_type;
     typedef Rewriter::internal_substitution_type internal_substitution_type;
 
@@ -397,50 +249,19 @@
               atermpp::term_list<atermpp::aterm_appl> &solution, 
               bool &solution_possible);
 
->>>>>>> a907a07f
   /** \brief Get next solution as a term_list in internal format.
    **/
     bool next(atermpp::term_list<atermpp::aterm_appl> &solution);
 
   /** \brief Get next solution as a term_list in internal format.
    **/
-<<<<<<< HEAD
-    bool next(bool &solution_is_exact,
-=======
     bool next(atermpp::aterm_appl &evaluated_condition,
->>>>>>> a907a07f
               atermpp::term_list<atermpp::aterm_appl> &solution);
 
   /** \brief Get next solution as a term_list in internal format.
    **/
     bool next(atermpp::term_list<atermpp::aterm_appl> &solution, 
               bool &solution_possible);
-<<<<<<< HEAD
-
-
-  private:
-    void reset(const bool not_equal_to_false); 
-
-    bool FindInnerCEquality(const atermpp::aterm_appl T, 
-                            const mcrl2::data::variable_list vars, 
-                            mcrl2::data::variable &v, 
-                            atermpp::aterm_appl &e);
-
-    void EliminateVars(fs_expr &e);
-
-    bool FindInnerCEquality_aux(const atermpp::aterm_appl t);
-
-    atermpp::aterm_appl build_solution_single(
-                 const atermpp::aterm_appl t,
-                 const variable_list substituted_vars,
-                 const atermpp::term_list < atermpp::aterm_appl> exprs) const;
-
-    atermpp::term_list < atermpp::aterm_appl> build_solution(
-                 const variable_list vars,
-                 const variable_list substituted_vars,
-                 const atermpp::term_list < atermpp::aterm_appl> exprs) const;
-
-=======
 
 
   private:
@@ -463,16 +284,11 @@
                  const variable_list substituted_vars,
                  const atermpp::term_list < atermpp::aterm_appl> exprs) const;
 
->>>>>>> a907a07f
     atermpp::term_list < atermpp::aterm_appl> build_solution2(
                  const variable_list vars,
                  const variable_list substituted_vars,
                  const atermpp::term_list < atermpp::aterm_appl> exprs) const;
-<<<<<<< HEAD
-    atermpp::aterm_appl build_solution_aux_innerc(
-=======
     atermpp::aterm_appl build_solution_aux(
->>>>>>> a907a07f
                  const atermpp::aterm_appl t,
                  const variable_list substituted_vars,
                  const atermpp::term_list < atermpp::aterm_appl> exprs) const;
@@ -488,8 +304,6 @@
                  const atermpp::aterm_appl condition,
                  const atermpp::term_list< atermpp::aterm_appl > negated_term_list,
                  const bool negated) const;
-<<<<<<< HEAD
-=======
     void push_on_fs_stack_and_split_or_without_rewriting(
                  atermpp::deque < fs_expr> &fs_stack,
                  const variable_list var_list,
@@ -498,7 +312,6 @@
                  const atermpp::aterm_appl condition,
                  const atermpp::term_list< atermpp::aterm_appl > negated_term_list,
                  const bool negated) const;
->>>>>>> a907a07f
     atermpp::term_list< atermpp::aterm_appl > negate(
                  const atermpp::term_list< atermpp::aterm_appl > l) const;
 };
