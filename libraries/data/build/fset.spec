--- conflicted
+++ resolved
@@ -13,22 +13,12 @@
 
 sort FSet(S) <"fset"> = struct @fset_empty <"empty"> | @fset_cons <"cons_"> : S <"left"> # FSet(S) <"right">;
 
-<<<<<<< HEAD
-map @fset_insert <"fsetinsert">: S <"left"> # FSet(S) <"right"> -> FSet(S);
-    @fset_cinsert <"fsetcinsert">: S <"arg1"> # Bool <"arg2"> # FSet(S) <"arg3"> -> FSet(S);
-    @fset_in <"fsetin">: S <"left"> # FSet(S) <"right"> -> Bool;
-    @fset_lte <"fsetlte">: (S -> Bool) <"arg1"> # FSet(S) <"arg2"> # FSet(S) <"arg3"> -> Bool;
-    @fset_union <"fsetunion"> : (S -> Bool) <"arg1"> # (S -> Bool) <"arg2"> # FSet(S) <"arg3"> # FSet(S) <"arg4"> -> FSet(S);
-    @fset_inter <"fsetintersection">: (S -> Bool) <"arg1"> # (S -> Bool) <"arg2"> # FSet(S) <"arg3"> # FSet(S) <"arg4"> -> FSet(S);
-    @fset_diff <"fsetdifference">: FSet(S) <"arg1"> # FSet(S) <"arg2"> -> FSet(S);
-=======
 map @fset_insert <"insert">: S <"left"> # FSet(S) <"right"> -> FSet(S);
     @fset_cinsert <"cinsert">: S <"arg1"> # Bool <"arg2"> # FSet(S) <"arg3"> -> FSet(S);
     @fset_in <"in">: S <"left"> # FSet(S) <"right"> -> Bool;
     @fset_union <"union_"> : (S -> Bool) <"arg1"> # (S -> Bool) <"arg2"> # FSet(S) <"arg3"> # FSet(S) <"arg4"> -> FSet(S);
     @fset_inter <"intersection">: (S -> Bool) <"arg1"> # (S -> Bool) <"arg2"> # FSet(S) <"arg3"> # FSet(S) <"arg4"> -> FSet(S);
     @fset_diff <"difference">: FSet(S) <"arg1"> # FSet(S) <"arg2"> -> FSet(S);
->>>>>>> a907a07f
 
 var d:S;
     e:S;
@@ -43,20 +33,7 @@
     @fset_cinsert(d, false, s)  =  s;
     @fset_cinsert(d, true, s)  =  @fset_insert(d, s);
     @fset_in(d, @fset_empty)  =  false;
-<<<<<<< HEAD
-%    @fset_in(d, @fset_cons(d, s))  =  true;
-%    <(d, e)  ->  @fset_in(d, @fset_cons(e, s))  =  false;
-%    <(e, d)  ->  @fset_in(d, @fset_cons(e, s))  =  @fset_in(d, s);
     @fset_in(d,@fset_cons(e,s)) = ||(==(d,e),@fset_in(d,s));
-    @fset_lte(f, @fset_empty, @fset_empty)  =  true;
-    @fset_lte(f, @fset_cons(d, s), @fset_empty)  =  &&(f(d), @fset_lte(f, s, @fset_empty));
-    @fset_lte(f, @fset_empty, @fset_cons(e, t))  =  &&(!(f(e)), @fset_lte(f, @fset_empty, t));
-    @fset_lte(f, @fset_cons(d, s), @fset_cons(d, t))  =  @fset_lte(f, s, t);
-    <(d, e)  ->  @fset_lte(f, @fset_cons(d, s), @fset_cons(e, t))  =  &&(f(d), @fset_lte(f, s, @fset_cons(e, t)));
-    <(e, d)  ->  @fset_lte(f, @fset_cons(d, s), @fset_cons(e, t))  =  &&(!(f(e)), @fset_lte(f, @fset_cons(d, s), t));
-=======
-    @fset_in(d,@fset_cons(e,s)) = ||(==(d,e),@fset_in(d,s));
->>>>>>> a907a07f
     @fset_union(f, g, @fset_empty, @fset_empty)  =  @fset_empty;
     @fset_union(f, g, @fset_cons(d, s), @fset_empty)  =  @fset_cinsert(d, !(g(d)), @fset_union(f, g, s, @fset_empty));
     @fset_union(f, g, @fset_empty, @fset_cons(e, t))  =  @fset_cinsert(e, !(f(e)), @fset_union(f, g, @fset_empty, t));
