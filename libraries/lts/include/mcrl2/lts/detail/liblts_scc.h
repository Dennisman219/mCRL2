// Author(s): Muck van Weerdenburg, Jan Friso Groote
// Copyright: see the accompanying file COPYING or copy at
// https://svn.win.tue.nl/trac/MCRL2/browser/trunk/COPYING
//
// Distributed under the Boost Software License, Version 1.0.
// (See accompanying file LICENSE_1_0.txt or copy at
// http://www.boost.org/LICENSE_1_0.txt)
//
/// \file lts/detail/liblts_scc.h

#ifndef _LIBLTS_SCC_H
#define _LIBLTS_SCC_H
#include <vector>
#include <map>
#include "mcrl2/lts/lts.h"
#include "mcrl2/utilities/logger.h"

namespace mcrl2
{
namespace lts
{

namespace detail
{
/// \brief This class contains an scc partitioner removing inert tau loops.

template < class LTS_TYPE>
class scc_partitioner
{

  public:
    /** \brief Creates an scc partitioner for an LTS.
     *  \details This scc partitioner calculates a partition
     *  of the state space of the transition system l using
     *  a straightforward algorithm found in A.V. Aho, J.E. Hopcroft
     *  and J.D. Ullman, Data structures and algorithms. Addison Wesley,
     *  1987 on page 224. All states that reside on a loop of internal
     *  actions are put in the same equivalence class. The function l.is_tau
     *  is used to determine whether an action is internal. Partitioning is
     *  done immediately when an instance of this class is created.
     *  When applying the function \ref replace_transitions the
     *  automaton l is replaced by (aka shrinked to) the automaton modulo the
     *  calculated partition.
     *  \param[in] l reference to an LTS. */
    scc_partitioner(LTS_TYPE& l);

    /** \brief Destroys this partitioner. */
    ~scc_partitioner();

    /** \brief The lts for which this partioner is created is replaced by the lts modulo
     *        the calculated partition.
     *  \details The number of states of the new lts becomes the number of
     *        equivalence classes. In each transition the start and end state
     *        are replaced by its equivalence class. If a transition has a tau
     *        label (which is checked using the function l.is_tau) then it
     *        is preserved if either from and to state are different, or
     *        \e preserve_divergence_loops is true. All non tau transitions are
     *        always preserved. The label numbers for preserved transitions are
     *        not changed. Note that this routine does not adapt the number of
     *        states or the initial state of the lts.
     *
     * \param[in] preserve_divergence_loops If true preserve a tau loop on states that
     *     were part of a larger tau loop in the input transition system. Otherwise idle
     *     tau loops are removed. */
    void replace_transitions(const bool preserve_divergence_loops);

    /** \brief Gives the number of bisimulation equivalence classes of the LTS.
     *  \return The number of bisimulation equivalence classes of the LTS.
     */
    size_t num_eq_classes() const;

    /** \brief Gives the equivalence class number of a state.
     *  The equivalence class numbers range from 0 upto (and excluding)
     *  \ref num_eq_classes().
     *  \param[in] s A state number.
     *  \return The number of the equivalence class to which \e s
     *    belongs. */
    size_t get_eq_class(const size_t s) const;

    /** \brief Returns whether two states are in the same bisimulation
     *     equivalence class.
     * \param[in] s A state number.
     * \param[in] t A state number.
     * \retval true if \e s and \e t are in the same bisimulation
     *    equivalence class;
     * \retval false otherwise. */
    bool in_same_class(const size_t s, const size_t t) const;

  private:

    typedef size_t state_type;
    typedef size_t label_type;

    LTS_TYPE& aut;

    std::vector < state_type > block_index_of_a_state;
    std::vector < state_type > dfsn2state;
    state_type equivalence_class_index;

    void group_components(const state_type t,
                          const state_type equivalence_class_index,
                          const std::map < state_type, std::vector < state_type > > &tgt_src,
                          std::vector < bool > &visited);
    void dfs_numbering(const state_type t,
                       const std::map < state_type, std::vector < state_type > > &src_tgt,
                       std::vector < bool > &visited);

};


template < class LTS_TYPE>
scc_partitioner<LTS_TYPE>::scc_partitioner(LTS_TYPE& l)
  :aut(l)
{
<<<<<<< HEAD
  mCRL2log(debug) << "Tau loop (SCC) partitioner created for " << l.num_states() << " states and " <<
=======
  mCRL2log(log::debug) << "Tau loop (SCC) partitioner created for " << l.num_states() << " states and " <<
>>>>>>> a907a07f
              l.num_transitions() << " transitions" << std::endl;

  // read and store tau transitions.
  std::map < state_type, std::vector < state_type > > src_tgt;
  const std::vector <transition> &trans=aut.get_transitions();
  for (std::vector <transition>::const_iterator r=trans.begin(); r!=trans.end(); ++r)
  {
    if (aut.is_tau(r->label()))
    {
      src_tgt[r->from()].push_back(r->to());
    }
  }
  // Initialise the data structures
  std::vector<bool> visited(aut.num_states(),false);

  // Number the states via a depth first search
  for (state_type i=0; i<aut.num_states(); ++i)
  {
    dfs_numbering(i,src_tgt,visited);
  }
  src_tgt.clear();

  std::map < state_type, std::vector < state_type > > tgt_src;
  for (std::vector <transition>::const_iterator r=trans.begin(); r!=trans.end(); ++r)
  {
    if (aut.is_tau(r->label()))
    {
      tgt_src[r->to()].push_back(r->from());
    }
  }
  equivalence_class_index=0;
  block_index_of_a_state=std::vector < state_type >(aut.num_states(),0);
  for (std::vector < state_type >::reverse_iterator i=dfsn2state.rbegin();
       i!=dfsn2state.rend(); ++i)
  {
    if (visited[*i])  // Visited is used inversely here.
    {
      group_components(*i,equivalence_class_index,tgt_src,visited);
      equivalence_class_index++;
    }
  }
<<<<<<< HEAD
  mCRL2log(debug) << "Tau loop (SCC) partitioner reduces lts to " << equivalence_class_index << " states." << std::endl;
=======
  mCRL2log(log::debug) << "Tau loop (SCC) partitioner reduces lts to " << equivalence_class_index << " states." << std::endl;
>>>>>>> a907a07f

  dfsn2state.clear();
}

template < class LTS_TYPE>
scc_partitioner<LTS_TYPE>::~scc_partitioner()
{
}

template < class LTS_TYPE>
void scc_partitioner<LTS_TYPE>::replace_transitions(const bool preserve_divergence_loops)
{
  // Put all the non inert transitions in a set. Add the transitions that form a self
  // loop. Such transitions only exist in case divergence preserving branching bisimulation is
  // used. A set is used to remove double occurrences of transitions.
  std::set < transition > resulting_transitions;
  const std::vector <transition> &trans=aut.get_transitions();
  for (std::vector <transition>::const_iterator r=trans.begin(); r!=trans.end(); ++r)
  {
    if (!aut.is_tau(r->label()) ||
        preserve_divergence_loops ||
        block_index_of_a_state[r->from()]!=block_index_of_a_state[r->to()])
    {
      resulting_transitions.insert(
        transition(
          block_index_of_a_state[r->from()],
          r->label(),
          block_index_of_a_state[r->to()]));
    }
  }

  aut.clear_transitions();
  // Copy the transitions from the set into the transition system.

  for (std::set < transition >::const_iterator i=resulting_transitions.begin();
       i!=resulting_transitions.end(); ++i)
  {
    aut.add_transition(transition(i->from(),i->label(),i->to()));
  }
}

template < class LTS_TYPE>
size_t scc_partitioner<LTS_TYPE>::num_eq_classes() const
{
  return equivalence_class_index;
}

template < class LTS_TYPE>
size_t scc_partitioner<LTS_TYPE>::get_eq_class(const size_t s) const
{
  return block_index_of_a_state[s];
}

template < class LTS_TYPE>
bool scc_partitioner<LTS_TYPE>::in_same_class(const size_t s, const size_t t) const
{
  return get_eq_class(s)==get_eq_class(t);
}

// Private methods of scc_partitioner

template < class LTS_TYPE>
void scc_partitioner<LTS_TYPE>::group_components(
  const state_type t,
  const state_type equivalence_class_index,
  const std::map < state_type, std::vector < state_type > > &tgt_src,
  std::vector < bool > &visited)
{
  if (!visited[t])
  {
    return;
  }
  {
    visited[t] = false;
    if (tgt_src.count(t)>0)
    {
      const std::vector < state_type > &sources = tgt_src.find(t)->second;
      for (std::vector < state_type >::const_iterator i=sources.begin();
           i!=sources.end(); ++i)
      {
        group_components(*i,equivalence_class_index,tgt_src,visited);
      }
    }
    block_index_of_a_state[t]=equivalence_class_index;
  }
}

template < class LTS_TYPE>
void scc_partitioner<LTS_TYPE>::dfs_numbering(
  const state_type t,
  const std::map < state_type, std::vector < state_type > > &src_tgt,
  std::vector < bool > &visited)
{
  if (visited[t])
  {
    return;
  }
  visited[t] = true;
  if (src_tgt.count(t)>0)
  {
    const std::vector < state_type > &targets = src_tgt.find(t)->second;
    for (std::vector < state_type >::const_iterator i=targets.begin();
         i!=targets.end() ; ++i)
    {
      dfs_numbering(*i,src_tgt,visited);
    }
  }
  dfsn2state.push_back(t);
}

} // namespace detail

template < class LTS_TYPE>
void scc_reduce(LTS_TYPE& l,const bool preserve_divergence_loops = false)
{
  detail::scc_partitioner<LTS_TYPE> scc_part(l);
  scc_part.replace_transitions(preserve_divergence_loops);
  l.set_num_states(scc_part.num_eq_classes());
  l.set_initial_state(scc_part.get_eq_class(l.initial_state()));
}

}
}
#endif // _LIBLTS_SCC_H<|MERGE_RESOLUTION|>--- conflicted
+++ resolved
@@ -112,11 +112,7 @@
 scc_partitioner<LTS_TYPE>::scc_partitioner(LTS_TYPE& l)
   :aut(l)
 {
-<<<<<<< HEAD
-  mCRL2log(debug) << "Tau loop (SCC) partitioner created for " << l.num_states() << " states and " <<
-=======
   mCRL2log(log::debug) << "Tau loop (SCC) partitioner created for " << l.num_states() << " states and " <<
->>>>>>> a907a07f
               l.num_transitions() << " transitions" << std::endl;
 
   // read and store tau transitions.
@@ -158,11 +154,7 @@
       equivalence_class_index++;
     }
   }
-<<<<<<< HEAD
-  mCRL2log(debug) << "Tau loop (SCC) partitioner reduces lts to " << equivalence_class_index << " states." << std::endl;
-=======
   mCRL2log(log::debug) << "Tau loop (SCC) partitioner reduces lts to " << equivalence_class_index << " states." << std::endl;
->>>>>>> a907a07f
 
   dfsn2state.clear();
 }
