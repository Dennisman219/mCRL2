// Author(s): Muck van Weerdenburg
// Copyright: see the accompanying file COPYING or copy at
// https://svn.win.tue.nl/trac/MCRL2/browser/trunk/COPYING
//
// Distributed under the Boost Software License, Version 1.0.
// (See accompanying file LICENSE_1_0.txt or copy at
// http://www.boost.org/LICENSE_1_0.txt)
//
/// \file exploration.cpp

#include "mcrl2/aterm/aterm2.h"
#include <time.h>
#include <sstream>
#include <set>
#include "mcrl2/utilities/logger.h"
#include "mcrl2/core/detail/print_utility.h"
#include "mcrl2/data/data_specification.h"
#include "mcrl2/data/selection.h"
#include "mcrl2/data/nat.h"
#include "mcrl2/atermpp/aterm_access.h"
#include "mcrl2/atermpp/aterm_appl.h"
#include "mcrl2/atermpp/aterm_list.h"
#include "mcrl2/atermpp/vector.h"
#include "mcrl2/lps/find.h"
<<<<<<< HEAD
// #include "mcrl2/lps/nextstate.h"
=======
#include "mcrl2/lps/action.h"
>>>>>>> a907a07f
#include "mcrl2/lps/detail/instantiate_global_variables.h"
#include "mcrl2/lps/multi_action.h"
#include "mcrl2/trace/trace.h"
#include "mcrl2/lts/detail/exploration.h"
#include "mcrl2/lts/detail/lps2lts_lts.h"


using namespace std;
using namespace mcrl2::log;
using namespace mcrl2::core;
using namespace mcrl2::core::detail;
using namespace mcrl2::trace;
using namespace mcrl2::lps;

namespace mcrl2
{
namespace lts
{

exploration_strategy str_to_expl_strat(const string s)
{
  if (s=="b" || s=="breadth")
  {
    return es_breadth;
  }
  if (s=="d" || s=="depth")
  {
    return es_depth;
  }
  if (s=="r" || s=="random")
  {
    return es_random;
  }
  if (s=="p" || s=="prioritized")
  {
    return es_value_prioritized;
  }
  if (s=="q" || s=="rprioritized")
  {
    return es_value_random_prioritized;
  }
  return es_none;
}

const string expl_strat_to_str(exploration_strategy es)
{
  switch (es)
  {
    case es_breadth:
      return "breadth";
    case es_depth:
      return "depth";
    case es_random:
      return "random";
    case es_value_prioritized:
      return "prioritized";
    case es_value_random_prioritized:
      return "rprioritized";
    default:
      return "unknown";
  }
}

bool lps2lts_algorithm::initialise_lts_generation(lts_generation_options* opts)
{
  using namespace mcrl2;

  if (initialised)
  {
    throw mcrl2::runtime_error("lps2lts algorithm class may be instantiated only once.");
  }

  srand((unsigned)time(NULL)+getpid());

  lgopts = opts;

  lg_error = false;

  lps::detail::instantiate_global_variables(lgopts->specification);

  if (lgopts->bithashing)
  {
    bithash_table = bit_hash_table(lgopts->bithashsize);
  }
  else
  {
    states = atermpp::indexed_set(lgopts->initial_table_size,50);
  }

  assert(backpointers.empty());

  if (lgopts->removeunused)
  {
    mCRL2log(verbose) << "removing unused parts of the data specification." << std::endl;

    std::set<data::function_symbol> used_function_symbols=
                                  lps::find_function_symbols(lgopts->specification);

    // In the cases below the function > is used when generating the state space,
    // so it must be added separately, before removing the unused symbols. Otherwise,
    // the rewrite rules for > will not be removed.
    if ((lgopts->expl_strat == es_value_random_prioritized) ||
        (lgopts->expl_strat == es_value_prioritized))
    {
      used_function_symbols.insert(mcrl2::data::greater(mcrl2::data::sort_nat::nat()));
    }

    lgopts->m_rewriter.reset(
      new mcrl2::data::rewriter(lgopts->specification.data(),
                                mcrl2::data::used_data_equation_selector(
                                  lgopts->specification.data(),
                                  used_function_symbols,
                                  lgopts->specification.global_variables()
                                  ),
                                lgopts->strat
                               )
    );
#ifdef MCRL2_REWRITE_RULE_SELECTION_DEBUG
std::clog << "--- rewrite rule selection specification ---\n";
std::clog << lps::pp(lgopts->specification) << std::endl;
std::clog << "--- rewrite rule selection function symbols ---\n";
std::clog << core::detail::print_pp_set(lps::find_function_symbols(lgopts->specification), data::stream_printer()) << std::endl;
#endif
  }
  else
  {
    lgopts->m_rewriter.reset(new mcrl2::data::rewriter(lgopts->specification.data(), lgopts->strat));
  }

  nstate = createNextState(lgopts->specification,*(lgopts->m_rewriter),!lgopts->usedummies,lgopts->stateformat);

  if (lgopts->priority_action != "")
  {
    mCRL2log(verbose) << "applying confluence reduction with tau action '" << lgopts->priority_action << "'..." << std::endl;
    nstate->prioritise(lgopts->priority_action.c_str());
    initialise_representation(true);
  }
  else
  {
    initialise_representation(false);
  }

  if (lgopts->detect_deadlock)
  {
    mCRL2log(verbose) << "Detect deadlocks.\n" ;
  }

  if (lgopts->detect_divergence)
  {
    mCRL2log(verbose) << "Detect divergences with tau action is `" << lgopts->priority_action << "'.\n";
  }

  num_states = 0;
  trans = 0;
  level = 1;

  if (lgopts->lts != "")
  {
    lps2lts_lts_options lts_opts;
    lts_opts.outformat = lgopts->outformat;
    lts_opts.outinfo = lgopts->outinfo;
    lts_opts.nstate = nstate;
    lts_opts.spec.reset(new mcrl2::lps::specification(lgopts->specification));
    lts.open_lts(lgopts->lts.c_str(),lts_opts);
  }
  else
  {
    lgopts->outformat = mcrl2::lts::lts_none;
    mCRL2log(verbose) << "not saving state space." << std::endl;
  }

  initialised = true;
  return true;
}

bool lps2lts_algorithm::finalise_lts_generation()
{
  if (lg_error)
  {
    lts.remove_lts();
  }
  else
  {
    lts.close_lts(num_states,trans);
  }

  if (!lg_error)
  {
    if (lgopts->expl_strat == es_random)
    {
<<<<<<< HEAD
      mCRL2log(verbose) << "done with random walk of "
                        << trans << " transition" << ((trans==1)?"":"s")
                        << " (visited " << num_states
                        << " unique state" << ((num_states == 1)?"":"s") << ")" << std::endl;
    }
    else if (lgopts->expl_strat == es_value_prioritized)
    {
      mCRL2log(verbose) << "done with value prioritized walk of "
                        << trans << " transition" << ((trans==1)?"":"s")
                        << " (visited " << num_states
                        << " unique state" << ((num_states == 1)?"":"s") << ")" << std::endl;
    }
    else if (lgopts->expl_strat == es_value_random_prioritized)
    {
      mCRL2log(verbose) << "done with random value prioritized walk of "
                        << trans << " transition" << ((trans==1)?"":"s")
                        << " (visited " << num_states
                        << " unique state" << ((num_states == 1)?"":"s") << ")" << std::endl;
=======
      mCRL2log(verbose) << "done with random walk. " << std::endl;
    }
    else if (lgopts->expl_strat == es_value_prioritized)
    {
      mCRL2log(verbose) << "done with value prioritized walk." << std::endl;
    }
    else if (lgopts->expl_strat == es_value_random_prioritized)
    {
      mCRL2log(verbose) << "done with random value prioritized walk " << std::endl;
>>>>>>> a907a07f
    }
    else if (lgopts->expl_strat == es_breadth)
    {
      mCRL2log(verbose) << "done with state space generation ("
<<<<<<< HEAD
                        << level-1 << " level" << ((level==2)?"":"s") << ", "
                        << num_states << " state" << ((num_states == 1)?"":"s")
                        << " and " << trans << " transition" << ((trans==1)?"":"s") << ")" << std::endl;
    }
    else if (lgopts->expl_strat == es_depth)
    {
      mCRL2log(verbose) << "done with state space generation ("
                        << num_states << " state" << ((num_states == 1)?"":"s")
                        << " and " << trans << " transition" << ((trans==1)?"":"s") << ")" << std::endl;
=======
                     << level-1 << " level" << ((level==2)?"":"s") << ")." << std::endl;
    }
    else if (lgopts->expl_strat == es_depth)
    {
      mCRL2log(verbose) << "done with state space generation." << std::endl;
>>>>>>> a907a07f
    }

    std::cout << num_states << " state" << ((num_states == 1)?"":"s")
                << " and " << trans << " transition" << ((trans==1)?"":"s") << "." << std::endl;
  }

  states = atermpp::indexed_set(0,0);
  delete nstate;
  backpointers.clear();

  cleanup_representation();

  finalised = true;
  return true;
}

////////////////////////////////////////////////////////////////////////////////
//                              Trace functions                               //
////////////////////////////////////////////////////////////////////////////////

bool lps2lts_algorithm::occurs_in(const mcrl2::core::identifier_string name, const multi_action ma)
{
  action_list l=ma.actions();
  for (action_list::const_iterator i = l.begin(); i != l.end(); ++i)
  {
    if (name == i->label().name())
    {
      return true;
    }
  }
  return false;
}

bool lps2lts_algorithm::savetrace(
  std::string const& info,
  const state_t state,
  NextState* nstate,
  const state_t extra_state,
  const multi_action extra_transition)
{
  atermpp::aterm s = state;
  atermpp::map<atermpp::aterm,atermpp::aterm>::iterator ns;
  ATermList tr = ATmakeList0();
  NextStateGenerator* nsgen = NULL;

  if (extra_state != NULL)
  {
    tr = ATinsert(tr,(ATerm) ATmakeList2((ATerm)(ATermAppl)mcrl2::lps::detail::multi_action_to_aterm(extra_transition),extra_state));
  }

  while ((ns = backpointers.find(s)) != backpointers.end())
  {
    multi_action trans;
    ATerm t;
    bool priority;
    nsgen = nstate->getNextStates(ns->second,nsgen);
    try
    {
      while (nsgen->next(trans,&t,&priority))
      {
        if (!priority && ATisEqual(s,get_repr(t)))
        {
          break;
        }
      }
    }
    catch (mcrl2::runtime_error& e)
    {
      delete nsgen;
      throw e;
    }
    tr = ATinsert(tr, (ATerm) ATmakeList2((ATerm)(ATermAppl)mcrl2::lps::detail::multi_action_to_aterm(trans),s));
    s = ns->second;
  }

  Trace trace;
  trace.setState(nstate->make_new_state_vector(s));
  for (; !ATisEmpty(tr); tr=ATgetNext(tr))
  {
    ATermList e = (ATermList) ATgetFirst(tr);
    trace.addAction(multi_action(ATgetFirst(e)));
    e = ATgetNext(e);
    trace.setState(nstate->make_new_state_vector(ATgetFirst(e)));
  }

  delete nsgen;

  try
  {
    trace.save(lgopts->generate_filename_for_trace(lgopts->trace_prefix, info, "trc"));
  }
  catch (...)
  {
    return false;
  }

  return true;
}

void lps2lts_algorithm::check_actiontrace(const state_t OldState, const mcrl2::lps::multi_action ma, const state_t NewState)
{
  for (atermpp::set < mcrl2::core::identifier_string >::const_iterator j=lgopts->trace_actions.begin();
                                       j!=lgopts->trace_actions.end(); j++)
  {
    if (occurs_in(*j,ma))
    {
      if (lgopts->trace && (tracecnt < lgopts->max_traces))
      {
        if (lgopts->trace_prefix.empty())
        {
        }
        std::ostringstream ss;
        ss << "act_" << tracecnt << "_" << pp(*j);
        string sss(ss.str());
        bool saved_ok = savetrace(sss,OldState,nstate,NewState,ma);

        if (lgopts->detect_action || mCRL2logEnabled(verbose))
        {
          if (saved_ok)
          {
            mCRL2log(info) << "detect: action '"
<<<<<<< HEAD
                           << core::pp(Transition)
                           << "' found and saved to '"
                           << lgopts->trace_prefix << "_act_" << tracecnt << "_" << core::pp(*j) << ".trc'"
=======
                           << lps::pp(ma)
                           << "' found and saved to '"
                           << lgopts->trace_prefix << "_act_" << tracecnt << "_" << pp(*j) << ".trc'"
>>>>>>> a907a07f
                           << "(state index: " << states.index(OldState) << ")." << std::endl;
          }
          else
          {
            mCRL2log(info) << "detect: action '"
<<<<<<< HEAD
                           << core::pp(Transition)
                           << "' found, but could not be saved to '"
                           << lgopts->trace_prefix << "_act_" << tracecnt << "_" << core::pp(*j) << ".trc'"
=======
                           << lps::pp(ma)
                           << "' found, but could not be saved to '"
                           << lgopts->trace_prefix << "_act_" << tracecnt << "_" << pp(*j) << ".trc'"
>>>>>>> a907a07f
                           << "(state index: " << states.index(OldState) << ")." << std::endl;
          }
        }
        tracecnt++;
      }
      else
      {
        mCRL2log(info) << "detect: action '"
<<<<<<< HEAD
                       << core::pp(Transition)
=======
                       << lps::pp(ma)
>>>>>>> a907a07f
                       << "' found (state index: " << states.index(OldState) << ")." << std::endl;
      }
    }
  }
}


void lps2lts_algorithm::save_error_trace(const state_t state)
{
  if (lgopts->save_error_trace)
  {
    bool saved_ok = savetrace("error",state,nstate);

    if (saved_ok)
    {
      mCRL2log(verbose) << "saved trace to error in '" << lgopts->trace_prefix << "_error.trc'.\n";
    }
    else
    {
      mCRL2log(verbose) << "trace to error could not be saved in '" << lgopts->trace_prefix << "_error.trc'.\n";
    }
  }
}


void lps2lts_algorithm::check_deadlocktrace(const state_t state)
{
  if (lgopts->detect_deadlock)
  {
    if (lgopts->trace && (tracecnt < lgopts->max_traces))
    {
      std::ostringstream ss;
      ss << "dlk_" << tracecnt;
      string sss(ss.str());
      bool saved_ok = savetrace(sss,state,nstate);

      if (lgopts->detect_deadlock || mCRL2logEnabled(verbose))
      {
        if (saved_ok)
        {
          cerr << "deadlock-detect: deadlock found and saved to '" << lgopts->trace_prefix << "_dlk_" << tracecnt << ".trc' (state index: " <<
               states.index(state) << ").\n";
        }
        else
        {
          cerr << "deadlock-detect: deadlock found, but could not be saved to '" << lgopts->trace_prefix << "_dlk_" << tracecnt <<
               ".trc' (state index: " << states.index(state) <<  ").\n";
        }
      }
      tracecnt++;
    }
    else
    {
      cerr << "deadlock-detect: deadlock found (state index: " << states.index(state) <<  ").\n";
    }
  }
}



////////////////////////////////////////////////////////////////////////////////
//                         Main exploration functions                         //
////////////////////////////////////////////////////////////////////////////////

// Confluence reduction based on S.C.C. Blom, Partial tau-confluence for
// Efficient State Space Generation, Technical Report SEN-R0123, CWI,
// Amsterdam, 2001

void lps2lts_algorithm::initialise_representation(bool confluence_reduction)
{
  apply_confluence_reduction = confluence_reduction;
  if (confluence_reduction)
  {
    repr_nsgen = NULL;
  }
  else if (lgopts->detect_divergence)
  {
    lgopts->priority_action = "tau";
  }
}

void lps2lts_algorithm::cleanup_representation()
{
  if (apply_confluence_reduction)
  {
    delete repr_nsgen;
  }
}

bool lps2lts_algorithm::search_divergence_recursively(
  const state_t current_state,
  set < state_t > &on_current_depth_first_path,
  atermpp::set< state_t > &repr_visited)
{
  on_current_depth_first_path.insert(current_state);
  vector < state_t > new_states;
  repr_nsgen = nstate->getNextStates(current_state,repr_nsgen);
  multi_action Transition;
  ATerm NewState;
  while (repr_nsgen->next(Transition,&NewState))
  {
    if (Transition.actions().empty()) // This is a tau transition.
    {
      if (repr_visited.insert(NewState).second) // We did not encounter NewState already.
      {
        new_states.push_back(NewState);
      }
      else
      {
        if (on_current_depth_first_path.find(NewState)!=on_current_depth_first_path.end())
        {
          // divergence found
          return true;
        }
      }
    }
  }

  for (vector <state_t>::const_iterator i=new_states.begin();
       i!=new_states.end(); ++i)
  {
    if (search_divergence_recursively(*i,on_current_depth_first_path,repr_visited))
    {
      return true;
    }
  }
  on_current_depth_first_path.erase(current_state);
  return false;
}

void lps2lts_algorithm::check_divergence(const state_t state)
{
  if (lgopts->detect_divergence)
  {
    atermpp::set < state_t >repr_visited;
    set < state_t > on_current_depth_first_path;
    repr_visited.insert(state);

    if (search_divergence_recursively(state,on_current_depth_first_path,repr_visited))
    {
      if (lgopts->trace && (tracecnt < lgopts->max_traces))
      {
        std::ostringstream ss;
        ss << "divergence_" << tracecnt;
        string sss(ss.str());
        bool saved_ok = savetrace(sss,state,nstate);

        if (lgopts->detect_divergence || mCRL2logEnabled(verbose))
        {
          if (saved_ok)
          {
            cerr << "divergence-detect: divergence found and saved to '" << lgopts->trace_prefix << "_dlk_" << tracecnt <<
                 ".trc' (state index: " << states.index(state) <<  ").\n";
          }
          else
          {
            cerr << "divergence-detect: divergence found, but could not be saved to '" << lgopts->trace_prefix << "_dlk_" << tracecnt <<
                 ".trc' (state index: " << states.index(state) <<  ").\n";
          }
        }
        tracecnt++;
      }
      else
      {
        cerr << "divergence-detect: divergence found (state index: " << states.index(state) <<  ").\n";
      }
    }
  }
}

lps2lts_algorithm::state_t lps2lts_algorithm::get_repr(const state_t state)
{
  if (!apply_confluence_reduction)
  {
    return state;
  }

  state_t v = state;
  atermpp::map<atermpp::aterm,size_t> repr_number;
  atermpp::map<atermpp::aterm,size_t> repr_low;
  atermpp::map<atermpp::aterm,atermpp::aterm_list> repr_next;
  atermpp::map<atermpp::aterm,atermpp::aterm> repr_back;
  size_t count;

  repr_number[v]=0;
  count = 0;
  bool notdone = true;
  while (notdone)
  {
    assert(repr_number.count(v)>0);
    if (repr_number[v] == 0)
    {
      count++;
      repr_number[v]=count;
      repr_low[v]=count;
      ATermList nextl = ATmakeList0();
      repr_nsgen = nstate->getNextStates(v,repr_nsgen);
      multi_action Transition;
      ATerm NewState;
      bool prioritised_action;
      while (repr_nsgen->next(Transition,&NewState,&prioritised_action) && prioritised_action)
      {
        nextl = ATinsert(nextl,NewState);
        if (repr_number.count(NewState) == 0)   // This condition was missing in the report
        {
          repr_number[NewState]=0;
        }
      }
      if (!notdone)
      {
        break;
      }
      repr_next[v]=nextl;
    }
    ATermList nextl = repr_next[v];
    if (ATisEmpty(nextl))
    {
      assert(repr_number.count(v)>0);
      assert(repr_low.count(v)>0);
      if (repr_number[v]==repr_low[v])
      {
        break;
      }
      assert(repr_back.count(v)>0);
      ATerm backv = repr_back[v];
      const size_t a = repr_low[backv];
      const size_t b = repr_low[v];
      if (a < b)
      {
        repr_low[backv]=a;
      }
      else
      {
        repr_low[backv]=b;
      }
      v = backv;
    }
    else
    {
      ATerm u = ATgetFirst(nextl);
      repr_next[v]=ATgetNext(nextl);
      const size_t nu = repr_number[u];
      if (nu == 0)
      {
        repr_back[u]=v;
        v = u;
      }
      else
      {
        if (nu < repr_number[v])
        {
          const size_t lv = repr_low[v];
          if (nu < lv)
          {
            repr_low[v]=nu;
          }
        }
      }
    }
  }

  return v;
}

size_t lps2lts_algorithm::add_state(const state_t state, bool& is_new)
{
  if (lgopts->bithashing)
  {
    size_t i = bithash_table.add_state(state, is_new);
    return i;
  }
  else
  {
    std::pair<size_t, bool> result = states.put(state);
    is_new = result.second;
    return result.first;
  }
}

size_t lps2lts_algorithm::state_index(const state_t state)
{
  if (lgopts->bithashing)
  {
    return bithash_table.state_index(state);
  }
  else
  {
    return states.index(state);
  }
}

bool lps2lts_algorithm::add_transition(const state_t from, const multi_action action, const state_t to)
{
  bool new_state;
  size_t i;

  i = add_state(to, new_state);

  if (new_state)
  {
    num_states++;
    if (lgopts->trace || lgopts->save_error_trace)
    {
      assert(backpointers.count(to)==0);
      backpointers[to]=from;
    }
  }
  else
  {
    num_found_same++;
  }

  check_actiontrace(from,action,to);

  lts.save_transition(state_index(from),from,action,i,to);
  trans++;

  return new_state;
}

bool lps2lts_algorithm::generate_lts()
{
  state_t state = get_repr(nstate->getInitialState());

  bool new_state;
  initial_state = add_state(state,new_state);
  lts.save_initial_state(initial_state,state);
  current_state = 0;
  ++num_states;

  if (lgopts->max_states != 0)
  {
    size_t endoflevelat = 1;
    size_t prevtrans = 0;
    size_t prevcurrent = 0;
    num_found_same = 0;
    tracecnt = 0;
    mCRL2log(verbose) << "generating state space with '" <<
                    expl_strat_to_str(lgopts->expl_strat) << "' strategy...\n";

    if (lgopts->expl_strat == es_random)
    {
      NextStateGenerator *nsgen = NULL;

      while (!must_abort && (current_state < lgopts->max_states) && (!lgopts->trace || (tracecnt < lgopts->max_traces)))
      {
        state_t NewState;
        size_t number_of_outgoing_transitions=0;

        check_divergence(state);

        try
        {
          nsgen = nstate->getNextStates(state,nsgen);
          bool priority;
          multi_action tempTransition;
          ATerm tempNewState;
<<<<<<< HEAD
          while (!must_abort && nsgen->next(&tempTransition,&tempNewState,&priority))
=======
          while (!must_abort && nsgen->next(tempTransition,&tempNewState,&priority))
>>>>>>> a907a07f
          {
            if (!priority)   // don't store confluent self loops
            {
              number_of_outgoing_transitions++;
              // Select this new state with probability 1/number_of_outgoing_transitions.
              // This guarantees that one out of all outgoing transitions is chosen
              // with equal probability.

              tempNewState=get_repr(tempNewState);
              add_transition(state,tempTransition,tempNewState);
              if (rand()%number_of_outgoing_transitions==0)
              {
                NewState = tempNewState;
              }
            }
          }
        }
        catch (mcrl2::runtime_error& e)
        {
          cerr << "Error while exploring state space: " << e.what() << "\n";
          lg_error = true;
          save_error_trace(state);
          exit(EXIT_FAILURE);
        }

        if (number_of_outgoing_transitions > 0)
        {
          state = NewState;
        }
        else
        {
          check_deadlocktrace(state);
          break;
        }

        current_state++;
        if (!lgopts->suppress_progress_messages && mCRL2logEnabled(verbose) && ((current_state%1000) == 0))
        {
          mCRL2log(verbose) << "monitor: currently explored "
                            << trans << " transition" << ((trans==1)?"":"s")
                            << " and encountered " << num_states << " unique state" << ((num_states==1)?"":"s") << std::endl;
        }
      }
      delete nsgen;
    }
    else if (lgopts->expl_strat == es_value_prioritized)
    {
      mcrl2::data::rewriter& rewriter=nstate->getRewriter();
      NextStateGenerator* nsgen = NULL;
<<<<<<< HEAD
      while (!must_abort && (current_state < lgopts->max_states) && (current_state < num_states) && 
=======
      while (!must_abort && (current_state < lgopts->max_states) && (current_state < num_states) &&
>>>>>>> a907a07f
                             (!lgopts->trace || (tracecnt < lgopts->max_traces)))
      {
        atermpp::term_list < action_list > tmp_trans;
        ATermList tmp_states = ATmakeList0();
        multi_action Transition;
        ATerm NewState;
        state = states.get(current_state);
        check_divergence(state);
        try
        {
          nsgen = nstate->getNextStates(state,nsgen);
          bool priority;
<<<<<<< HEAD
          while (!must_abort && nsgen->next(&Transition,&NewState,&priority))
=======
          while (!must_abort && nsgen->next(Transition,&NewState,&priority))
>>>>>>> a907a07f
          {
            NewState = get_repr(NewState);
            if (!priority)   // don't store confluent self loops
            {
              tmp_trans = push_front(tmp_trans,Transition.actions());
              tmp_states = ATinsert(tmp_states,NewState);
            }
          }

          // Filter the transitions by only taking the actions that either have no
          // positive number as first parameter, or that has the lowest positive number.
          // This can be non-deterministic, as there can be more actions with this low number
          // as first parameter.
          //
          // First find the lowest index.

          ATermAppl lowest_first_action_parameter=NULL;

          for (atermpp::term_list < action_list >::const_iterator tmp_trans_walker=tmp_trans.begin(); tmp_trans_walker!=tmp_trans.end(); ++tmp_trans_walker)
          {
            const action_list multi_action_list=*tmp_trans_walker;
            if (ATgetLength(multi_action_list)==1)
            {
              ATermAppl first_action=(ATermAppl)ATgetFirst(multi_action_list);
              ATermList action_arguments=(ATermList)ATgetArgument(first_action,1);
              ATermList action_sorts=(ATermList)ATgetArgument(ATgetArgument(first_action,0),1);
              if (ATgetLength(action_arguments)>0)
              {
                ATermAppl first_argument=(ATermAppl)ATgetFirst(action_arguments);
                ATermAppl first_sort=(ATermAppl)ATgetFirst(action_sorts);
                if (mcrl2::data::sort_nat::is_nat(mcrl2::data::sort_expression(first_sort)))
                {
                  if (lowest_first_action_parameter==NULL)
                  {
                    lowest_first_action_parameter=first_argument;
                  }
                  else
                  {
                    using namespace mcrl2::data;
                    ATermAppl result=rewriter(greater(
                                                data_expression(lowest_first_action_parameter),
                                                data_expression(first_argument)));
                    if (sort_bool::is_true_function_symbol(data_expression(result)))
                    {
                      lowest_first_action_parameter=first_argument;
                    }
                    else if (!sort_bool::is_false_function_symbol(data_expression(result)))
                    {
                      throw mcrl2::runtime_error("Fail to rewrite term " + pp(data_expression(result)) +
                                                 " to true or false.");
                    }
                  }
                }
              }
            }
          }

          // Now carry out the actual filtering;
          atermpp::term_list < action_list > new_tmp_trans;
          ATermList new_tmp_states = ATmakeList0();
          ATermList tmp_state_walker = tmp_states;
          for (atermpp::term_list < action_list >::const_iterator tmp_trans_walker=tmp_trans.begin(); tmp_trans_walker!=tmp_trans.end(); ++tmp_trans_walker)
          {
            ATermAppl state=(ATermAppl)ATgetFirst(tmp_state_walker);
            tmp_state_walker=ATgetNext(tmp_state_walker);
            const action_list multi_action_list= *tmp_trans_walker;
            if (ATgetLength(multi_action_list)==1)
            {
              ATermAppl first_action=(ATermAppl)ATgetFirst(multi_action_list);
              ATermList action_arguments=(ATermList)ATgetArgument(first_action,1);
              ATermList action_sorts=(ATermList)ATgetArgument(ATgetArgument(first_action,0),1);
              if (ATgetLength(action_arguments)>0)
              {
                ATermAppl first_argument=(ATermAppl)ATgetFirst(action_arguments);
                ATermAppl first_sort=(ATermAppl)ATgetFirst(action_sorts);
                if (mcrl2::data::sort_nat::is_nat(mcrl2::data::sort_expression(first_sort)))
                {
                  ATermAppl result=rewriter(mcrl2::data::equal_to(mcrl2::data::data_expression(lowest_first_action_parameter),mcrl2::data::data_expression(first_argument)));
                  if (mcrl2::data::sort_bool::is_true_function_symbol(mcrl2::data::data_expression(result)))
                  {
                    new_tmp_trans=push_front(new_tmp_trans,multi_action_list);
                    new_tmp_states=ATinsert(new_tmp_states,(ATerm)state);
                  }
                  else
                  {
                    assert(mcrl2::data::sort_bool::is_false_function_symbol(mcrl2::data::data_expression(result)));
                    // The transition is omitted!
                  }
                }
                else
                {
                  new_tmp_trans=push_front(new_tmp_trans,multi_action_list);
                  new_tmp_states=ATinsert(new_tmp_states,(ATerm)state);
                }
              }
              else
              {
                new_tmp_trans=push_front(new_tmp_trans,multi_action_list);
                new_tmp_states=ATinsert(new_tmp_states,(ATerm)state);
              }
            }
            else
            {
              new_tmp_trans=push_front(new_tmp_trans,multi_action_list);
              new_tmp_states=ATinsert(new_tmp_states,(ATerm)state);
            }
          }
          tmp_trans=reverse(new_tmp_trans);
          tmp_states=ATreverse(new_tmp_states);
        }
        catch (mcrl2::runtime_error& e)
        {
          cerr << "Error while exploring state space: " << e.what() << "\n";
          lg_error = true;
          save_error_trace(state);
          exit(EXIT_FAILURE);
        }

        size_t len = tmp_trans.size();
        if (len > 0)
        {
          for (atermpp::term_list < action_list >::const_iterator tmp_trans_walker=tmp_trans.begin(); tmp_trans_walker!=tmp_trans.end(); ++tmp_trans_walker)
          {

            if (num_states-current_state <= lgopts->todo_max)
            {
              add_transition(state,multi_action(*tmp_trans_walker),ATgetFirst(tmp_states));
            }
            else if (rand()%2==0)  // with 50 % probability
            {
              current_state++;    // ignore the current state
              add_transition(state,multi_action(*tmp_trans_walker),ATgetFirst(tmp_states));
            }
            else
            {
              // Ignore the new state.
            }

            tmp_states = ATgetNext(tmp_states);
          }
        }
        
        else
        {
          check_deadlocktrace(state);
          break;
        }

        current_state++;
        if (!lgopts->suppress_progress_messages && mCRL2logEnabled(verbose) && ((current_state%1000) == 0))
        {
          mCRL2log(verbose) << "monitor: currently explored "
                                      << trans << " transition" << ((trans==1)?"":"s")
                                      << " and encountered " << num_states << " unique state" << ((num_states==1)?"":"s")
                                      << " [MAX " << lgopts->todo_max << "]." << std::endl;
        }
      }
      delete nsgen;
    }
    else if (lgopts->expl_strat == es_value_random_prioritized)
    {
      mcrl2::data::rewriter& rewriter=nstate->getRewriter();
      NextStateGenerator* nsgen = NULL;
      while (!must_abort && (current_state < lgopts->max_states) && (!lgopts->trace || (tracecnt < lgopts->max_traces)))
      {
        atermpp::term_list < action_list > tmp_trans;
        ATermList tmp_states = ATmakeList0();
        multi_action Transition;
        ATerm NewState;

        check_divergence(state);

        try
        {
          // state = ATindexedSetGetElem(states,current_state);
          nsgen = nstate->getNextStates(state,nsgen);
          bool priority;
<<<<<<< HEAD
          while (!must_abort && nsgen->next(&Transition,&NewState,&priority))
=======
          while (!must_abort && nsgen->next(Transition,&NewState,&priority))
>>>>>>> a907a07f
          {
            NewState = get_repr(NewState);
            if (!priority)   // don't store confluent self loops
            {
              tmp_trans = push_front(tmp_trans,Transition.actions());
              tmp_states = ATinsert(tmp_states,NewState);
            }
          }

          // Filter the transitions by only taking the actions that either have no
          // positive number as first parameter, or that has the lowest positive number.
          // This can be non-deterministic, as there can be more actions with this low number
          // as first parameter.
          //
          // First find the lowest index.

          ATermAppl lowest_first_action_parameter=NULL;

          for (atermpp::term_list < action_list >::const_iterator tmp_trans_walker=tmp_trans.begin(); tmp_trans_walker!=tmp_trans.end(); ++tmp_trans_walker)
          {
            const action_list multi_action_list= *tmp_trans_walker;
            if (ATgetLength(multi_action_list)==1)
            {
              ATermAppl first_action=(ATermAppl)ATgetFirst(multi_action_list);
              ATermList action_arguments=(ATermList)ATgetArgument(first_action,1);
              ATermList action_sorts=(ATermList)ATgetArgument(ATgetArgument(first_action,0),1);
              if (ATgetLength(action_arguments)>0)
              {
                ATermAppl first_argument=(ATermAppl)ATgetFirst(action_arguments);
                ATermAppl first_sort=(ATermAppl)ATgetFirst(action_sorts);
                if (mcrl2::data::sort_nat::is_nat(mcrl2::data::sort_expression(first_sort)))
                {
                  if (lowest_first_action_parameter==NULL)
                  {
                    lowest_first_action_parameter=first_argument;
                  }
                  else
                  {
                    using namespace mcrl2::data;
                    ATermAppl result=rewriter(greater(
                                                data_expression(lowest_first_action_parameter),
                                                data_expression(first_argument)));
                    if (sort_bool::is_true_function_symbol(data_expression(result)))
                    {
                      lowest_first_action_parameter=first_argument;
                    }
                    else if (!sort_bool::is_false_function_symbol(data_expression(result)))
                    {
                      throw mcrl2::runtime_error("Fail to rewrite term " + pp(data_expression(result)) +
                                                 " to true or false.");

                    }
                  }
                }
              }
            }
          }

          // Now carry out the actual filtering;
          atermpp::term_list < action_list >  new_tmp_trans;
          ATermList new_tmp_states = ATmakeList0();
          ATermList tmp_state_walker = tmp_states;
          for (atermpp::term_list < action_list >::const_iterator tmp_trans_walker=tmp_trans.begin(); tmp_trans_walker!=tmp_trans.end(); ++tmp_trans_walker)
          {
            // const multi_action ma= *tmp_trans_walker;
            ATermAppl state=(ATermAppl)ATgetFirst(tmp_state_walker);
            tmp_state_walker=ATgetNext(tmp_state_walker);
            const action_list multi_action_list= *tmp_trans_walker;
            if (ATgetLength(multi_action_list)==1)
            {
              ATermAppl first_action=(ATermAppl)ATgetFirst(multi_action_list);
              ATermList action_arguments=(ATermList)ATgetArgument(first_action,1);
              ATermList action_sorts=(ATermList)ATgetArgument(ATgetArgument(first_action,0),1);
              if (ATgetLength(action_arguments)>0)
              {
                ATermAppl first_argument=(ATermAppl)ATgetFirst(action_arguments);
                ATermAppl first_sort=(ATermAppl)ATgetFirst(action_sorts);
                if (mcrl2::data::sort_nat::is_nat(mcrl2::data::sort_expression(first_sort)))
                {
                  ATermAppl result=rewriter(mcrl2::data::equal_to(mcrl2::data::data_expression(lowest_first_action_parameter),mcrl2::data::data_expression(first_argument)));
                  if (mcrl2::data::sort_bool::is_true_function_symbol(mcrl2::data::data_expression(result)))
                  {
                    new_tmp_trans=push_front(new_tmp_trans,multi_action_list);
                    new_tmp_states=ATinsert(new_tmp_states,(ATerm)state);
                  }
                  else
                  {
                    assert(mcrl2::data::sort_bool::is_false_function_symbol(mcrl2::data::data_expression(result)));
                  }
                }
                else
                {
                  new_tmp_trans=push_front(new_tmp_trans,multi_action_list);
                  new_tmp_states=ATinsert(new_tmp_states,(ATerm)state);
                }
              }
              else
              {
                new_tmp_trans=push_front(new_tmp_trans,multi_action_list);
                new_tmp_states=ATinsert(new_tmp_states,(ATerm)state);
              }
            }
            else
            {
              new_tmp_trans=push_front(new_tmp_trans,multi_action_list);
              new_tmp_states=ATinsert(new_tmp_states,(ATerm)state);
            }
          }

          // Randomly select one element from the list for experiments.
          if (ATgetLength(new_tmp_trans)>0)
          {
            size_t r = rand()%ATgetLength(new_tmp_trans);
            tmp_trans=ATgetSlice(new_tmp_trans,r,r+1);
            tmp_states=ATgetSlice(new_tmp_states,r,r+1);
          }
          else
          {
            tmp_trans=ATempty;
            tmp_states=ATempty;
          }
        }
        catch (mcrl2::runtime_error& e)
        {
          cerr << "Error while exploring state space: " << e.what() << "\n";
          lg_error = true;
          save_error_trace(state);
          exit(EXIT_FAILURE);
        }

        size_t len = tmp_trans.size();
        if (len > 0)
        {
          state_t new_state;
          for (atermpp::term_list < action_list >::const_iterator tmp_trans_walker=tmp_trans.begin(); tmp_trans_walker!=tmp_trans.end(); ++tmp_trans_walker)
          {
            add_transition(state,multi_action(*tmp_trans_walker),ATgetFirst(tmp_states));
            new_state = ATgetFirst(tmp_states);

            tmp_states = ATgetNext(tmp_states);
          }
          state = new_state;
        }
        else
        {
          check_deadlocktrace(state);
          break;
        }

        current_state++;
        if (!lgopts->suppress_progress_messages && mCRL2logEnabled(verbose) && ((current_state%1000) == 0))
        {
          mCRL2log(verbose) << "monitor: currently explored "
                                      << trans << " transition" << ((trans==1)?"":"s")
                                      << " and encountered " << num_states << " unique state" << ((num_states==1)?"":"s") << std::endl;
        }
      }
      delete nsgen;
    }
    else if (lgopts->expl_strat == es_breadth)
    {
      queue state_queue;

      NextStateGenerator* nsgen = NULL;
      size_t limit = lgopts->max_states;
      if (lgopts->bithashing)
      {
        lgopts->max_states = ULONG_MAX;
        state_queue.set_max_size(((limit-1)>lgopts->todo_max)?lgopts->todo_max:limit-1);
        state_queue.add_to_queue(state);
        state_queue.swap_queues();
      }
      // E is the set of explored states
      // S is the set of "seen" states
      //
      // normal:     S = [0..num_states), E = [0..current_state)
      // bithashing: S = { h | get_bithash(h) }, E = S \ "items left in queues"
      //
      // both:       |E| <= limit
      while (!must_abort && (current_state < endoflevelat) && (!lgopts->trace || (tracecnt < lgopts->max_traces)))
      {
        if (lgopts->bithashing)
        {
          state = state_queue.get_from_queue();
          assert(state != NULL);
        }
        else
        {
          state = states.get(current_state);
        }

        check_divergence(state);

        bool deadlockstate = true;

        try
        {
          nsgen = nstate->getNextStates(state,nsgen);
          multi_action Transition;
          ATerm NewState;
          bool priority;
<<<<<<< HEAD
          while (!must_abort && nsgen->next(&Transition,&NewState,&priority))
=======
          while (!must_abort && nsgen->next(Transition,&NewState,&priority))
>>>>>>> a907a07f
          {
            NewState = get_repr(NewState);
            if (!priority)   // don't store confluent self loops
            {
              deadlockstate = false;
              bool b = add_transition(state,Transition,NewState);
              if (lgopts->bithashing && b)
              {
                const state_t removed_state = state_queue.add_to_queue(NewState);
                if (removed_state != NULL)
                {
                  bithash_table.remove_state_from_bithash(removed_state);
                  num_states--;
                }
              }
            }
          }
        }
        catch (mcrl2::runtime_error& e)
        {
          cerr << "Error while exploring state space: " << e.what() << "\n";
          lg_error = true;
          save_error_trace(state);
          exit(EXIT_FAILURE);
        }

        if (deadlockstate)
        {
          check_deadlocktrace(state);
        }

        current_state++;
        if (!lgopts->suppress_progress_messages && mCRL2logEnabled(verbose) && ((current_state%1000) == 0))
        {
          mCRL2log(verbose) << "monitor: currently at level " << level << " with "
                                      << current_state << " state" << ((current_state==1)?"":"s") << " and "
                                      << trans << " transition" << ((trans==1)?"":"s")
                                      << " explored and " << num_states << " state" << ((num_states==1)?"":"s") << " seen." << std::endl;
        }
        if (current_state == endoflevelat)
        {
          if (lgopts->bithashing)
          {
            state_queue.swap_queues();
          }
          if (!lgopts->suppress_progress_messages)
          {
            mCRL2log(verbose) << "monitor: level " << level << " done."
                              << " (" << current_state - prevcurrent << " state"
                              << ((current_state-prevcurrent)==1?"":"s") << ", "
                              << trans-prevtrans << " transition"
<<<<<<< HEAD
                              << ((trans-prevtrans)==1?"i)\n":"s)\n");
=======
                              << ((trans-prevtrans)==1?")\n":"s)\n");
>>>>>>> a907a07f
          }
          level++;
          size_t nextcurrent = endoflevelat;
          endoflevelat = (limit>num_states)?num_states:limit;
          if (lgopts->bithashing)
          {
            if ((limit - num_states) < state_queue.max_size())
            {
              state_queue.set_max_size(limit - num_states);
            }
          }
          current_state = nextcurrent;
          prevcurrent = current_state;
          prevtrans = trans;
        }
      }
      delete nsgen;
    }
    else if (lgopts->expl_strat == es_depth)
    {
      size_t nsgens_size = (lgopts->todo_max<128)?lgopts->todo_max:128;
      NextStateGenerator** nsgens = (NextStateGenerator**) malloc(nsgens_size*sizeof(NextStateGenerator*));
      if (nsgens == NULL)
      {
        throw mcrl2::runtime_error("cannot create state stack");
      }
      nsgens[0] = nstate->getNextStates(state);
      for (size_t i=1; i<nsgens_size; i++)
      {
        nsgens[i] = NULL;
      }
      size_t nsgens_num = 1;

      bool top_trans_seen = false;
      // trans_seen(s) := we have seen a transition from state s
      // inv:  forall i : 0 <= i < nsgens_num-1 : trans_seen(nsgens[i]->get_state())
      //       nsgens_num > 0  ->  top_trans_seen == trans_seen(nsgens[nsgens_num-1])
      while (!must_abort && (nsgens_num > 0) && (! lgopts->trace || (tracecnt < lgopts->max_traces)))
      {
        NextStateGenerator* nsgen = nsgens[nsgens_num-1];
        state = nsgen->get_state();
        check_divergence(state);
        multi_action Transition;
        ATerm NewState;
        bool new_state = false;
        bool add_new_states = (current_state < lgopts->max_states);
        bool state_is_deadlock = !top_trans_seen /* && !nsgen->next(...) */ ;
        bool priority;
        try
        {
          if (nsgen->next(Transition,&NewState,&priority))
          {
            NewState = get_repr(NewState);
            if (!priority)   // don't store confluent self loops
            {
              top_trans_seen = true;
              // inv
              state_is_deadlock = false;
              if (add_transition(state,Transition,NewState))
              {
                if (add_new_states)
                {
                  new_state = true;
                  if ((nsgens_num == nsgens_size) && (nsgens_size < lgopts->todo_max))
                  {
                    nsgens_size = nsgens_size*2;
                    if (nsgens_size > lgopts->todo_max)
                    {
                      nsgens_size = lgopts->todo_max;
                    }
                    nsgens = (NextStateGenerator**) realloc(nsgens,nsgens_size*sizeof(NextStateGenerator*));
                    if (nsgens == NULL)
                    {
                      throw mcrl2::runtime_error("cannot enlarge state stack");
                    }
                    for (size_t i=nsgens_num; i<nsgens_size; i++)
                    {
                      nsgens[i] = NULL;
                    }
                  }
                  if (nsgens_num < nsgens_size)
                  {
                    nsgens[nsgens_num] = nstate->getNextStates(NewState,nsgens[nsgens_num]);
                    nsgens_num++;
                    top_trans_seen = false;
                    // inv
                  }
                }
              }
            }
          }
          else
          {
            nsgens_num--;
            top_trans_seen = true;
            // inv
          }
          // inv

        }
        catch (mcrl2::runtime_error& e)
        {
          cerr << "Error while exploring state space: " << e.what() << "\n";
          lg_error = true;
          save_error_trace(state);
          exit(EXIT_FAILURE);
        }

        if (state_is_deadlock)
        {
          check_deadlocktrace(state);
        }

        if (new_state)
        {
          current_state++;
          if (!lgopts->suppress_progress_messages && mCRL2logEnabled(verbose) && ((current_state%1000) == 0))
          {
            mCRL2log(verbose) << "monitor: currently explored "
                              << current_state << " state" << ((current_state==1)?"":"s")
                              << " and " << trans << " transition" << ((trans==1)?"":"s")
                              << " (stacksize is " << nsgens_num << ")" << std::endl;
          }
        }
      }

      for (size_t i=0; i<nsgens_size; i++)
      {
        delete nsgens[i];
      }

      free(nsgens);
    }
    else
    {
      mCRL2log(error) << "unknown exploration strategy" << std::endl;
    }
  }

  completely_generated = true;

  return !lg_error;
}

} // namespace lts
} // namespace mcrl2<|MERGE_RESOLUTION|>--- conflicted
+++ resolved
@@ -22,11 +22,7 @@
 #include "mcrl2/atermpp/aterm_list.h"
 #include "mcrl2/atermpp/vector.h"
 #include "mcrl2/lps/find.h"
-<<<<<<< HEAD
-// #include "mcrl2/lps/nextstate.h"
-=======
 #include "mcrl2/lps/action.h"
->>>>>>> a907a07f
 #include "mcrl2/lps/detail/instantiate_global_variables.h"
 #include "mcrl2/lps/multi_action.h"
 #include "mcrl2/trace/trace.h"
@@ -217,57 +213,24 @@
   {
     if (lgopts->expl_strat == es_random)
     {
-<<<<<<< HEAD
-      mCRL2log(verbose) << "done with random walk of "
-                        << trans << " transition" << ((trans==1)?"":"s")
-                        << " (visited " << num_states
-                        << " unique state" << ((num_states == 1)?"":"s") << ")" << std::endl;
+      mCRL2log(verbose) << "done with random walk. " << std::endl;
     }
     else if (lgopts->expl_strat == es_value_prioritized)
     {
-      mCRL2log(verbose) << "done with value prioritized walk of "
-                        << trans << " transition" << ((trans==1)?"":"s")
-                        << " (visited " << num_states
-                        << " unique state" << ((num_states == 1)?"":"s") << ")" << std::endl;
+      mCRL2log(verbose) << "done with value prioritized walk." << std::endl;
     }
     else if (lgopts->expl_strat == es_value_random_prioritized)
     {
-      mCRL2log(verbose) << "done with random value prioritized walk of "
-                        << trans << " transition" << ((trans==1)?"":"s")
-                        << " (visited " << num_states
-                        << " unique state" << ((num_states == 1)?"":"s") << ")" << std::endl;
-=======
-      mCRL2log(verbose) << "done with random walk. " << std::endl;
-    }
-    else if (lgopts->expl_strat == es_value_prioritized)
-    {
-      mCRL2log(verbose) << "done with value prioritized walk." << std::endl;
-    }
-    else if (lgopts->expl_strat == es_value_random_prioritized)
-    {
       mCRL2log(verbose) << "done with random value prioritized walk " << std::endl;
->>>>>>> a907a07f
     }
     else if (lgopts->expl_strat == es_breadth)
     {
       mCRL2log(verbose) << "done with state space generation ("
-<<<<<<< HEAD
-                        << level-1 << " level" << ((level==2)?"":"s") << ", "
-                        << num_states << " state" << ((num_states == 1)?"":"s")
-                        << " and " << trans << " transition" << ((trans==1)?"":"s") << ")" << std::endl;
+                     << level-1 << " level" << ((level==2)?"":"s") << ")." << std::endl;
     }
     else if (lgopts->expl_strat == es_depth)
     {
-      mCRL2log(verbose) << "done with state space generation ("
-                        << num_states << " state" << ((num_states == 1)?"":"s")
-                        << " and " << trans << " transition" << ((trans==1)?"":"s") << ")" << std::endl;
-=======
-                     << level-1 << " level" << ((level==2)?"":"s") << ")." << std::endl;
-    }
-    else if (lgopts->expl_strat == es_depth)
-    {
       mCRL2log(verbose) << "done with state space generation." << std::endl;
->>>>>>> a907a07f
     }
 
     std::cout << num_states << " state" << ((num_states == 1)?"":"s")
@@ -389,29 +352,17 @@
           if (saved_ok)
           {
             mCRL2log(info) << "detect: action '"
-<<<<<<< HEAD
-                           << core::pp(Transition)
-                           << "' found and saved to '"
-                           << lgopts->trace_prefix << "_act_" << tracecnt << "_" << core::pp(*j) << ".trc'"
-=======
                            << lps::pp(ma)
                            << "' found and saved to '"
                            << lgopts->trace_prefix << "_act_" << tracecnt << "_" << pp(*j) << ".trc'"
->>>>>>> a907a07f
                            << "(state index: " << states.index(OldState) << ")." << std::endl;
           }
           else
           {
             mCRL2log(info) << "detect: action '"
-<<<<<<< HEAD
-                           << core::pp(Transition)
-                           << "' found, but could not be saved to '"
-                           << lgopts->trace_prefix << "_act_" << tracecnt << "_" << core::pp(*j) << ".trc'"
-=======
                            << lps::pp(ma)
                            << "' found, but could not be saved to '"
                            << lgopts->trace_prefix << "_act_" << tracecnt << "_" << pp(*j) << ".trc'"
->>>>>>> a907a07f
                            << "(state index: " << states.index(OldState) << ")." << std::endl;
           }
         }
@@ -420,11 +371,7 @@
       else
       {
         mCRL2log(info) << "detect: action '"
-<<<<<<< HEAD
-                       << core::pp(Transition)
-=======
                        << lps::pp(ma)
->>>>>>> a907a07f
                        << "' found (state index: " << states.index(OldState) << ")." << std::endl;
       }
     }
@@ -782,11 +729,7 @@
           bool priority;
           multi_action tempTransition;
           ATerm tempNewState;
-<<<<<<< HEAD
-          while (!must_abort && nsgen->next(&tempTransition,&tempNewState,&priority))
-=======
           while (!must_abort && nsgen->next(tempTransition,&tempNewState,&priority))
->>>>>>> a907a07f
           {
             if (!priority)   // don't store confluent self loops
             {
@@ -836,11 +779,7 @@
     {
       mcrl2::data::rewriter& rewriter=nstate->getRewriter();
       NextStateGenerator* nsgen = NULL;
-<<<<<<< HEAD
-      while (!must_abort && (current_state < lgopts->max_states) && (current_state < num_states) && 
-=======
       while (!must_abort && (current_state < lgopts->max_states) && (current_state < num_states) &&
->>>>>>> a907a07f
                              (!lgopts->trace || (tracecnt < lgopts->max_traces)))
       {
         atermpp::term_list < action_list > tmp_trans;
@@ -853,11 +792,7 @@
         {
           nsgen = nstate->getNextStates(state,nsgen);
           bool priority;
-<<<<<<< HEAD
-          while (!must_abort && nsgen->next(&Transition,&NewState,&priority))
-=======
           while (!must_abort && nsgen->next(Transition,&NewState,&priority))
->>>>>>> a907a07f
           {
             NewState = get_repr(NewState);
             if (!priority)   // don't store confluent self loops
@@ -1035,11 +970,7 @@
           // state = ATindexedSetGetElem(states,current_state);
           nsgen = nstate->getNextStates(state,nsgen);
           bool priority;
-<<<<<<< HEAD
-          while (!must_abort && nsgen->next(&Transition,&NewState,&priority))
-=======
           while (!must_abort && nsgen->next(Transition,&NewState,&priority))
->>>>>>> a907a07f
           {
             NewState = get_repr(NewState);
             if (!priority)   // don't store confluent self loops
@@ -1241,11 +1172,7 @@
           multi_action Transition;
           ATerm NewState;
           bool priority;
-<<<<<<< HEAD
-          while (!must_abort && nsgen->next(&Transition,&NewState,&priority))
-=======
           while (!must_abort && nsgen->next(Transition,&NewState,&priority))
->>>>>>> a907a07f
           {
             NewState = get_repr(NewState);
             if (!priority)   // don't store confluent self loops
@@ -1297,11 +1224,7 @@
                               << " (" << current_state - prevcurrent << " state"
                               << ((current_state-prevcurrent)==1?"":"s") << ", "
                               << trans-prevtrans << " transition"
-<<<<<<< HEAD
-                              << ((trans-prevtrans)==1?"i)\n":"s)\n");
-=======
                               << ((trans-prevtrans)==1?")\n":"s)\n");
->>>>>>> a907a07f
           }
           level++;
           size_t nextcurrent = endoflevelat;
