// Author(s): Wieger Wesselink
// Copyright: see the accompanying file COPYING or copy at
// https://svn.win.tue.nl/trac/MCRL2/browser/trunk/COPYING
//
// Distributed under the Boost Software License, Version 1.0.
// (See accompanying file LICENSE_1_0.txt or copy at
// http://www.boost.org/LICENSE_1_0.txt)
//
/// \file mcrl2/lps/action.h
/// \brief The class action.

#ifndef MCRL2_LPS_ACTION_H
#define MCRL2_LPS_ACTION_H

#include <cassert>
#include "mcrl2/new_data/data.h"
#include "mcrl2/new_data/utility.h"
#include "mcrl2/new_data/detail/data_functional.h"
#include "mcrl2/lps/action_label.h"

namespace mcrl2 {

namespace lps {

/// \brief Represents an action.
// <Action>       ::= Action(<ActId>, <DataExpr>*)
class action: public atermpp::aterm_appl
{
  protected:

    /// \brief The label of the action
    action_label m_label;

    /// \brief The arguments of the action
<<<<<<< HEAD
    data::data_expression_list m_arguments;
=======
    new_data::data_expression_list m_arguments;
>>>>>>> 3fb7bde6

  public:
    /// \brief Constructor.
    action()
      : atermpp::aterm_appl(mcrl2::core::detail::constructAction())
    {}

    /// \brief Constructor.
    /// \param t A term
    action(atermpp::aterm_appl t)
     : atermpp::aterm_appl(t)
    {
      assert(core::detail::check_rule_Action(m_term));
      atermpp::aterm_appl::iterator i = t.begin();
      m_label = action_label(*i++);
      m_arguments = *i;
    }

    /// \brief Constructor.
    /// \param label An action label
    /// \param arguments A sequence of data expressions
<<<<<<< HEAD
    action(const action_label& label, const data::data_expression_list& arguments)
=======
    action(const action_label& label, const new_data::data_expression_list& arguments)
>>>>>>> 3fb7bde6
     : atermpp::aterm_appl(core::detail::gsMakeAction(label, arguments)),
       m_label(label),
       m_arguments(arguments)
    {}

    /// \brief Returns the label of the action.
    /// \return The label of the action.
    action_label label() const
    {
      return m_label;
    }

    /// \brief Returns the arguments of the action.
    /// \return The arguments of the action.
<<<<<<< HEAD
    data::data_expression_list arguments() const
=======
    new_data::data_expression_list arguments() const
>>>>>>> 3fb7bde6
    {
      return m_arguments;
    }

    /// \brief Applies a low level substitution function to this term and returns the result.
    /// \param f A
    /// The function <tt>f</tt> must supply the method <tt>aterm operator()(aterm)</tt>.
    /// This function is applied to all <tt>aterm</tt> noded appearing in this term.
    /// \deprecated
    /// \return The substitution result.
    template <typename Substitution>
    action substitute(Substitution f)
    {
      return action(f(atermpp::aterm_appl(*this)));
    }
};

/// Read-only singly linked list of actions
typedef atermpp::term_list<action> action_list;

/// \brief Returns true if the term t is an action
/// \param t A term
/// \return True if the term t is an action
inline
bool is_action(atermpp::aterm_appl t)
{
  return core::detail::gsIsAction(t);
}

/// \brief Compares the signatures of two actions
/// \param a An action
/// \param b An action
/// \return Returns true if the actions a and b have the same label, and
/// the sorts of the arguments of a and b are equal.
inline
bool equal_signatures(const action& a, const action& b)
{
  if (a.label() != b.label())
    return false;

<<<<<<< HEAD
  const data::data_expression_list& a_args = a.arguments();
  const data::data_expression_list& b_args = b.arguments();
=======
  const new_data::data_expression_list& a_args = a.arguments();
  const new_data::data_expression_list& b_args = b.arguments();
>>>>>>> 3fb7bde6

  if (a_args.size() != b_args.size())
    return false;

  return std::equal(a_args.begin(), a_args.end(), b_args.begin(), mcrl2::new_data::detail::equal_data_expression_sort());
}

} // namespace lps

} // namespace mcrl2

#endif // MCRL2_LPS_ACTION_H<|MERGE_RESOLUTION|>--- conflicted
+++ resolved
@@ -32,11 +32,7 @@
     action_label m_label;
 
     /// \brief The arguments of the action
-<<<<<<< HEAD
-    data::data_expression_list m_arguments;
-=======
     new_data::data_expression_list m_arguments;
->>>>>>> 3fb7bde6
 
   public:
     /// \brief Constructor.
@@ -58,11 +54,7 @@
     /// \brief Constructor.
     /// \param label An action label
     /// \param arguments A sequence of data expressions
-<<<<<<< HEAD
-    action(const action_label& label, const data::data_expression_list& arguments)
-=======
     action(const action_label& label, const new_data::data_expression_list& arguments)
->>>>>>> 3fb7bde6
      : atermpp::aterm_appl(core::detail::gsMakeAction(label, arguments)),
        m_label(label),
        m_arguments(arguments)
@@ -77,11 +69,7 @@
 
     /// \brief Returns the arguments of the action.
     /// \return The arguments of the action.
-<<<<<<< HEAD
-    data::data_expression_list arguments() const
-=======
     new_data::data_expression_list arguments() const
->>>>>>> 3fb7bde6
     {
       return m_arguments;
     }
@@ -122,13 +110,8 @@
   if (a.label() != b.label())
     return false;
 
-<<<<<<< HEAD
-  const data::data_expression_list& a_args = a.arguments();
-  const data::data_expression_list& b_args = b.arguments();
-=======
   const new_data::data_expression_list& a_args = a.arguments();
   const new_data::data_expression_list& b_args = b.arguments();
->>>>>>> 3fb7bde6
 
   if (a_args.size() != b_args.size())
     return false;
