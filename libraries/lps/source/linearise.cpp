// Author(s): Jan Friso Groote
// Copyright: see the accompanying file COPYING or copy at
// https://svn.win.tue.nl/trac/MCRL2/browser/trunk/COPYING
//
// Distributed under the Boost Software License, Version 1.0.
// (See accompanying file LICENSE_1_0.txt or copy at
// http://www.boost.org/LICENSE_1_0.txt)
//
/// \file linearise.cpp
/// \brief Add your file description here.

/* This file contains the implementation of an mCRL2 lineariser.

   It is based on the implementation of the mCRL lineariser, on which work
   started on 12 juli 1997.  This lineariser was based on the CWI technical
   report "The Syntax and Semantics of Timed mCRL", by J.F. Groote.

   Everybody is free to use this software, provided it is not changed.

   In case problems are encountered when using this software, please report
   them to J.F. Groote, TU/e, Eindhoven, jfg@win.tue.nl

   This software comes as it is. I.e. the author assumes no responsibility for
   the use of this software.
*/

// Standard C libraries
#include <cassert>
#include <iostream>
#include <iterator>
#include <algorithm>
#include <sstream>
#include <memory>
#include <algorithm>

// linear process libraries.
#include "mcrl2/lps/linearise.h"
#include "mcrl2/core/print.h"
#include "mcrl2/core/messaging.h"
#include "mcrl2/core/aterm_ext.h"
#include "mcrl2/lps/sumelm.h"
#include "mcrl2/lps/constelm.h"
#include "mcrl2/exception.h"
#include "mcrl2/lps/find.h"

// atermpp includes
#include "mcrl2/atermpp/set.h"

//mCRL2 data
#include "mcrl2/data/structured_sort.h"
#include "mcrl2/data/rewriter.h"
#include "mcrl2/data/standard_utility.h"
#include "mcrl2/data/print.h"
#include "mcrl2/data/representative_generator.h"
#include "mcrl2/data/function_sort.h"
#include "mcrl2/data/normalize_sorts.h"
#include "mcrl2/data/replace.h"

//mCRL2 processes
#include "mcrl2/process/process_expression.h"
#include "mcrl2/process/process_equation.h"
#include "mcrl2/process/process_specification.h"

// Boost utilities
#include "boost/format.hpp"
#include "boost/utility.hpp"

// For Aterm library extension functions
using namespace mcrl2;
using namespace mcrl2::core;
using namespace mcrl2::core::detail;
using namespace mcrl2::data;
using namespace mcrl2::data::detail;
using namespace mcrl2::lps;
using namespace mcrl2::process;

/*  Preamble */

typedef enum { unknown,
               mCRL,
               mCRLdone,
               mCRLbusy,
               mCRLlin,
               pCRL,
               multiAction,
               GNF,
               GNFalpha,
               GNFbusy,
               error
             } processstatustype;

/**************** Definitions of object class  ***********************/

typedef enum { none,
               _map,
               func,
               act,
               proc,
               variable_,
               sorttype,
               multiact
             } objecttype;

class objectdatatype
{
  public:
    identifier_string objectname;
    bool constructor;
    process_expression representedprocess;
    process_identifier process_representing_action; /* for actions target sort is used to
                                   indicate the process representing this action. */
    process_expression processbody;
    variable_list parameters;
    processstatustype processstatus;
    objecttype object;
    bool canterminate;
    bool containstime;

    objectdatatype()
    {
      objectname.protect();
      constructor=false;
      representedprocess.protect();
      process_representing_action.protect();
      processbody.protect();
      parameters.protect();
      processstatus=unknown;
      object=none;
      canterminate=0;
      containstime=false;
    }

    objectdatatype(const objectdatatype& o)
    {
      objectname=o.objectname;
      objectname.protect();
      constructor=o.constructor;
      representedprocess=o.representedprocess;
      representedprocess.protect();
      process_representing_action=o.process_representing_action;
      process_representing_action.protect();
      processbody=o.processbody;
      processbody.protect();
      parameters=o.parameters;
      parameters.protect();
      processstatus=o.processstatus;
      object=o.object;
      canterminate=o.canterminate;
      containstime=o.containstime;
    }

    const objectdatatype& operator=(const objectdatatype& o)
    {
      objectname=o.objectname;
      objectname.protect();
      constructor=o.constructor;
      representedprocess=o.representedprocess;
      representedprocess.protect();
      process_representing_action=o.process_representing_action;
      process_representing_action.protect();
      processbody=o.processbody;
      processbody.protect();
      parameters=o.parameters;
      parameters.protect();
      processstatus=o.processstatus;
      object=o.object;
      canterminate=o.canterminate;
      containstime=o.containstime;
      return (*this);
    }

    ~objectdatatype()
    {
      objectname.unprotect();
      representedprocess.unprotect();
      process_representing_action.unprotect();
      processbody.unprotect();
      parameters.unprotect();
    }
};


class specification_basic_type:public boost::noncopyable
{
  public:
    action_label_list acts;     /* storage place for actions */
    atermpp::set < variable > global_variables; /* storage place for free variables occurring
                                   in processes ranging over data */
    variable_list initdatavars; /* storage place for free variables in
                                   init clause */
    data_specification data;    /* contains the data specification for the current process.  */

  private:
    class stackoperations;
    class stacklisttype;
    class enumtype;
    class enumeratedtype;

    atermpp::vector < process_equation > procs;
    /* storage place for processes,
       uses alt, seq, par, lmer, cond,sum,
       com, bound, at, name, delta,
       tau, hide, rename, encap */
    mcrl2::data::rewriter rewr; /* The rewriter used while linearising */
    action terminationAction;   /* A list of length one with the action that denotes termination */
    process_identifier terminatedProcId; /* A process identifier of which the body consists of the termination
                                            action */
    process_identifier tau_process;
    process_identifier delta_process;
    atermpp::vector < process_identifier > seq_varnames; /* Contains names of processes which represent a sequence
                                                            of process variables */
    std::vector < atermpp::vector < process_instance > > representedprocesses; /* contains the sequences of process
                                                         instances that are represented by the variables in seq_varnames */
    t_lin_options options;
    bool timeIsBeingUsed;
    std::vector < objectdatatype > objectdata;

    ATermIndexedSet objectIndexTable;
    atermpp::set < identifier_string > stringTable;
    std::map < identifier_string,size_t> freshstringIndices;
    std::vector < enumeratedtype > enumeratedtypes;
    stackoperations* stack_operations_list;

  public:
    specification_basic_type(const action_label_list as,
                             const atermpp::vector< process_equation > &ps,
                             const variable_list idvs,
                             const data_specification& ds,
                             const atermpp::set < data::variable > &glob_vars,
<<<<<<< HEAD
                             const t_lin_options &opt):
                     acts(),
                     global_variables(glob_vars),
                     data(ds),
                     options(opt),
                     timeIsBeingUsed(false)
    { objectIndexTable=ATindexedSetCreate(1024,75);
=======
                             const t_lin_options& opt):
      acts(),
      global_variables(glob_vars),
      data(ds),
      options(opt),
      timeIsBeingUsed(false)
    {
      objectIndexTable=ATindexedSetCreate(1024,75);
>>>>>>> c1964886
      stack_operations_list=NULL;
      acts.protect();
      acts=as;
      storeact(acts);
      procs=ps;
      storeprocs(procs);
      initdatavars.protect();
      initdatavars=idvs;
      if (!opt.norewrite)
      {
        rewr=mcrl2::data::rewriter(data,opt.rewrite_strategy);
      }
      // The terminationAction and the terminatedProcId must be defined after initialisation of
      // data as otherwise fresh name does not work properly.
      terminationAction.protect();
      terminationAction=action(action_label(fresh_name("Terminate"),sort_expression_list()),data_expression_list());
      terminatedProcId.protect();
      terminatedProcId=process_identifier(fresh_name("Terminated**"),variable_list());
// /* Changed delta() to DeltaAtZero on 24/12/2006. Moved back in spring 2007, as this introduces unwanted time constraints. */
      insertProcDeclaration(
        terminatedProcId,
        variable_list(),
        seq(terminationAction,delta()),
        pCRL,0,false);
      delta_process.protect();
      delta_process=newprocess(variable_list(),delta(),pCRL,0,false);
      tau_process.protect();
      tau_process=newprocess(variable_list(),tau(),pCRL,1,false);
    }

    ~specification_basic_type()
    {
      for (; stack_operations_list!=NULL;)
      {
        stackoperations* temp=stack_operations_list->next;
        delete stack_operations_list;
        stack_operations_list=temp;
      }
      acts.unprotect();
      initdatavars.unprotect();
      terminationAction.unprotect();
      terminatedProcId.unprotect();
      delta_process.unprotect();
      tau_process.unprotect();

      ATindexedSetDestroy(objectIndexTable);
    }

  private:
    // TODO. This summand constructor should become part of the lps library.
    deprecated::summand summand_(const variable_list summation_variables,
                     const data_expression condition,
                     const bool is_delta,
                     const action_list actions,
                     const bool has_time,
                     const data_expression time,
                     const assignment_list assignments)
    {
      return
        (has_time?
         deprecated::summand(summation_variables,condition,is_delta,actions,time,assignments):
         deprecated::summand(summation_variables,condition,is_delta,actions,assignments));
    }

    process_expression delta_at_zero(void)
    {
      return at(delta(), data::sort_real::real_(0));
    }

    bool isDeltaAtZero(const process_expression t)
    {
      if (!is_at(t))
      {
        return false;
      }
      if (!is_delta(at(t).operand()))
      {
        return false;
      }
      return RewriteTerm(at(t).time_stamp())==data::sort_real::real_(0);
    }


    /*****************  store and retrieve basic objects  ******************/

    size_t addObject(ATermAppl o, bool& b)
    {
      ATbool isnew=ATfalse;
      size_t result=ATindexedSetPut(objectIndexTable,(ATerm)o,&isnew);
      if (objectdata.size()<=result)
      {
        objectdata.resize(result+1);
      }
      b=isnew?true:false;
      return result;
    }

    size_t objectIndex(ATermAppl o)
    {
      // assert(existsObjectIndex(o) >= 0);
      size_t result=ATindexedSetGetIndex(objectIndexTable,(ATerm)o);
      assert(result!=ATERM_NON_EXISTING_POSITION); /* object index must always return the index
                            of an existing object, because at the
                            places where objectIndex is used, no
                            checks take place */
      return result;
    }

    void addString(const identifier_string str)
    {
      stringTable.insert(str);
    }

    bool existsString(const identifier_string str)
    {
      return stringTable.count(str)>0;
    }

    void insertsort(const sort_expression sortterm)
    {
      data.add_sort(sortterm);

      if (is_basic_sort(sortterm))
      {
        size_t n=0;
        const basic_sort sort(sortterm);
        bool isnew=false;
        // const std::string str=sort.name();
        addString(sort.name());

        n=addObject(sort,isnew);

        if ((isnew==0) && (core::gsDebug))
        {
          std::string s;
          s =  "sort " + pp(sort) +  "is added twice\n";
          gsWarningMsg(s.c_str());

          return;
        }

        objectdata[n].objectname=sortterm;
        objectdata[n].object=sorttype;
        objectdata[n].constructor=0;
        return;
      }
      if (is_function_sort(sortterm))
      {
        return;
      }
      throw mcrl2::runtime_error("expected a sortterm (2): " + pp(sortterm));
    }

    void insert_equation(const data_equation eqn)
    {
      data.add_equation(eqn);
    }

    process_expression action_list_to_process(const action_list ma)
    {
      if (ma.size()==0)
      {
        return tau();
      }
      if (ma.size()==1)
      {
        return ma.front();
      }
      return process::sync(ma.front(),action_list_to_process(pop_front(ma)));
    }

    action_list to_action_list(const process_expression p)
    {
      if (is_tau(p))
      {
        return action_list();
      }

      if (is_action(p))
      {
        return push_front(action_list(),action(p));
      }

      if (is_sync(p))
      {
        return to_action_list(process::sync(p).left())+to_action_list(process::sync(p).right());
      }
      assert(0);
      return action_list();
    }

    action_label_list getnames(const process_expression multiAction)
    {
      if (is_action(multiAction))
      {
        return push_front(action_label_list(),action(multiAction).label());
      }
      assert(is_sync(multiAction));
      return getnames(process::sync(multiAction).left())+getnames(process::sync(multiAction).right());
    }

    // Returns a list of variables with the same sort as the expressions in the list.
    // If the expression is a variable not occurring in the occurs_set that variable
    // is used.
    variable_list make_parameters_rec(const data_expression_list l,
                                      atermpp::set < variable> &occurs_set)
    {
      variable_list result;
      for (data_expression_list::const_iterator l1=l.begin();
           l1!=l.end() ; ++l1)
      {
        /* if the current argument of the multi-action is a variable that does
         not occur in result, use this variable. This is advantageous, when joining
         processes to one linear process where variable names are joined. If this
         is not being done (as happened before 4/1/2008) very long lists of parameters
         can occur when linearising using regular2 */
        if (is_variable(*l1) && std::find(occurs_set.begin(),occurs_set.end(),*l1)==occurs_set.end())
        {
          const variable v=*l1;
          result=push_front(result,v);
          occurs_set.insert(v);
        }
        else
        {
          result=push_front(result,variable(get_fresh_variable("a",l1->sort())));
        }
      }
      return reverse(result);
    }

    variable_list getparameters_rec(const process_expression multiAction,
                                    atermpp::set < variable> &occurs_set)
    {
      if (is_action(multiAction))
      {
        return make_parameters_rec(action(multiAction).arguments(),occurs_set);
      }
      assert(is_sync(multiAction));
      return getparameters_rec(process::sync(multiAction).left(),occurs_set)+
             getparameters_rec(process::sync(multiAction).right(),occurs_set);
    }

    variable_list getparameters(const process_expression multiAction)
    {
      atermpp::set < variable > occurs_set;
      return getparameters_rec(multiAction,occurs_set);
    }

    data_expression_list getarguments(const action_list multiAction)
    {
      data_expression_list result;
      for (action_list::const_iterator l=multiAction.begin(); l!=multiAction.end(); ++l)
      {
        result=reverse(l->arguments()) + result;
      }
      return reverse(result);
    }

    action_list makemultiaction(const action_label_list actionIds, const data_expression_list args)
    {
      action_list result;
      data_expression_list::const_iterator e_walker=args.begin();
      for (action_label_list::const_iterator l=actionIds.begin() ; l!=actionIds.end() ; ++l)
      {
        size_t arity=l->sorts().size();
        data_expression_list temp_args;
        for (size_t i=0 ; i< arity; ++i,++e_walker)
        {
          assert(e_walker!=args.end());
          temp_args=push_front(temp_args,*e_walker);
        }
        temp_args=reverse(temp_args);
        result=push_front(result, action(*l,temp_args));
      }
      assert(e_walker==args.end());
      return reverse(result);
    }

    size_t addMultiAction(const process_expression multiAction, bool& isnew)
    {
      const action_label_list actionnames=getnames(multiAction);
      size_t n=addObject((ATermAppl)(ATermList)actionnames,isnew);

      if (isnew)
      {
        // tempvar is needed as objectdata can change during a call
        // of getparameters.
        const data_expression_list templist=getparameters(multiAction);
        objectdata[n].parameters=templist;
        objectdata[n].objectname=identifier_string((ATermAppl)(ATermList)actionnames);
        objectdata[n].object=multiact;
        // must separate assignment below as
        // objectdata may change as a side effect of make
        // multiaction.
        const action_list tempvar=makemultiaction(actionnames,
                                  objectdata[n].parameters);
        objectdata[n].processbody=action_list_to_process(tempvar);
      }
      return n;
    }

    void insertvariable(const variable var, const bool mustbenew)
    {
      addString(var.name());

      bool isnew=false;
      size_t n=addObject(var.name(),isnew);

      if ((!isnew)&&(mustbenew))
      {
        throw mcrl2::runtime_error("variable " + pp(var) + " already exists");
      }

      objectdata[n].objectname=var.name();
      objectdata[n].object=variable_;
    }

    void insertvariables(const variable_list vars, const bool mustbenew)
    {
      for (variable_list::const_iterator l=vars.begin(); l!=vars.end(); ++l)
      {
        insertvariable(*l,mustbenew);
      }
    }

    /************ upperpowerof2 *********************************************/

    size_t upperpowerof2(size_t i)
    /* function yields n for the smallest value n such that
       2^n>=i. This constitutes the number of bits necessary
       to represent a number smaller than i. i is assumed to
       be at least 1. */
    {
      size_t n=0;
      size_t powerof2=1;
      for (; powerof2< i ; n++)
      {
        powerof2=2*powerof2;
      }
      return n;
    }

    data_expression RewriteTerm(const data_expression& t)
    {
      if (!options.norewrite)
      {
        return rewr(t);
      }
      return t;
    }

    data_expression_list RewriteTermList(data_expression_list const& t)
    {
      if (t.empty())
      {
        return t;
      }
      return push_front(RewriteTermList(pop_front(t)), RewriteTerm(t.front()));
    }

    action RewriteAction(const action& t)
    {
      return action(t.label(),RewriteTermList(t.arguments()));
    }

    process_instance RewriteProcess(const process_instance& t)
    {
      return process_instance(t.identifier(),RewriteTermList(t.actual_parameters()));
    }

    process_expression RewriteMultAct(const process_expression& t)
    {
      if (is_tau(t))
      {
        return t;
      }

      if (is_action(t))
      {
        return RewriteAction(action(t));
      }

      assert(is_sync(t));  // A multi action is a sequence of actions with a sync operator in between.
      return process::sync(RewriteMultAct(process::sync(t).left()),RewriteMultAct(process::sync(t).right()));
    }


    process_expression pCRLrewrite(const process_expression& t)
    {
      if (options.norewrite)
      {
        return t;
      }

      if (is_if_then(t))
      {
        const data_expression new_cond=RewriteTerm(if_then(t).condition());
        const process_expression new_then_case=pCRLrewrite(if_then(t).then_case());
        if (new_cond==sort_bool::true_())
        {
          return new_then_case;
        }
        return if_then(new_cond,new_then_case);
      }

      if (is_seq(t))
      {
        /* only one summand is needed */
        return seq(
                 pCRLrewrite(seq(t).left()),
                 pCRLrewrite(seq(t).right()));
      }

      if (is_at(t))
      {
        const data_expression atTime=RewriteTerm(at(t).time_stamp());
        const process_expression t1=pCRLrewrite(at(t).operand());
        return at(t1,atTime);
      }

      if (is_delta(t) || is_tau(t))
      {
        return t;
      }

      if (is_action(t))
      {
        return RewriteAction(t);
      }

      if (is_process_instance(t))
      {
        return RewriteProcess(process_instance(t));
      }

      if (is_sync(t))
      {
        return RewriteMultAct(t);
      }

      throw mcrl2::runtime_error("Expected a term in pCRL format, using only basic process operators: " + pp(t));
      return process_expression();
    }

    /************ storeact ****************************************************/

    size_t insertAction(const action_label& actionId)
    {
      bool isnew=false;
      size_t n=addObject(actionId,isnew);

      if (isnew==0)
      {
        throw mcrl2::runtime_error("Action " + pp(actionId) + " is added twice\n");
      }

      const identifier_string str=actionId.name();
      addString(str);
      objectdata[n].objectname=str;
      objectdata[n].object=act;
      objectdata[n].process_representing_action=process_identifier();
      return n;
    }

    void storeact(const action_label_list& acts)
    {
      for (action_label_list::const_iterator l=acts.begin(); l!=acts.end(); ++l)
      {
        insertAction(*l);
      }
    }

    /************ storeprocs *************************************************/

    size_t insertProcDeclaration(
      const process_identifier procId,
      const variable_list parameters,
      const process_expression body,
      processstatustype s,
      const bool canterminate,
      const bool containstime)
    {
      assert(procId.sorts().size()==parameters.size());
      const std::string str=procId.name();
      addString(str);

      bool isnew=false;
      size_t n=addObject(procId,isnew);

      if (isnew==0)
      {
        throw mcrl2::runtime_error("Process " + pp(procId) + " is added twice\n");
      }

      objectdata[n].objectname=procId.name();
      objectdata[n].object=proc;
      objectdata[n].processbody=body;
      objectdata[n].canterminate=canterminate;
      objectdata[n].containstime=containstime;
      objectdata[n].processstatus=s;
      objectdata[n].parameters=parameters;
      insertvariables(parameters,false);
      return n;
    }

    void storeprocs(const atermpp::vector< process_equation > & procs)
    {
      for (atermpp::vector< process_equation >::const_iterator i=procs.begin();
           i!=procs.end(); ++i)
      {
        insertProcDeclaration(
          i->identifier(),
          i->formal_parameters(),
          i->expression(),
          unknown,0,false);
      }
    }

    /************ storeinit *************************************************/

  public:
    process_identifier storeinit(const process_expression init)
    {
      /* init is used as the name of the initial process,
         because it cannot occur as a string in the input */

      process_identifier initprocess(std::string("init"),sort_expression_list());
      insertProcDeclaration(initprocess,variable_list(),init,unknown,0,false);
      return initprocess;
    }

  private:

    /********** various functions on action and multi actions  ***************/
    bool actioncompare(const action_label a1, const action_label a2)
    {
      /* first compare the strings in the actions */
      if (std::string(a1.name())<std::string(a2.name()))
      {
        return true;
      }

      if (a1.name()==a2.name())
      {
        /* the strings are equal; the sorts are used to
           determine the ordering */
        return a1.sorts()<a2.sorts();
      }

      return false;
    }

    action_list linInsertActionInMultiActionList(
      const action act,
      const action_list multiAction)
    {
      /* store the action in the multiAction, alphabetically
         sorted on the actionname in the actionId. Note that
         the empty multiAction represents tau. */

      if (multiAction.empty())
      {
        return push_front(multiAction,act);
      }
      const action firstAction=multiAction.front();

      /* Actions are compared on the basis of their position
         in memory, to order them. As the aterm library maintains
         pointers to objects that are not garbage collected, this
         is a safe way to do this. */
      if (actioncompare(act.label(),firstAction.label()))
      {
        return push_front(multiAction,act);
      }
      return push_front(linInsertActionInMultiActionList(
                          act,
                          pop_front(multiAction)),
                        firstAction);
    }

    action_list linMergeMultiActionList(const action_list ma1, const action_list ma2)
    {
      action_list result=ma2;
      for (action_list::const_iterator i=ma1.begin() ; i!=ma1.end() ; ++i)
      {
        result=linInsertActionInMultiActionList(*i,result);
      }
      return result;
    }


    action_list linMergeMultiActionListProcess(const process_expression ma1, const process_expression ma2)
    {
      return linMergeMultiActionList(to_action_list(ma1),to_action_list(ma2));
    }

    /************** determine_process_status ********************************/

    processstatustype determine_process_statusterm(
      const process_expression body,
      const processstatustype status)
    {
      /* In this procedure it is determined whether a process
         is of type mCRL, pCRL or a multiAction. pCRL processes
         occur strictly within mCRL processes, and multiActions
         occur strictly within pCRL processes. Processes that pass
         this procedure can be linearised. Bounded initialisation,
         the leftmerge and synchronization merge on the highest
         level are filtered out. */
      if (is_choice(body))
      {
        if (status==multiAction)
        {
          throw mcrl2::runtime_error("Choice operator occurs in a multi-action in " + pp(body) + ".");
        }
        const processstatustype s1=determine_process_statusterm(choice(body).left(),pCRL);
        const processstatustype s2=determine_process_statusterm(choice(body).right(),pCRL);
        if ((s1==mCRL)||(s2==mCRL))
        {
          throw mcrl2::runtime_error("mCRL operators occur within the scope of a choice operator in " + pp(body) +".");
        }
        return pCRL;
      }

      if (is_seq(body))
      {
        if (status==multiAction)
        {
          throw mcrl2::runtime_error("Sequential operator occurs in a multi-action in " + pp(body) +".");
        }
        const processstatustype s1=determine_process_statusterm(seq(body).left(),pCRL);
        const processstatustype s2=determine_process_statusterm(seq(body).right(),pCRL);
        if ((s1==mCRL)||(s2==mCRL))
        {
          throw mcrl2::runtime_error("mCRL operators occur within the scope of a sequential operator in " + pp(body) +".");
        }
        return pCRL;
      }

      if (is_merge(body))
      {
        if (status!=mCRL)
        {
          throw mcrl2::runtime_error("Parallel operator occurs in the scope of pCRL operators in " + pp(body) +".");
        }
        determine_process_statusterm(process::merge(body).left(),mCRL);
        determine_process_statusterm(process::merge(body).right(),mCRL);
        return mCRL;
      }

      if (is_left_merge(body))
      {
        throw mcrl2::runtime_error("Cannot linearize because the specification contains a leftmerge.");
      }

      if (is_if_then(body))
      {
        if (status==multiAction)
        {
          throw mcrl2::runtime_error("If-then occurs in a multi-action in " + pp(body) +".");
        }
        const processstatustype s1=determine_process_statusterm(if_then(body).then_case(),pCRL);
        if (s1==mCRL)
        {
          throw mcrl2::runtime_error("mCRL operators occur in the scope of the if-then operator in " + pp(body) +".");
        }
        return pCRL;
      }

      if (is_if_then_else(body))
      {
        if (status==multiAction)
        {
          throw mcrl2::runtime_error("If-then-else occurs in a multi-action in " + pp(body) +".");
        }
        const processstatustype s1=determine_process_statusterm(if_then_else(body).then_case(),pCRL);
        const processstatustype s2=determine_process_statusterm(if_then_else(body).else_case(),pCRL);
        if ((s1==mCRL)||(s2==mCRL))
        {
          throw mcrl2::runtime_error("mCRL operators occur in the scope of the if-then-else operator in " + pp(body) +".");
        }
        return pCRL;
      }

      if (is_sum(body))
      {
        /* insert the variable names of variables, to avoid
           that this variable name will be reused later on */
        insertvariables(sum(body).bound_variables(),false);
        if (status==multiAction)
        {
          throw mcrl2::runtime_error("Sum operator occurs within a multi-action in " + pp(body) +".");
        }
        const processstatustype s1=determine_process_statusterm(sum(body).operand(),pCRL);
        if (s1==mCRL)
        {
          throw mcrl2::runtime_error("mCRL operators occur in the scope of the sum operator in " + pp(body) +".");
        }
        return pCRL;
      }

      if (is_comm(body))
      {
        if (status!=mCRL)
        {
          throw mcrl2::runtime_error("Communication operator occurs in the scope of pCRL operators in " + pp(body) +".");
        }
        determine_process_statusterm(comm(body).operand(),mCRL);
        return mCRL;
      }

      if (is_bounded_init(body))
      {
        throw mcrl2::runtime_error("Cannot linearize a specification with the bounded initialization operator.");
      }

      if (is_at(body))
      {
        timeIsBeingUsed = true;
        if (status==multiAction)
        {
          throw mcrl2::runtime_error("Time operator occurs in a multi-action in " + pp(body) +".");
        }
        const processstatustype s1=determine_process_statusterm(at(body).operand(),pCRL);
        if (s1==mCRL)
        {
          throw mcrl2::runtime_error("mCRL operator occurs in the scope of a time operator in " + pp(body) +".");
        }
        return pCRL;
      }

      if (is_sync(body))
      {
        const processstatustype s1=determine_process_statusterm(process::sync(body).left(),pCRL);
        const processstatustype s2=determine_process_statusterm(process::sync(body).right(),pCRL);
        if ((s1!=multiAction)||(s2!=multiAction))
        {
          throw mcrl2::runtime_error("Other objects than multi-actions occur in the scope of a synch operator in " + pp(body) +".");
        }
        return multiAction;
      }

      if (is_action(body))
      {
        return multiAction;
      }

      if (is_process_instance(body))
      {
        determine_process_status(process_instance(body).identifier(),status);
        return status;
      }

      if (is_process_instance_assignment(body))
      {
        determine_process_status(process_instance_assignment(body).identifier(),status);
        return status;
      }

      if (is_delta(body))
      {
        return pCRL;
      }

      if (is_tau(body))
      {
        return multiAction;
      }

      if (is_hide(body))
      {
        if (status!=mCRL)
        {
          throw mcrl2::runtime_error("Hide operator occurs in the scope of pCRL operators in " + pp(body) +".");
        }
        determine_process_statusterm(hide(body).operand(),mCRL);
        return mCRL;
      }

      if (is_rename(body))
      {
        if (status!=mCRL)
        {
          throw mcrl2::runtime_error("Rename operator occurs in the scope of pCRL operators in " + pp(body) +".");
        }
        determine_process_statusterm(process::rename(body).operand(),mCRL);
        return mCRL;
      }

      if (is_allow(body))
      {
        if (status!=mCRL)
        {
          throw mcrl2::runtime_error("Allow operator occurs in the scope of pCRL operators in " + pp(body) +".");
        }
        determine_process_statusterm(allow(body).operand(),mCRL);
        return mCRL;
      }

      if (is_block(body))
      {
        if (status!=mCRL)
        {
          throw mcrl2::runtime_error("Block operator occurs in the scope of pCRL operators in " + pp(body) +".");
        }
        determine_process_statusterm(block(body).operand(),mCRL);
        return mCRL;
      }

      throw mcrl2::runtime_error("Process has unexpected format (2) " + pp(body) +".");
      return error;
    }


    void determine_process_status(
      const process_identifier procDecl,
      const processstatustype status)
    {
      processstatustype s;
      size_t n=objectIndex(procDecl);
      s=objectdata[n].processstatus;

      if (s==unknown)
      {
        objectdata[n].processstatus=status;
        if (status==pCRL)
        {
          determine_process_statusterm(objectdata[n].processbody,pCRL);
          return;
        }
        /* status==mCRL */
        s=determine_process_statusterm(objectdata[n].processbody,mCRL);
        if (s!=status)
        {
          /* s==pCRL and status==mCRL */
          objectdata[n].processstatus=s;
          determine_process_statusterm(objectdata[n].processbody,pCRL);
        }
      }
      if (s==mCRL)
      {
        if (status==pCRL)
        {
          objectdata[n].processstatus=pCRL;
          determine_process_statusterm(objectdata[n].processbody,pCRL);
        }
      }
    }

    /***********  collect pcrlprocessen **********************************/

    void collectPcrlProcesses_term(const process_expression body,
                                   atermpp::vector <process_identifier>  &pcrlprocesses,
                                   atermpp::set <process_identifier>  &visited)
    {
      if (is_if_then(body))
      {
        collectPcrlProcesses_term(if_then(body).then_case(),pcrlprocesses,visited);
        return;
      }

      if (is_if_then_else(body))
      {
        collectPcrlProcesses_term(if_then_else(body).then_case(),pcrlprocesses,visited);
        collectPcrlProcesses_term(if_then_else(body).else_case(),pcrlprocesses,visited);
        return;
      }

      if (is_choice(body))
      {
        collectPcrlProcesses_term(choice(body).left(),pcrlprocesses,visited);
        collectPcrlProcesses_term(choice(body).right(),pcrlprocesses,visited);
        return ;
      }

      if (is_seq(body))
      {
        collectPcrlProcesses_term(seq(body).left(),pcrlprocesses,visited);
        collectPcrlProcesses_term(seq(body).right(),pcrlprocesses,visited);
        return ;
      }

      if (is_merge(body))
      {
        collectPcrlProcesses_term(process::merge(body).left(),pcrlprocesses,visited);
        collectPcrlProcesses_term(process::merge(body).right(),pcrlprocesses,visited);
        return ;
      }

      if (is_sync(body))
      {
        collectPcrlProcesses_term(process::sync(body).left(),pcrlprocesses,visited);
        collectPcrlProcesses_term(process::sync(body).right(),pcrlprocesses,visited);
        return ;
      }

      if (is_sum(body))
      {
        collectPcrlProcesses_term(sum(body).operand(),pcrlprocesses,visited);
        return;
      }

      if (is_at(body))
      {
        collectPcrlProcesses_term(at(body).operand(),pcrlprocesses,visited);
        return;
      }

      if (is_process_instance(body))
      {
        collectPcrlProcesses(process_instance(body).identifier(),pcrlprocesses,visited);
        return;
      }

      if (is_process_instance_assignment(body))
      {
        collectPcrlProcesses(process_instance_assignment(body).identifier(),pcrlprocesses,visited);
        return;
      }

      if (is_hide(body))
      {
        collectPcrlProcesses_term(hide(body).operand(),pcrlprocesses,visited);
        return;
      }

      if (is_rename(body))
      {
        collectPcrlProcesses_term(process::rename(body).operand(),pcrlprocesses,visited);
        return;
      }

      if (is_allow(body))
      {
        collectPcrlProcesses_term(allow(body).operand(),pcrlprocesses,visited);
        return;
      }

      if (is_block(body))
      {
        collectPcrlProcesses_term(block(body).operand(),pcrlprocesses,visited);
        return;
      }

      if (is_comm(body))
      {
        collectPcrlProcesses_term(comm(body).operand(),pcrlprocesses,visited);
        return;
      }

      if ((is_delta(body))||
          (is_tau(body))||
          (is_action(body)))
      {
        return;
      }

      throw mcrl2::runtime_error("process has unexpected format (1) " + pp(body) +".");
    }

    void collectPcrlProcesses(
      const process_identifier procDecl,
      atermpp::vector <process_identifier>  &pcrlprocesses,
      atermpp::set <process_identifier>  &visited)
    {
      if (visited.count(procDecl)==0)
      {
        visited.insert(procDecl);
        size_t n=objectIndex(procDecl);
        if (objectdata[n].processstatus==pCRL)
        {
          pcrlprocesses.push_back(procDecl);
        }
        collectPcrlProcesses_term(objectdata[n].processbody,pcrlprocesses,visited);
      }
    }

    void collectPcrlProcesses(
      const process_identifier procDecl,
      atermpp::vector <process_identifier>  &pcrlprocesses)
    {
      atermpp::set <process_identifier>  visited;
      collectPcrlProcesses(procDecl, pcrlprocesses, visited);
    }

    /************ correctopenterm ********************************************/

    // TODO Should be replaced by a standard function.
    std::string fresh_name(const std::string& name)
    {
      /* it still has to be checked whether a name is already being used
         in that case a new name has to be generated. */
      identifier_string strng(name);
      size_t i=0;
      // strng=new_string(name);
      if (freshstringIndices.count(name)>0)
      {
        i=freshstringIndices[name];
      }

      for (; (existsString(strng)) ; ++i)
      {
        strng = identifier_string(str(boost::format(name + "%d") % i));
      }
      freshstringIndices[name]=i;
      addString(strng);
      const std::string result(strng);
      return result;
    }

    /****************  occursinterm *** occursintermlist ***********/

    bool occursinterm(const variable var, const data_expression t)
    {
      return data::search_free_variable(t, var);
    }

    void filter_vars_by_term(
      const data_expression t,
      const atermpp::set < variable > &vars_set,
      atermpp::set < variable > &vars_result_set)
    {
      if (is_variable(t))
      {
        if (vars_set.find(variable(t))!=vars_set.end())
        {
          vars_result_set.insert(t);
        }
        return;
      }

      if (is_function_symbol(t))
      {
        return;
      }

      if (is_abstraction(t))
      {
        fprintf(stderr,"Warning: filtering of variables expression with binders\n");
        return;
      }

      if (is_where_clause(t))
      {
        fprintf(stderr,"Warning: filtering of variables expression with where clause\n");
        return;
      }

      if (!is_application(t))
      {
        std::cerr << "Error: term of unexpected type " << t << "\n";
      }

      assert(is_application(t));

      filter_vars_by_term(application(t).head(),vars_set,vars_result_set);
      filter_vars_by_termlist(application(t).arguments(),vars_set,vars_result_set);
    }

    bool occursintermlist(const variable var, const data_expression_list r)
    {
      for (data_expression_list::const_iterator l=r.begin() ; l!=r.end() ; ++l)
      {
        if (occursinterm(var,*l))
        {
          return true;
        }
      }
      return false;
    }

    void filter_vars_by_termlist(
      const data_expression_list tl,
      const atermpp::set < variable > &vars_set,
      atermpp::set < variable > &vars_result_set)
    {
      for (data_expression_list::const_iterator l=tl.begin(); l!=tl.end(); ++l)
      {
        filter_vars_by_term(*l,vars_set,vars_result_set);
      }
    }

    void filter_vars_by_multiaction(
      const action_list multiaction,
      const atermpp::set < variable > &vars_set,
      atermpp::set < variable > &vars_result_set)
    {
      for (action_list::const_iterator ma=multiaction.begin() ; ma!=multiaction.end() ; ++ma)
      {
        filter_vars_by_termlist(ma->arguments(),vars_set,vars_result_set);
      }
      return;
    }

    void filter_vars_by_assignmentlist(
      const assignment_list assignments,
      const variable_list parameters,
      const atermpp::set < variable > &vars_set,
      atermpp::set < variable > &vars_result_set)
    {
      filter_vars_by_termlist(data_expression_list(parameters),vars_set,vars_result_set);
      for (assignment_list::const_iterator i=assignments.begin();
           i!=assignments.end(); ++i)
      {
        const data_expression rhs=i->rhs();
        filter_vars_by_term(rhs,vars_set,vars_result_set);
      }
    }

    bool occursinpCRLterm(const variable var,
                          const process_expression p,
                          const bool strict)
    {
      if (is_choice(p))
      {
        return occursinpCRLterm(var,choice(p).left(),strict)||
               occursinpCRLterm(var,choice(p).right(),strict);
      }
      if (is_seq(p))
      {
        return occursinpCRLterm(var,seq(p).left(),strict)||
               occursinpCRLterm(var,seq(p).right(),strict);
      }
      if (is_if_then(p))
      {
        return occursinterm(var,if_then(p).condition())||
               occursinpCRLterm(var,if_then(p).then_case(),strict);
      }

      if (is_sum(p))
      {
        if (strict)
          return occursintermlist(var,sum(p).bound_variables())||
                 occursinpCRLterm(var,sum(p).operand(),strict);
        /* below appears better? , but leads
           to errors. Should be investigated. */
        else
          return
            (!occursintermlist(var,sum(p).bound_variables()))&&
            occursinpCRLterm(var,sum(p).operand(),strict);
      }
      if (is_process_instance(p))
      {
        return occursintermlist(var,process_instance(p).actual_parameters());
      }
      if (is_action(p))
      {
        return occursintermlist(var,action(p).arguments());
      }
      if (is_sync(p))
      {
        return occursinpCRLterm(var,process::sync(p).left(),strict)||
               occursinpCRLterm(var,process::sync(p).right(),strict);
      }
      if (is_at(p))
      {
        return occursinterm(var,at(p).time_stamp()) ||
               occursinpCRLterm(var,at(p).operand(),strict);
      }
      if (is_delta(p))
      {
        return false;
      }
      if (is_tau(p))
      {
        return false;
      }
      throw mcrl2::runtime_error("unexpected process format in occursinCRLterm " + pp(p));
      return false;
    }

    void alphaconvertprocess(
      variable_list& sumvars,
      variable_list& rename_vars,
      data_expression_list& rename_terms,
      const process_expression p)
    {
      /* This function replaces the variables in sumvars
         by unique ones if these variables occur in occurvars
         or occurterms. It extends rename_vars and rename
         terms to rename the replaced variables to new ones. */
      variable_list newsumvars;

      for (variable_list::const_iterator l=sumvars.begin() ;
           l!=sumvars.end() ; ++l)
      {
        variable var=*l;
        if (occursinpCRLterm(var,p,1))
        {
          variable newvar=get_fresh_variable(var.name(),var.sort());
          newsumvars=push_front(newsumvars,newvar);
          rename_vars=push_front(rename_vars,var);
          rename_terms=push_front(rename_terms,data_expression(newvar));
        }
        else
        {
          newsumvars=push_front(newsumvars,var);
        }
      }
      sumvars=reverse(newsumvars);
    }


    void alphaconvert(
      variable_list& sumvars,
      variable_list& rename_vars,
      data_expression_list& rename_terms,
      const variable_list occurvars,
      const data_expression_list occurterms)
    {
      /* This function replaces the variables in sumvars
         by unique ones if these variables occur in occurvars
         or occurterms. It extends rename_vars and rename
         terms to rename the replaced variables to new ones. */
      variable_list newsumvars;

      for (variable_list::const_iterator l=sumvars.begin() ; l!=sumvars.end() ; ++l)
      {
        const variable var= *l;
        if (occursintermlist(var,data_expression_list(occurvars)) ||
            occursintermlist(var,occurterms))
        {
          const variable newvar=get_fresh_variable(var.name(),var.sort());
          newsumvars=push_front(newsumvars,newvar);
          rename_vars=push_front(rename_vars,var);
          rename_terms=push_front(rename_terms,data_expression(newvar));
        }
        else
        {
          newsumvars=push_front(newsumvars,var);
        }
      }
      sumvars=reverse(newsumvars);
    }

    /******************* substitute *****************************************/

    data_expression_list substitute_datalist(
      const data_expression_list terms,
      const variable_list vars,
      const  data_expression_list tl)
    {
      std::map < variable, data_expression > sigma;
      data_expression_list::const_iterator j=terms.begin();
      for (variable_list::const_iterator i=vars.begin();
           i!=vars.end(); ++i, ++j)
      {
        /* Substitutions are carried out from left to right. The first applicable substitution counts */
        if (sigma.count(*i)==0)
        {
          sigma[*i]=*j;
        }
      }
      return data::replace_free_variables(atermpp::convert<data::data_expression_list>(tl), data::make_map_substitution(sigma));
    }

    data_expression substitute_data(
      const data_expression_list terms,
      const variable_list vars,
      const data_expression t)
    {
      /* The code below could be replaced by the code below, but this is too inefficient,
         as the reverse operator is expensive:
         <snip>
      */
      std::map < variable, data_expression > sigma;
      data_expression_list::const_iterator j=terms.begin();
      for (variable_list::const_iterator i=vars.begin();
           i!=vars.end(); ++i, ++j)
      {
        /* Substitutions are carried out from left to right. The first applicable substitution counts */
        if (sigma.count(*i)==0)
        {
          sigma[*i]=*j;
        }
      }
      const data_expression result=data::replace_free_variables(t, make_map_substitution(sigma));
      return result;
    }

    action_list substitute_multiaction(
      const data_expression_list terms,
      const variable_list vars,
      const action_list multiAction)
    {
      if (multiAction.empty())
      {
        return multiAction;
      }
      const action act=multiAction.front();
      return push_front(substitute_multiaction(terms,vars,pop_front(multiAction)),
                        action(act.label(),
                               substitute_datalist(
                                 terms,
                                 vars,
                                 act.arguments())));
    }

    assignment_list substitute_assignmentlist(
      const data_expression_list terms,
      const variable_list vars,
      const assignment_list assignments,
      const variable_list parameters,
      int replacelhs,
      int replacerhs)
    {
      /* TODO: This should be replaced by standard functions. */
      /* precondition: the variables in the assignment occur in
         the same sequence as in the parameters, which stands for the
         total list of parameters.

         This function replaces the variables in vars by the terms in terms
         in the right hand side of the assignments if replacerhs holds, and
         in the lefthandside of an assignment if replacelhs holds. If for some variable
         occuring in the parameterlist no assignment is present, whereas
         this variable occurs in vars, an assignment for it is added.

      */

      assert(replacelhs==0 || replacelhs==1);
      assert(replacerhs==0 || replacerhs==1);

      if (parameters.empty())
      {
        assert(assignments.empty());
        return assignments;
      }

      variable parameter=parameters.front();

      if (!assignments.empty())
      {
        assignment ass=assignments.front();
        data_expression lhs=ass.lhs();
        if (parameter==lhs)
        {
          /* The assignment refers to parameter par. Substitute its
             left and righthandside and check whether the left and right
             handside have become equal, in which case no assignment
             is necessary anymore */
          data_expression rhs=ass.rhs();

          if (replacelhs)
          {
            lhs=substitute_data(terms,vars,lhs);
            assert(is_variable(lhs));
          }
          if (replacerhs)
          {
            rhs=substitute_data(terms,vars,rhs);
          }

          if (lhs==rhs)
          {
            return substitute_assignmentlist(
                     terms,
                     vars,
                     pop_front(assignments),
                     pop_front(parameters),
                     replacelhs,
                     replacerhs);
          }
          return push_front(
                   substitute_assignmentlist(
                     terms,
                     vars,
                     pop_front(assignments),
                     pop_front(parameters),
                     replacelhs,
                     replacerhs),
                   assignment(lhs,rhs));
        }
      }

      /* Here the first parameter is not equal to the first
         assignment. So, we must find out whether a value
         for this variable is substituted, that is different
         from the variable, in which case an assignment must
         be added. */

      data_expression lhs=parameter;
      data_expression rhs=parameter;

      if (replacelhs)
      {
        lhs=substitute_data(terms,vars,lhs);
        assert(is_variable(lhs));
      }
      if (replacerhs)
      {
        rhs=substitute_data(terms,vars,rhs);
      }

      if (lhs==rhs)
      {
        return substitute_assignmentlist(
                 terms,
                 vars,
                 assignments,
                 pop_front(parameters),
                 replacelhs,
                 replacerhs);
      }
      return push_front(
               substitute_assignmentlist(
                 terms,
                 vars,
                 assignments,
                 pop_front(parameters),
                 replacelhs,
                 replacerhs),
               assignment(lhs,rhs));
    }

    data_expression substitute_time(
      const data_expression_list terms,
      const variable_list vars,
      const data_expression time)
    {
      return substitute_data(terms,vars,time);
    }

    process_expression substitute_pCRLproc(
      const data_expression_list terms,
      const variable_list vars,
      const process_expression p)
    {
      assert(terms.size()==vars.size());
      if (is_choice(p))
      {
        return choice(
                 substitute_pCRLproc(terms,vars,choice(p).left()),
                 substitute_pCRLproc(terms,vars,choice(p).right()));
      }
      if (is_seq(p))
      {
        return seq(
                 substitute_pCRLproc(terms,vars,seq(p).left()),
                 substitute_pCRLproc(terms,vars,seq(p).right()));
      }
      if (is_sync(p))
      {
        return process::sync(
                 substitute_pCRLproc(terms,vars,process::sync(p).left()),
                 substitute_pCRLproc(terms,vars,process::sync(p).right()));
      }
      if (is_if_then(p))
      {
        data_expression condition=substitute_data(terms,vars,if_then(p).condition());
        if (condition==sort_bool::false_())
        {
          return delta_at_zero();
        }
        if (condition==sort_bool::true_())
        {
          return substitute_pCRLproc(terms,vars,if_then(p).then_case());
        }
        return if_then(condition,substitute_pCRLproc(terms,vars,if_then(p).then_case()));
      }
      if (is_if_then_else(p))
      {
        data_expression condition=substitute_data(terms,vars,if_then_else(p).condition());
        if (condition==sort_bool::false_())
        {
          return substitute_pCRLproc(terms,vars,if_then_else(p).else_case());
        }
        if (condition==sort_bool::true_())
        {
          return substitute_pCRLproc(terms,vars,if_then_else(p).then_case());
        }
        return if_then_else(
                 condition,
                 substitute_pCRLproc(terms,vars,if_then_else(p).then_case()),
                 substitute_pCRLproc(terms,vars,if_then_else(p).else_case()));
      }

      if (is_sum(p))
      {
        variable_list sumargs=sum(p).bound_variables();
        variable_list vars1=vars;
        data_expression_list terms1=terms;

        alphaconvert(sumargs,vars1,terms1,terms,vars);

        const process_expression result=sum(sumargs,
                                            substitute_pCRLproc(terms1,vars1,sum(p).operand()));
        return result;
      }

      if (is_process_instance(p))
      {
        return process_instance(process_instance(p).identifier(),
                                substitute_datalist(terms,vars,process_instance(p).actual_parameters()));
      }

      if (is_process_instance_assignment(p))
      {
        const process_instance q=transform_process_assignment_to_process(p);
        return process_instance(q.identifier(),substitute_datalist(terms,vars,q.actual_parameters()));
      }

      if (is_action(p))
      {
        return action(action(p).label(),
                      substitute_datalist(terms,vars,action(p).arguments()));
      }

      if (is_at(p))
      {
        return at(substitute_pCRLproc(terms,vars,at(p).operand()),
                  substitute_data(terms,vars,at(p).time_stamp()));
      }

      if (is_delta(p))
      {
        return p;
      }

      if (is_tau(p))
      {
        return p;
      }

      if (is_sync(p))
      {
        return process::sync(
                 substitute_pCRLproc(terms,vars,process::sync(p).left()),
                 substitute_pCRLproc(terms,vars,process::sync(p).right()));

      }

      throw mcrl2::runtime_error("expected a pCRL process " + pp(p));
      return process_expression();
    }


    // The function below transforms a ProcessAssignment to a Process, provided
    // that the process is defined in objectnames.

    process_instance transform_process_assignment_to_process(const process_instance_assignment procId)
    {
      size_t n=objectIndex(procId.identifier());
      variable_list variables;
      data_expression_list terms;

      assignment_list assignments=procId.assignments();

      // Transform the assignments into a list of variables and substitutable terms;
      for (assignment_list::const_iterator i=assignments.begin(); i!=assignments.end(); ++i)
      {
        variables=push_front(variables,i->lhs());
        terms=push_front(terms,i->rhs());
      }

      return process_instance(procId.identifier(),
                              substitute_datalist(terms,variables,objectdata[n].parameters));
    }

    /********************************************************************/
    /*                                                                  */
    /*   BELOW THE PROCEDURES ARE GIVEN TO TRANSFORM PROCESSES TO       */
    /*   LINEAR PROCESSES.                                              */
    /*                                                                  */
    /*                                                                  */
    /*                                                                  */
    /********************************************************************/

    typedef enum { first, later } variableposition;

    /****************  tovarheadGNF  *********************************/

    variable_list parameters_that_occur_in_body(
      const variable_list parameters,
      const process_expression body)
    {
      if (parameters.empty())
      {
        return parameters;
      }

      const variable_list parameters1=parameters_that_occur_in_body(pop_front(parameters),body);
      if (occursinpCRLterm(parameters.front(),body,0))
      {
        return push_front(parameters1,parameters.front());
      }
      return parameters1;
    }

    // The variable below is used to count the number of new processes that
    // are made. If this number is very high, it is likely that the regular
    // flag is used, and an unbounded number of new processes are generated.
    // In such a case a warning is printed suggesting to use regular2.

    process_identifier newprocess(
      const variable_list parameters,
      const process_expression body,
      processstatustype ps,
      const bool canterminate,
      const bool containstime)
    {
      size_t numberOfNewProcesses=0, warningNumber=1000;
      numberOfNewProcesses++;
      if (numberOfNewProcesses == warningNumber)
      {
        std::string s ;
        std::stringstream out;
        out << numberOfNewProcesses;
        s = "generated " + out.str() + " new internal processes.";
        gsWarningMsg(s.c_str());

        if (!options.lin_method!=lmStack)
        {
          std::string s ;
          s = " A possible unbounded loop can be avoided by using `regular2' or `stack' as linearisation method.\n";
          gsWarningMsg(s.c_str());
        }
        else if (options.lin_method==lmRegular2)
        {
          std::string s ;
          s = " A possible unbounded loop can be avoided by using `stack' as the linearisation method.\n";
          gsWarningMsg(s.c_str());
        }
        else
        {
          std::string s ;
          s = "\n";
          gsWarningMsg(s.c_str());
        }
        warningNumber=warningNumber*2;
      }
      const variable_list parameters1=parameters_that_occur_in_body(parameters, body);
      const process_identifier p(fresh_name("P"),get_sorts(parameters1));
      insertProcDeclaration(
        p,
        parameters1,
        body,
        ps,
        canterminate,
        containstime);
      return p;
    }


    process_expression wraptime(
      const process_expression body,
      const data_expression time,
      const variable_list freevars)
    {
      if (is_choice(body))
      {
        return choice(
                 wraptime(choice(body).left(),time,freevars),
                 wraptime(choice(body).right(),time,freevars));
      }

      if (is_sum(body))
      {
        variable_list sumvars=sum(body).bound_variables();
        process_expression body1=sum(body).operand();
        variable_list renamevars;
        data_expression_list renameterms;
        alphaconvert(sumvars,renamevars,renameterms,freevars,data_expression_list());
        body1=substitute_pCRLproc(renameterms,renamevars,body1);
        const data_expression time1=substitute_data(renameterms,renamevars,time);
        body1=wraptime(body1,time1,sumvars+freevars);
        return sum(sumvars,body1);
      }

      if (is_if_then(body))
      {
        return if_then(if_then(body).condition(),wraptime(if_then(body).then_case(),time,freevars));
      }

      if (is_seq(body))
      {
        return seq(wraptime(seq(body).left(),time,freevars),seq(body).right());
      }

      if (is_at(body))
      {
        /* make a new process */
        const process_identifier newproc=newprocess(freevars,body,pCRL,
                                         canterminatebody(body),containstimebody(body));
        return at(process_instance(
                    newproc,
                    objectdata[objectIndex(newproc)].parameters),
                  time);
      }

      if ((is_process_instance(body))||
          (is_sync(body))||
          (is_action(body))||
          (is_tau(body))||
          (is_delta(body)))
      {
        return at(body,time);
      }

      throw mcrl2::runtime_error("expected pCRL process in wraptime " + pp(body));
      return process_expression();
    }

    typedef enum { alt_state, sum_state, /* cond,*/ seq_state, name_state, multiaction_state } state;

    variable get_fresh_variable(const std::string& s, const sort_expression sort, const int reuse_index=-1)
    {
      /* If reuse_index is smaller than 0 (-1 is the default value), an unused variable name is returned,
         based on the string s with sort `sort'. If reuse_index is larger or equal to
         0 the reuse_index+1 generated variable is returned. If for a particular reuse_index
         this function is called for the first time, it is guaranteed that the returned
         variable is unique, and not used as variable elsewhere. Upon subsequent calls
         get_fresh_variable will return the same variable for the same s,sort and reuse_triple.
         This feature is added to make it possible to avoid generating too many different variables. */

      std::map < int , atermpp::map < variable,variable > > generated_variables;

      if (reuse_index<0)
      {
        variable v(fresh_name(s),sort);
        insertvariable(v,true);
        return v;
      }
      else
      {
        variable table_index_term(s,sort);
        variable old_variable;
        if (generated_variables[reuse_index].count(table_index_term)>0)
        {
          old_variable=generated_variables[reuse_index][table_index_term];
        }
        else
        {
          /* A new variable must be generated */
          old_variable=get_fresh_variable(s,sort);
          generated_variables[reuse_index][table_index_term]=old_variable;
        }
        return old_variable;
      }
    }

    variable_list make_pars(const sort_expression_list sortlist)
    {
      /* this function returns a list of variables,
         corresponding to the sorts in sortlist */

      if (sortlist.empty())
      {
        return data_expression_list();
      }

      sort_expression sort=sortlist.front();

      return push_front(
               make_pars(pop_front(sortlist)),get_fresh_variable("a",sort));
    }

    process_expression distributeActionOverConditions(
      const process_expression act, // This is a multi-action, actually.
      const data_expression condition,
      const process_expression restterm,
      const variable_list freevars)
    {
      if (is_if_then(restterm))
      {
        /* Here we check whether the process body has the form
           a (c -> x). For state space generation it turns out
           to be beneficial to rewrite this to c-> a x + !c -> a.delta@0, as in
           certain cases this leads to a reduction of the number
           of states. In this code, we recursively check whether
           the action must be distributed over x. This optimisation
           was observed by Yaroslav Usenko, May 2006. Implemented by JFG.
           On industrial examples, it appears to reduce the state space
           with a factor up to 2.
           Before october 2008 this code was wrong, as it transformed
           an expression to c-> a x, ommitting the a.delta@0. */

        const data_expression c=if_then(restterm).condition();
        const process_expression r=choice(
                                     distributeActionOverConditions(
                                       act,
                                       lazy::and_(condition,c),
                                       if_then(restterm).then_case(),
                                       freevars),
                                     distributeActionOverConditions(
                                       act,
                                       lazy::and_(condition,lazy::not_(c)),
                                       delta_at_zero(),
                                       freevars));
        return r;
      }
      if (is_if_then_else(restterm))
      {
        /* Here we check whether the process body has the form
           a (c -> x <> y). For state space generation it turns out
           to be beneficial to rewrite this to c-> a x + !c -> a y, as in
           certain cases this leads to a reduction of the number
           of states, despite the duplication of the a action. In this code,
           we recursively check whether the action must be distributed over
           x and y. This optimisation
           was observed by Yaroslav Usenko, May 2006. Implemented by JFG.
           On industrial examples, it appears to reduce the state space
           with a factor up to 2. */

        const data_expression c=if_then_else(restterm).condition();
        const process_expression r=choice(
                                     distributeActionOverConditions(
                                       act,
                                       lazy::and_(condition,c),
                                       if_then_else(restterm).then_case(),
                                       freevars),
                                     distributeActionOverConditions(
                                       act,
                                       lazy::and_(condition,lazy::not_(c)),
                                       if_then_else(restterm).else_case(),
                                       freevars));
        return r;
      }
      const process_expression restterm1=bodytovarheadGNF(restterm,seq_state,freevars,later);
      return if_then(condition,seq(act,restterm1));
    }



    /* the following variables give the indices of the processes that represent tau
         and delta, respectively */


    process_expression bodytovarheadGNF(
      const process_expression body,
      state s,
      const variable_list freevars,
      variableposition v)
    {
      /* it is assumed that we only receive processes with
         operators alt, seq, sum_state, cond, name, delta, tau, sync, AtTime in it */

      if (is_choice(body))
      {
        if (alt_state>=s)
        {
          const process_expression body1=bodytovarheadGNF(choice(body).left(),alt_state,freevars,first);
          const process_expression body2=bodytovarheadGNF(choice(body).right(),alt_state,freevars,first);
          if (isDeltaAtZero(body1))
          {
            return body2;
          }
          if (isDeltaAtZero(body2))
          {
            return body1;
          }
          return choice(body1,body2);
        }
        const process_expression body1=bodytovarheadGNF(body,alt_state,freevars,first);
        const process_identifier newproc=newprocess(freevars,body1,pCRL,
                                         canterminatebody(body1),
                                         containstimebody(body1));
        return process_instance(newproc,objectdata[objectIndex(newproc)].parameters);
      }

      if (is_sum(body))
      {
        if (sum_state>=s)
        {
          variable_list renamevars;
          variable_list sumvars=sum(body).bound_variables();
          process_expression body1=sum(body).operand();

          data_expression_list renameterms;
          alphaconvert(sumvars,renamevars,renameterms,freevars,data_expression_list());
          body1=substitute_pCRLproc(renameterms,renamevars,body1);
          body1=bodytovarheadGNF(body1,sum_state,sumvars+freevars,first);
          /* Due to the optimisation below, suggested by Yaroslav Usenko, bodytovarheadGNF(...,sum_state,...)
             can deliver a process of the form c -> x + !c -> y. In this case, the
             sumvars must be distributed over both summands. */
          if (is_choice(body1))
          {
            return choice(sum(sumvars,choice(body1).left()),
                          sum(sumvars,choice(body1).right()));
          }
          return sum(sumvars,body1);
        }
        const process_expression body1=bodytovarheadGNF(body,alt_state,freevars,first);
        const process_identifier newproc=newprocess(freevars,body1,pCRL,
                                         canterminatebody(body1),
                                         containstimebody(body1));
        return process_instance(newproc,objectdata[objectIndex(newproc)].parameters);
      }

      if (is_if_then(body))
      {
        const data_expression condition=if_then(body).condition();
        const process_expression body1=if_then(body).then_case();

        if (s<=sum_state)
        {
          return if_then(
                   condition,
                   bodytovarheadGNF(body1,seq_state,freevars,first));
        }
        const process_expression body2=bodytovarheadGNF(body,alt_state,freevars,first);
        const process_identifier newproc=newprocess(freevars,body2,pCRL,
                                         canterminatebody(body2),
                                         containstimebody(body2));
        return process_instance(newproc,objectdata[objectIndex(newproc)].parameters);

      }

      if (is_if_then_else(body))
      {
        const data_expression condition=data_expression(if_then_else(body).condition());
        const process_expression body1=if_then_else(body).then_case();
        const process_expression body2=if_then_else(body).else_case();

        if ((isDeltaAtZero(body1))&&(isDeltaAtZero(body2)))
        {
          return body1;
        }

        if ((s<=sum_state) && ((isDeltaAtZero(body1))||(isDeltaAtZero(body2))))
        {
          if (isDeltaAtZero(body2))
          {
            return if_then(
                     condition,
                     bodytovarheadGNF(body1,seq_state,freevars,first));
          }
          /* body1=="Delta@0" */
          {
            return if_then(
                     lazy::not_(condition),
                     bodytovarheadGNF(body2,seq_state,freevars,first));
          }
        }
        if (alt_state==s) /* body1!=Delta@0 and body2!=Delta@0 */
        {
          return
            choice(
              if_then(
                condition,
                bodytovarheadGNF(body1,seq_state,freevars,first)),
              if_then(
                lazy::not_(condition),
                bodytovarheadGNF(body2,seq_state,freevars,first)));
        }
        const process_expression body3=bodytovarheadGNF(body,alt_state,freevars,first);
        const process_identifier newproc=newprocess(freevars,body3,pCRL,
                                         canterminatebody(body3),
                                         containstimebody(body3));
        return process_instance(newproc,objectdata[objectIndex(newproc)].parameters);

      }

      if (is_seq(body))
      {
        process_expression body1=seq(body).left();
        process_expression body2=seq(body).right();

        if (s<=seq_state)
        {
          body1=bodytovarheadGNF(body1,name_state,freevars,v);
          if ((is_if_then(body2)) && (s<=sum_state))
          {
            /* Here we check whether the process body has the form
               a (c -> x) + !c -> delta@0. For state space generation it turns out
               to be beneficial to rewrite this to c-> a x, as in
               certain cases this leads to a reduction of the number
               of states. An extra change (24/12/2006) is that the
               conditions are distributed recursively over
               all conditions. The optimisation
               was observed by Yaroslav Usenko, May 2006. Implemented by JFG.
               On industrial examples, it appears to reduce the state space
               with a factor up to 2. Until 1/11/2008 this code was incorrect,
               because the summand a (!c -> delta@0) was not forgotten.*/

            const data_expression c=data_expression(if_then(body2).condition());

            const process_expression r= choice(
                                          distributeActionOverConditions(body1,c,if_then(body2).then_case(),freevars),
                                          distributeActionOverConditions(body1,lazy::not_(c),delta_at_zero(),freevars));
            return r;
          }
          if ((is_if_then_else(body2)) && (s<=sum_state))
          {

            /* Here we check whether the process body has the form
               a (c -> x <> y). For state space generation it turns out
               to be beneficial to rewrite this to c-> a x + !c -> a y, as in
               certain cases this leads to a reduction of the number
               of states, despite the duplication of the a action. An extra
               change (24/12/2006) is that the conditions are distributed recursively over
               all conditions. The optimisation
               was observed by Yaroslav Usenko, May 2006. Implemented by JFG.
               On industrial examples, it appears to reduce the state space
               with a factor up to 2. */


            const data_expression c(if_then_else(body2).condition());
            const process_expression r= choice(
                                          distributeActionOverConditions(body1,c,if_then_else(body2).then_case(),freevars),
                                          distributeActionOverConditions(body1,lazy::not_(c),if_then_else(body2).else_case(),freevars));
            return r;
          }
          body2=bodytovarheadGNF(body2,seq_state,freevars,later);
          return seq(body1,body2);
        }
        body1=bodytovarheadGNF(body,alt_state,freevars,first);
        const process_identifier newproc=newprocess(freevars,body1,pCRL,canterminatebody(body1),
                                         containstimebody(body));
        return process_instance(newproc,objectdata[objectIndex(newproc)].parameters);
      }

      if (is_action(body))
      {
        if ((s==multiaction_state)||(v==first))
        {
          return body;
        }

        bool isnew=false;
        size_t n=addMultiAction(action(body),isnew);

        if (objectdata[n].process_representing_action==process_identifier())
        {
          /* this action does not yet have a corresponding process, which
             must be constructed. The resulting process is stored in
             the variable process_representing_action in objectdata. Tempvar below is
             needed as objectdata may be realloced as a side effect
             of newprocess */
          const process_identifier tempvar=newprocess(
                                             objectdata[n].parameters,
                                             objectdata[n].processbody,
                                             GNF,1,false);
          objectdata[n].process_representing_action=tempvar;
        }
        return process_instance(objectdata[n].process_representing_action,action(body).arguments());
      }

      if (is_sync(body))
      {
        bool isnew=false;
        const process_expression body1=process::sync(body).left();
        const process_expression body2=process::sync(body).right();
        const action_list ma=linMergeMultiActionListProcess(
                               bodytovarheadGNF(body1,multiaction_state,freevars,v),
                               bodytovarheadGNF(body2,multiaction_state,freevars,v));

        const process_expression mp=action_list_to_process(ma);
        if ((s==multiaction_state)||(v==first))
        {
          return mp;
        }

        size_t n=addMultiAction(mp,isnew);

        if (objectdata[n].process_representing_action==process_identifier())
        {
          /* this action does not yet have a corresponding process, which
             must be constructed. The resulting process is stored in
             the variable process_representing_action in objectdata. Tempvar below is needed
             as objectdata may be realloced as a side effect of newprocess */
          process_identifier tempvar=newprocess(
                                       objectdata[n].parameters,
                                       objectdata[n].processbody,
                                       GNF,1,false);
          objectdata[n].process_representing_action=tempvar;
        }
        return process_instance(process_identifier(objectdata[n].process_representing_action),getarguments(ma));
      }

      if (is_at(body))
      {
        process_expression body1=bodytovarheadGNF(
                                   at(body).operand(),
                                   s,
                                   freevars,
                                   first);
        data_expression time=data_expression(at(body).time_stamp());
        /* put the time operator around the first action or process */
        body1=wraptime(body1,time,freevars);
        if (v==first)
        {
          return body1;
        }

        /* make a new process, containing this process */
        const process_identifier newproc=newprocess(freevars,body1,pCRL,
                                         canterminatebody(body1),
                                         containstimebody(body1));
        return process_instance(newproc,objectdata[objectIndex(newproc)].parameters);
      }

      if (is_process_instance(body))
      {
        return body;
      }

      if (is_process_instance_assignment(body))
      {
        return transform_process_assignment_to_process(body);
      }


      if (is_tau(body))
      {
        if (v==first)
        {
          return tau();
        }
        return process_instance(tau_process,data_expression_list());
      }

      if (is_delta(body))
      {
        if (v==first)
        {
          return body;
        }
        return process_instance(delta_process,data_expression_list());
      }

      throw mcrl2::runtime_error("unexpected process format in bodytovarheadGNF " + pp(body) +".");
      return process_expression();
    }

    void procstovarheadGNF(const atermpp::vector < process_identifier> &procs)
    {
      /* transform the processes in procs into newprocs */
      for (atermpp::vector < process_identifier >::const_iterator i=procs.begin(); i!=procs.end(); ++i)
      {
        size_t n=objectIndex(*i);

        // The intermediate variable result is needed here
        // because objectdata can be realloced as a side
        // effect of bodytovarheadGNF.

        const process_expression result=
          bodytovarheadGNF(
            objectdata[n].processbody,
            alt_state,
            objectdata[n].parameters,
            first);
        objectdata[n].processbody=result;
      }
    }

    /**************** towards real GREIBACH normal form **************/

    typedef enum {terminating,infinite} terminationstatus;

    process_expression putbehind(const process_expression body1, const process_expression body2)
    {
      if (is_choice(body1))
      {
        return choice(
                 putbehind(choice(body1).left(),body2),
                 putbehind(choice(body1).right(),body2));
      }

      if (is_seq(body1))
      {
        return seq(seq(body1).left(), putbehind(seq(body1).right(),body2));
      }

      if (is_if_then(body1))
      {
        return if_then(if_then(body1).condition(),putbehind(if_then(body1).then_case(),body2));
      }

      if (is_sum(body1))
      {
        /* we must take care that no variables in body2 are
            inadvertently bound */
        variable_list sumvars=sum(body1).bound_variables();
        variable_list vars;
        data_expression_list terms;
        alphaconvertprocess(sumvars,vars,terms,body2);
        return sum(sumvars,
                   putbehind(substitute_pCRLproc(
                               terms,
                               vars,
                               sum(body1).operand()),
                             body2));
      }

      if (is_action(body1))
      {
        return seq(body1,body2);
      }

      if (is_sync(body1))
      {
        return seq(body1,body2);
      }

      if (is_process_instance(body1))
      {
        return seq(body1,body2);
      }

      if (is_delta(body1))
      {
        return body1;
      }

      if (is_tau(body1))
      {
        return seq(body1,body2);
        // throw mcrl2::runtime_error("Expect only multiactions, not a tau.");
      }

      if (is_at(body1))
      {
        return seq(body1,body2);
      }

      throw mcrl2::runtime_error("Internal error. Unexpected process format in putbehind " + pp(body1) +".");
      return process_expression();
    }

    process_expression distribute_condition(
      const process_expression body1,
      const data_expression condition)
    {
      if (is_choice(body1))
      {
        return choice(
                 distribute_condition(choice(body1).left(),condition),
                 distribute_condition(choice(body1).right(),condition));
      }

      if (is_seq(body1))
      {
        return if_then(condition,body1);
      }

      if (is_if_then(body1))
      {
        return if_then(
                 lazy::and_(if_then(body1).condition(),condition),
                 if_then(body1).then_case());
      }

      if (is_sum(body1))
      {
        /* we must take care that no variables in condition are
            inadvertently bound */
        variable_list sumvars=sum(body1).bound_variables();
        variable_list vars;
        data_expression_list terms;
        alphaconvert(sumvars,vars,terms,variable_list(),
                     push_front(data_expression_list(),condition));
        return sum(
                 sumvars,
                 distribute_condition(
                   substitute_pCRLproc(terms,vars,sum(body1).operand()),
                   condition));
      }

      if ((is_at(body1))||
          (is_action(body1))||
          (is_sync(body1))||
          (is_process_instance(body1))||
          (is_delta(body1))||
          (is_tau(body1)))
      {
        return if_then(condition,body1);
      }

      throw mcrl2::runtime_error("Internal error. Unexpected process format in distribute condition " + pp(body1) +".");
      return data_expression();
    }

    process_expression distribute_sum(
      const variable_list sumvars,
      const process_expression body1)
    {
      if (is_choice(body1))
      {
        return choice(
                 distribute_sum(sumvars,choice(body1).left()),
                 distribute_sum(sumvars,choice(body1).right()));
      }

      if (is_seq(body1)||
          is_if_then(body1)||
          is_sync(body1)||
          is_action(body1)||
          is_tau(body1)||
          is_at(body1)||
          is_process_instance(body1)||
          isDeltaAtZero(body1))
      {
        return sum(sumvars,body1);
      }

      if (is_sum(body1))
      {
        return sum(
                 sumvars+sum(body1).bound_variables(),
                 sum(body1).operand());
      }

      if (is_delta(body1)||
          is_tau(body1))
      {
        return body1;
      }

      throw mcrl2::runtime_error("Internal error. Unexpected process format in distribute_sum " + pp(body1) +".");
      return process_expression();
    }

    int match_sequence(
      const atermpp::vector < process_instance > &s1,
      const atermpp::vector < process_instance > &s2,
      const bool regular2)
    {
      /* s1 and s2 are sequences of typed variables of
         the form Process(ProcVarId("P2",[SortId("Bit"),
         SortId("Bit")]),[OpId("b1",SortId("Bit")),OpId("b1",SortId("Bit"))]).
         This function yields true if the names and types of
         the processes in s1 and s2 match. */

      atermpp::vector < process_instance >::const_iterator i2=s2.begin();
      for (atermpp::vector < process_instance >::const_iterator i1=s1.begin();
           i1!=s1.end(); ++i1,++i2)
      {
        if (i2==s2.end())
        {
          return false;
        }
        if (regular2)
        {
          if (i1->identifier()!=i2->identifier())
          {
            return false;
          }
        }
        else
        {
          if (*i1!=*i2)
          {
            return false;
          }
        }
      }
      if (i2!=s2.end())
      {
        return false;
      }
      return true;
    }

    bool exists_variable_for_sequence(
      const atermpp::vector < process_instance > &process_names,
      process_identifier& result)
    {
      std::vector < atermpp::vector < process_instance > >::const_iterator rwalker=representedprocesses.begin();
      for (atermpp::vector < process_identifier >::const_iterator walker=seq_varnames.begin();
           walker!=seq_varnames.end(); ++walker,++rwalker)
      {
        assert(rwalker!=representedprocesses.end());
        const process_identifier process=*walker;
        if (match_sequence(process_names,*rwalker,options.lin_method==lmRegular2))
        {
          result=process;
          return true;
        }
      }
      assert(rwalker==representedprocesses.end());
      return false;
    }

    void extract_names(
      const process_expression sequence,
      atermpp::vector < process_instance > &result)
    {
      if (is_action(sequence)||is_process_instance(sequence))
      {
        result.push_back(sequence);
        return;
      }

      if (is_seq(sequence))
      {
        const process_expression first=seq(sequence).left();
        if (is_process_instance(first))
        {
          result.push_back(first);
          size_t n=objectIndex(process_instance(first).identifier());
          if (objectdata[n].canterminate)
          {
            extract_names(seq(sequence).right(),result);
          }
          return;
        }
      }

      throw mcrl2::runtime_error("Internal error. Expected sequence of process names (1) " + pp(sequence) + ".");
    }

    variable_list parscollect(const process_expression oldbody, process_expression& newbody)
    {
      /* we expect that oldbody is a sequence of process instances */

      if (is_process_instance(oldbody))
      {
        const process_identifier procId=process_instance(oldbody).identifier();
        const variable_list parameters=objectdata[objectIndex(procId)].parameters;
        newbody=process_instance(procId,parameters);
        return parameters;
      }

      if (is_seq(oldbody))
      {
        const process_expression first=seq(oldbody).left();
        if (is_process_instance(first))
        {
          size_t n=objectIndex(process_instance(first).identifier());
          if (objectdata[n].canterminate)
          {
            const process_identifier procId=process_instance(first).identifier();
            const variable_list pars=parscollect(seq(oldbody).right(),newbody);
            variable_list pars1, pars2;

            construct_renaming(pars,objectdata[objectIndex(procId)].parameters,pars1,pars2,false);

            newbody=seq(process_instance(procId,pars1),newbody);
            return pars1+pars;
          }
          else
          {
            const process_identifier procId=process_instance(first).identifier();
            const variable_list parameters=objectdata[objectIndex(procId)].parameters;
            newbody=process_instance(procId,parameters);
            return parameters;
          }
        }
      }

      throw mcrl2::runtime_error("Internal error. Expected a sequence of process names (2) " + pp(oldbody) +".");
      return variable_list();
    }

    data_expression_list argscollect(const process_expression t)
    {
      if (is_process_instance(t))
      {
        return process_instance(t).actual_parameters();
      }

      if (is_seq(t))
      {
        const process_instance firstproc=seq(t).left();
        size_t n=objectIndex(firstproc.identifier());
        if (objectdata[n].canterminate)
        {
          return firstproc.actual_parameters() + argscollect(seq(t).right());
        }
        return firstproc.actual_parameters();
      }

      throw mcrl2::runtime_error("Internal error. Expected a sequence of process names (3) " + pp(t) +".");
      return data_expression_list();
    }

    process_expression cut_off_unreachable_tail(const process_expression t)
    {
      if (is_process_instance(t)||is_delta(t)||is_action(t)||is_tau(t)||is_sync(t))
      {
        return t;
      }

      if (is_seq(t))
      {
        const process_expression firstproc=seq(t).left();
        size_t n=objectIndex(process_instance(firstproc).identifier());
        if (objectdata[n].canterminate)
        {
          return seq(firstproc,cut_off_unreachable_tail(seq(t).right()));
        }
        return firstproc;
      }

      throw mcrl2::runtime_error("Internal error. Expected a sequence of process names (4) " + pp(t) +".");
      return process_expression();
    }

    process_expression create_regular_invocation(
      const process_expression sequence1,
      atermpp::vector <process_identifier> &todo,
      const variable_list freevars)
    {
      process_identifier new_process;
      data_expression_list args;
      process_expression sequence(sequence1);

      /* Sequence consists of a sequence of process references,
         concatenated with the sequential composition operator */
      sequence=cut_off_unreachable_tail(sequence);
      sequence=pCRLrewrite(sequence);
      atermpp::vector < process_instance > process_names;
      extract_names(sequence,process_names);
      assert(!process_names.empty());

      if (process_names.size()==1)
      {
        /* length of list equals 1 */
        if (is_process_instance(sequence))
        {
          return sequence;
        }
        if (is_seq(sequence))
        {
          return seq(sequence).left();
        }
        throw mcrl2::runtime_error("Internal error. Expected a sequence of process names " + pp(sequence) +".");
      }
      /* There is more than one process name in the sequence,
         so, we must replace them by a single name */

      /* We first start out by searching whether
         there is already a variable with a matching sequence
         of variables */
      if (!exists_variable_for_sequence(process_names,new_process))
      {
        /* There does not exist an appropriate variable,
           so, make it and return its index in n */
        process_expression newbody;
        if (options.lin_method==lmRegular2)
        {
          variable_list pars=parscollect(sequence,newbody);
          new_process=newprocess(pars,newbody,pCRL,
                                 canterminatebody(newbody),
                                 containstimebody(newbody));
          representedprocesses.push_back(process_names);
        }
        else
        {
          new_process=newprocess(freevars,sequence,pCRL,
                                 canterminatebody(sequence),containstimebody(sequence));
          representedprocesses.push_back(process_names);
        }
        seq_varnames.push_back(new_process);
        todo.push_back(new_process);
      }
      /* now we must construct arguments */
      if (options.lin_method==lmRegular2)
      {
        args=argscollect(sequence);
      }
      else
      {
        args=objectdata[objectIndex(new_process)].parameters;
      }
      return process_instance(new_process,args);
    }

    process_expression to_regular_form(
      const process_expression t,
      atermpp::vector <process_identifier>  &todo,
      const variable_list freevars)
    /* t has the form of the sum, and condition over actions
       each followed by a sequence of variables. We replace
       this variable by a single one, putting the new variable
       on the todo list, to be transformed to regular form also. */
    {
      if (is_choice(t))
      {
        const process_expression t1=to_regular_form(choice(t).left(),todo,freevars);
        const process_expression t2=to_regular_form(choice(t).right(),todo,freevars);
        return choice(t1,t2);
      }

      if (is_seq(t))
      {
        const process_expression firstact=seq(t).left();
        assert(is_at(firstact)||is_tau(firstact)||is_action(firstact)||is_sync(firstact));
        /* the sequence of variables in
                   the second argument must be replaced */
        return seq(firstact,create_regular_invocation(seq(t).right(),todo,freevars));
      }

      if (is_if_then(t))
      {
        return if_then(if_then(t).condition(),to_regular_form(if_then(t).then_case(),todo,freevars));
      }

      if (is_sum(t))
      {
        const variable_list sumvars=sum(t).bound_variables();
        return sum(sumvars,
                   to_regular_form(
                     sum(t).operand(),
                     todo,
                     sumvars+freevars));
      }

      if (is_sync(t)||is_action(t)||is_delta(t)||is_tau(t)||is_at(t))
      {
        return t;
      }

      throw mcrl2::runtime_error("to regular form expects GNF " + pp(t) +".");
      return process_expression();
    }

    process_expression distributeTime(
      const process_expression body,
      const data_expression time,
      const variable_list freevars,
      data_expression& timecondition)
    {
      if (is_choice(body))
      {
        return choice(
                 distributeTime(choice(body).left(),time,freevars,timecondition),
                 distributeTime(choice(body).right(),time,freevars,timecondition));
      }

      if (is_sum(body))
      {
        variable_list sumvars=sum(body).bound_variables();
        process_expression body1=sum(body).operand();
        variable_list renamevars;
        data_expression_list renameterms;
        alphaconvert(sumvars,renamevars,renameterms,freevars,data_expression_list());
        body1=substitute_pCRLproc(renameterms,renamevars,body1);
        const data_expression time1=substitute_data(renameterms,renamevars,time);
        body1=distributeTime(body1,time1,sumvars+freevars,timecondition);
        return sum(sumvars,body1);
      }

      if (is_if_then(body))
      {
        data_expression timecondition=sort_bool::true_();
        process_expression body1=distributeTime(
                                   if_then(body).then_case(),
                                   time,
                                   freevars,
                                   timecondition);

        return if_then(
                 lazy::and_(data_expression(if_then(body).condition()),timecondition),
                 body1);
      }

      if (is_seq(body))
      {
        return seq(
                 distributeTime(seq(body).left(), time,freevars,timecondition),
                 seq(body).right());
      }

      if (is_at(body))
      {
        /* make a new process */
        timecondition=equal_to(time,data_expression(at(body).time_stamp()));
        return body;
      }

      if ((is_sync(body))||
          (is_action(body))||
          (is_tau(body))||
          (is_delta(body)))
      {
        return at(body,time);
      }

      throw mcrl2::runtime_error("expected pCRL process in distributeTime " + pp(body) +".");
      return process_expression();
    }

    process_expression procstorealGNFbody(
      const process_expression body,
      variableposition v,
      atermpp::vector <process_identifier> &todo,
      const bool regular,
      processstatustype mode,
      const variable_list freevars)
    /* This process delivers the transformation of body
       to GNF with actions as a head symbol, or it
       delivers NULL if body is not a pCRL process.
       If regular=1, then an attempt is made to obtain a
       GNF where one action is always followed by a
       variable. */
    {
      if (is_at(body))
      {
        data_expression timecondition=sort_bool::true_();
        process_expression body1=procstorealGNFbody(
                                   at(body).operand(),
                                   first,
                                   todo,
                                   regular,
                                   mode,
                                   freevars);
        return distributeTime(
                 body1,
                 at(body).time_stamp(),
                 freevars,
                 timecondition);
      }

      if (is_choice(body))
      {
        const process_expression body1=procstorealGNFbody(choice(body).left(),first,todo,
                                       regular,mode,freevars);
        const process_expression body2=procstorealGNFbody(choice(body).right(),first,todo,
                                       regular,mode,freevars);
        return choice(body1,body2);
      }

      if (is_seq(body))
      {
        const process_expression body1=procstorealGNFbody(seq(body).left(),v,
                                       todo,regular,mode,freevars);
        const process_expression body2=procstorealGNFbody(seq(body).right(),later,
                                       todo,regular,mode,freevars);
        process_expression t3=putbehind(body1,body2);
        if ((regular) && (v==first))
        {
          /* We must transform t3 to regular form */
          t3=to_regular_form(t3,todo,freevars);
        }
        return t3;
      }

      if (is_if_then(body))
      {
        const process_expression r=distribute_condition(
                                     procstorealGNFbody(if_then(body).then_case(),first,
                                         todo,regular,mode,freevars),
                                     if_then(body).condition());
        return r;
      }

      if (is_sum(body))
      {
        const variable_list sumvars=sum(body).bound_variables();
        return distribute_sum(sumvars,
                              procstorealGNFbody(sum(body).operand(),first,
                                  todo,regular,mode,sumvars+freevars));
      }

      if (is_action(body))
      {
        return body;
      }

      if (is_sync(body))
      {
        return body;
      }

      if (is_process_instance(body))
      {
        process_identifier t=process_instance(body).identifier();

        if (v==later)
        {
          if (regular)
          {
            mode=mCRL;
          }
          todo.push_back(t);
          /* if ((!regular)||(mode=mCRL))
              todo.push_back(t);
                / * single = in `mode=mCRL' is important, otherwise crash
                   I do not understand the reason for this at this moment
                   JFG (9/5/2000) */
          return body;
        }

        const size_t n=objectIndex(t);
        if (objectdata[n].processstatus==mCRL)
        {
          todo.push_back(t);
          return process_expression();
        }
        /* The variable is a pCRL process and v==first, so,
           we must now substitute */
        procstorealGNFrec(t,first,todo,regular);

        process_expression t3=substitute_pCRLproc(
                                process_instance(body).actual_parameters(),
                                objectdata[n].parameters,
                                objectdata[n].processbody);

        if (regular)
        {
          t3=to_regular_form(t3,todo,freevars);
        }

        return t3;
      }

      if (is_delta(body))
      {
        return body;
      }

      if (is_tau(body))
      {
        return body;
      }

      if (is_merge(body))
      {
        procstorealGNFbody(process::merge(body).left(),later,
                           todo,regular,mode,freevars);
        procstorealGNFbody(process::merge(body).right(),later,
                           todo,regular,mode,freevars);
        return process_expression();
      }

      if (is_hide(body))
      {
        procstorealGNFbody(hide(body).operand(),later,todo,regular,mode,freevars);
        return process_expression();
      }

      if (is_rename(body))
      {
        procstorealGNFbody(process::rename(body).operand(),later,todo,regular,mode,freevars);
        return process_expression();
      }

      if (is_allow(body))
      {
        procstorealGNFbody(allow(body).operand(),later,todo,regular,mode,freevars);
        return process_expression();
      }

      if (is_block(body))
      {
        procstorealGNFbody(block(body).operand(),later,todo,regular,mode,freevars);
        return process_expression();
      }

      if (is_comm(body))
      {
        procstorealGNFbody(comm(body).operand(),later,todo,regular,mode,freevars);
        return process_expression();
      }

      throw mcrl2::runtime_error("unexpected process format in procstorealGNF " + pp(body) +".");
      return process_expression();
    }


    void procstorealGNFrec(
      const process_identifier procIdDecl,
      variableposition v,
      atermpp::vector <process_identifier> &todo,
      const bool regular)

    /* Do a depth first search on process variables and substitute
       for the headvariable of a pCRL process, in case it is a process,
       such that we obtain a Greibach Normal Form. All pCRL processes will
       be labelled with GNF to indicate that they are in
       Greibach Normal Form. */

    {
      size_t n=objectIndex(procIdDecl);

      if (objectdata[n].processstatus==pCRL)
      {
        objectdata[n].processstatus=GNFbusy;
        const process_expression t=procstorealGNFbody(objectdata[n].processbody,first,
                                   todo,regular,pCRL,objectdata[n].parameters);
        if (objectdata[n].processstatus!=GNFbusy)
        {
          throw mcrl2::runtime_error("there is something wrong with recursion");
        }

        objectdata[n].processbody=t;
        objectdata[n].processstatus=GNF;
        return;
      }

      if (objectdata[n].processstatus==mCRL)
      {
        objectdata[n].processstatus=mCRLbusy;
        const process_expression t=procstorealGNFbody(objectdata[n].processbody,first,todo,
                                   regular,mCRL,objectdata[n].parameters);
        /* if t is not equal to NULL,
           the body of this process is itself a processidentifier */

        objectdata[n].processstatus=mCRLdone;
        return;
      }

      if ((objectdata[n].processstatus==GNFbusy) && (v==first))
      {
        throw mcrl2::runtime_error("unguarded recursion in process " + pp(procIdDecl) +".");
      }

      if ((objectdata[n].processstatus==GNFbusy)||
          (objectdata[n].processstatus==GNF)||
          (objectdata[n].processstatus==mCRLdone)||
          (objectdata[n].processstatus==multiAction))
      {
        return;
      }

      if (objectdata[n].processstatus==mCRLbusy)
      {
        throw mcrl2::runtime_error("unguarded recursion without pCRL operators");
      }

      throw mcrl2::runtime_error("strange process type: " + str(boost::format("%d") % objectdata[n].processstatus));
    }

    void procstorealGNF(const process_identifier procsIdDecl,
                        const bool regular)
    {
      atermpp::vector <process_identifier> todo;
      todo.push_back(procsIdDecl);
      for (; !todo.empty() ;)
      {
        const process_identifier pi=todo.back();
        todo.pop_back();
        procstorealGNFrec(pi,first,todo,regular);
      }
    }


    /**************** GENERaTE LPE **********************************/
    /*                                                              */
    /*                                                              */
    /*                                                              */
    /*                                                              */
    /*                                                              */
    /*                                                              */
    /****************************************************************/


    /**************** Make pCRL procs  ******************************/

    void makepCRLprocs(const process_expression t,
                       atermpp::vector <process_identifier> &pCRLprocs)
    {
      if (is_choice(t))
      {
        makepCRLprocs(choice(t).left(),pCRLprocs);
        makepCRLprocs(choice(t).right(),pCRLprocs);
        return;
      }

      if (is_seq(t))
      {
        makepCRLprocs(seq(t).left(),pCRLprocs);
        makepCRLprocs(seq(t).right(),pCRLprocs);
        return;
      }

      if (is_if_then(t))
      {
        makepCRLprocs(if_then(t).then_case(),pCRLprocs);
        return;
      }

      if (is_sum(t))
      {
        makepCRLprocs(sum(t).operand(),pCRLprocs);
        return;
      }

      if (is_process_instance(t))
      {
        process_identifier t1=process_instance(t).identifier(); /* get procId */
        if (std::find(pCRLprocs.begin(),pCRLprocs.end(),t1)==pCRLprocs.end())
        {
          pCRLprocs.push_back(t1);
          makepCRLprocs(objectdata[objectIndex(t1)].processbody,pCRLprocs);
        }
        return;
      }

      if (is_sync(t)||is_action(t)||is_tau(t)||is_delta(t)||is_at(t))
      {
        return;
      }

      throw mcrl2::runtime_error("unexpected process format " + pp(t) + " in makepCRLprocs");
    }

    /**************** Collectparameterlist ******************************/

    bool alreadypresent(variable& var,const variable_list vl, const size_t n)
    {
      /* Note: variables can be different, although they have the
         same string, due to different types. If they have the
         same string, but different types, the conflict must
         be resolved by renaming the name of the variable */

      if (vl.empty())
      {
        return false;
      }
      const variable var1=vl.front();
      assert(is_variable(var1));

      /* The variable with correct type is present: */
      if (var==var1)
      {
        return true;
      }

      /* Compare whether the string indicating the variable
         name is equal, but the types are different. In that
         case the variable needs to be renamed to a fresh one,
         and is not present in vl. */
      if (var.name()==var1.name())
      {
        variable var2=get_fresh_variable(var.name(),var.sort());
        // templist is needed as objectdata may be realloced
        // during the substitution. Same applies to tempvar
        // below.
        data_expression_list templist=substitute_datalist(push_front(variable_list(),var2),
                                      push_front(variable_list(),var),
                                      objectdata[n].parameters);
        objectdata[n].parameters=variable_list(templist);
        process_expression tempvar=substitute_pCRLproc(push_front(variable_list(),var2),
                                   push_front(variable_list(),var),
                                   objectdata[n].processbody);
        objectdata[n].processbody=tempvar;
        var=var2;
        return false;
      }

      /* otherwise it can be present in vl */
      return alreadypresent(var,pop_front(vl),n);
    }

    variable_list joinparameters(const variable_list par1,
                                 const variable_list par2,
                                 const size_t n)
    {
      if (par2.empty())
      {
        return par1;
      }

      variable var2=par2.front();
      assert(is_variable(var2));

      if (alreadypresent(var2,par1,n))
      {
        return joinparameters(par1,pop_front(par2),n);
      }
      return push_front(joinparameters(par1,pop_front(par2),n),var2);
    }

    variable_list collectparameterlist(
      const atermpp::vector < process_identifier> &pCRLprocs)
    {
      variable_list parameters;
      for (atermpp::vector < process_identifier>::const_iterator walker=pCRLprocs.begin();
           walker!=pCRLprocs.end(); ++walker)
      {
        size_t n=objectIndex(*walker);
        parameters=joinparameters(parameters,objectdata[n].parameters,n);
      }
      return parameters;
    }

    /****************  Declare local datatypes  ******************************/

    void declare_control_state(
      const atermpp::vector < process_identifier> &pCRLprocs)
    {
      create_enumeratedtype(pCRLprocs.size());
    }

    class stackoperations:public boost::noncopyable
    {
      public:
        variable_list parameter_list;
        sort_expression stacksort;
        sort_expression_list sorts;
        function_symbol_list get;
        function_symbol push;
        function_symbol emptystack;
        function_symbol empty;
        function_symbol pop;
        function_symbol getstate;
        stackoperations* next;

        stackoperations(const variable_list pl,
                        specification_basic_type& spec)
        {
          parameter_list.protect();
          parameter_list=pl;
          stacksort.protect();
          sorts.protect();
          get.protect();
          push.protect();
          emptystack.protect();
          empty.protect();
          pop.protect();
          getstate.protect();
          next=spec.stack_operations_list;
          spec.stack_operations_list=this;

          //create structured sort
          //  Stack = struct emptystack?is_empty
          //               | push(getstate: Pos, getx1: S1, ..., getxn: Sn, pop: Stack)
          //               ;

          basic_sort stack_sort_alias(spec.fresh_name("Stack"));
          structured_sort_constructor_argument_vector sp_push_arguments;
          for (variable_list::const_iterator l = pl.begin() ; l!=pl.end() ; ++l)
          {
            sp_push_arguments.push_back(structured_sort_constructor_argument(spec.fresh_name("get" + std::string(l->name())), l->sort()));
            sorts=push_front(sorts,l->sort());
          }
          sp_push_arguments.push_back(structured_sort_constructor_argument(spec.fresh_name("pop"), stack_sort_alias));
          sorts=reverse(sorts);
          structured_sort_constructor sc_push(spec.fresh_name("push"), sp_push_arguments);
          structured_sort_constructor sc_emptystack(spec.fresh_name("emptystack"),spec.fresh_name("isempty"));

          structured_sort_constructor_vector constructors(1,sc_push);
          constructors.push_back(sc_emptystack);
          //add data declarations for structured sort
          spec.data.add_alias(alias(stack_sort_alias,structured_sort(constructors)));
          stacksort=data::normalize_sorts(stack_sort_alias,spec.data);
          push=sc_push.constructor_function(stack_sort_alias);
          emptystack=sc_emptystack.constructor_function(stack_sort_alias);
          empty=sc_emptystack.recogniser_function(stack_sort_alias);
          const atermpp::vector< function_symbol > projection_functions =
            sc_push.projection_functions(stack_sort_alias);
          pop=projection_functions.back();
          getstate=projection_functions.front();
          get=function_symbol_list(projection_functions.begin()+1,projection_functions.end()-1);
        }

        ~stackoperations()
        {
          parameter_list.unprotect();
          stacksort.unprotect();
          sorts.unprotect();
          get.unprotect();
          push.unprotect();
          emptystack.unprotect();
          empty.unprotect();
          pop.unprotect();
          getstate.unprotect();
        }
    };

    class stacklisttype:public boost::noncopyable
    {
      public:
        stackoperations* opns;
        variable_list parameters;
        variable stackvar;
        size_t no_of_states;
        /* the boolean state variables occur in reverse
           order, i.e. the least significant first, whereas
           in parameter lists, the order is reversed. */
        variable_list booleanStateVariables;


        /* All datatypes for different stacks that are being generated
           are stored in the following list, such that it can be investigated
           whether a suitable stacktype already exist, before generating a new
        one */


        stackoperations* find_suitable_stack_operations(
          const variable_list parameters,
          stackoperations* stack_operations_list)
        {
          if (stack_operations_list==NULL)
          {
            return NULL;
          }
          if (parameters==stack_operations_list->parameter_list)
          {
            return stack_operations_list;
          }
          return find_suitable_stack_operations(parameters,stack_operations_list->next);
        }

        /// \brief Constructor
        stacklisttype(const variable_list parlist,
                      specification_basic_type& spec,
                      const bool regular,
                      const atermpp::vector < process_identifier> &pCRLprocs,
                      const bool singlecontrolstate)
        {
          booleanStateVariables.protect();
          stackvar.protect();
          parameters.protect();
          parameters=parlist;

          no_of_states=pCRLprocs.size();
          process_identifier last=pCRLprocs.back();
          const std::string s3((spec.options.statenames)?std::string(last.name()):std::string("s3"));
          if ((spec.options.binary) && (spec.options.newstate))
          {
            size_t i=spec.upperpowerof2(no_of_states);
            for (; i>0 ; i--)
            {
              variable name(spec.fresh_name("bst"),sort_bool::bool_());
              spec.insertvariable(name,true);
              booleanStateVariables=push_front(booleanStateVariables,name);
            }
          }

          if (regular)
          {
            opns=NULL;
            if (spec.options.newstate)
            {
              if (!spec.options.binary)
              {
                if (!singlecontrolstate)
                {
                  const size_t e=spec.create_enumeratedtype(no_of_states);
                  stackvar=variable(spec.fresh_name(s3), spec.enumeratedtypes[e].sortId);
                }
                else
                {
                  /* Generate a stackvariable that is never used */
                  stackvar=variable(spec.fresh_name("Never_used"), sort_bool::bool_());
                }
              }
              else
              {
                stackvar=variable(spec.fresh_name(s3),sort_bool::bool_());
              }
            }
            else
            {
              const basic_sort se_pos = sort_pos::pos();
              //declare sort Pos, if needed
              // insert_numeric_sort_decls(se_pos, spec);
              stackvar=variable(spec.fresh_name(s3), sort_pos::pos());
            }
            spec.insertvariable(stackvar,true);
          }
          else
          {
            if (spec.options.newstate)
            {
              throw mcrl2::runtime_error("cannot combine stacks with " +
                                         (spec.options.binary?std::string("binary"):std::string("an enumerated type")));
            }
            opns=find_suitable_stack_operations(parlist,spec.stack_operations_list);

            if (opns!=NULL)
            {
              stackvar=variable(spec.fresh_name(s3),opns->stacksort);
              spec.insertvariable(stackvar,true);
            }
            else
            {
              opns=(stackoperations*) new stackoperations(push_front(parlist,
                   variable("state",sort_pos::pos())),spec);
              stackvar = variable(spec.fresh_name(s3), opns->stacksort);
              spec.insertvariable(stackvar,true);
            }
          }
        }

        ~stacklisttype()
        {
          stackvar.unprotect();
          booleanStateVariables.unprotect();
          parameters.unprotect();
        }

    };

    bool is_global_variable(const data_expression d) const
    {
      return is_variable(d) && global_variables.count(d)>0;
    }

    data_expression getvar(const variable var,
                           const stacklisttype& stack)
    {
      /* first search whether the variable is a free process variable */

      for (atermpp::set <variable>::const_iterator walker=global_variables.begin() ;
           walker!=global_variables.end() ; ++walker)
      {
        if (*walker==var)
        {
          return var;
        }
      }

      /* otherwise find out whether the variable matches a parameter */
      function_symbol_list::const_iterator getmappings=stack.opns->get.begin();
      for (variable_list::const_iterator walker=stack.parameters.begin() ;
           walker!=stack.parameters.end() ; ++walker,++getmappings)
      {
        if (*walker==var)
        {
          return make_application(*getmappings,stack.stackvar);
        }
        assert(getmappings!=stack.opns->get.end());
      }
      assert(0); /* We cannot end up here, because that means that we
                    are looking for in non-existing variable */
      return var;
    }

    data_expression_list processencoding(
      int i,
      const data_expression_list t1,
      const stacklisttype& stack)
    {
      data_expression_list t(t1);
      if (!options.newstate)
      {
        return push_front(t,sort_pos::pos(i));
      }

      i=i-1; /* below we count from 0 instead from 1 as done in the
                first version of the prover */

      if (!options.binary)
      {
        const size_t e=create_enumeratedtype(stack.no_of_states);
        function_symbol_list l=enumeratedtypes[e].elementnames;
        for (; i>0 ; i--)
        {
          l=pop_front(l);
        }
        return push_front(t,data_expression(l.front()));
      }
      /* else a sequence of boolean values needs to be generated,
         representing the value i, when there are l->n elements */
      {
        size_t k=upperpowerof2(stack.no_of_states);
        for (; k>0 ; k--)
        {
          if ((i % 2)==0)
          {
            t=push_front(t,data_expression(sort_bool::false_()));
            i=i/2;
          }
          else
          {
            t=push_front(t,data_expression(sort_bool::true_()));
            i=(i-1)/2;
          }
        }
        return t;
      }
    }

    data_expression correctstatecond(
      const process_identifier procId,
      const atermpp::vector < process_identifier> &pCRLproc,
      const stacklisttype& stack,
      int regular)
    {
      int i;

      for (i=1 ; pCRLproc[i-1]!=procId ; ++i) {}
      /* i is the index of the current process */

      if (!options.newstate)
      {
        if (regular)
        {
          return equal_to(stack.stackvar, data_expression(processencoding(i,data_expression_list(),stack).front()));
        }
        return equal_to(
                 make_application(stack.opns->getstate,stack.stackvar),
                 processencoding(i,data_expression_list(),stack).front());
      }

      if (!options.binary) /* Here a state encoding using enumerated types
                        must be declared */
      {
        create_enumeratedtype(stack.no_of_states);
        if (regular)
        {
          return equal_to(stack.stackvar,
                          processencoding(i,data_expression_list(),stack).front());
        }
        return equal_to(
                 make_application(stack.opns->getstate, stack.stackvar),
                 processencoding(i,data_expression_list(),stack).front());
      }

      /* in this case we must encode the condition using
         boolean variables */

      const variable_list vars=stack.booleanStateVariables;

      i=i-1; /* start counting from 0, instead from 1 */
      data_expression t3(sort_bool::true_());
      for (variable_list::const_iterator v=vars.begin(); v!=vars.end(); ++v)
      {
        if ((i % 2)==0)
        {
          t3=lazy::and_(lazy::not_(*v),t3);
          i=i/2;
        }
        else
        {
          t3=lazy::and_(*v,t3);
          i=(i-1)/2;
        }

      }
      assert(i==0);
      return t3;
    }

    data_expression adapt_term_to_stack(
      const data_expression t,
      const stacklisttype& stack,
      const variable_list vars)
    {
      if (is_function_symbol(t))
      {
        return t;
      }

      if (is_variable(t))
      {
        if (std::find(vars.begin(),vars.end(),t)!=vars.end())
        {
          /* t occurs in vars, so, t does not have to be reconstructed
             from the stack */
          return t;
        }
        else
        {
          return getvar(t,stack);
        }
      }

      if (is_application(t))
      {
        return application(
                 adapt_term_to_stack(application(t).head(),stack,vars),
                 adapt_termlist_to_stack(application(t).arguments(),stack,vars));
      }

      if (is_abstraction(t))
      {
        const abstraction abs_t(t);
        return abstraction(
                 abs_t.binding_operator(),
                 abs_t.variables(),
                 adapt_term_to_stack(abs_t.body(),stack,abs_t.variables() + vars));
      }

      if (is_where_clause(t))
      {
        const where_clause where_t(t);
        const assignment_expression_list old_declarations=reverse(where_t.declarations());
        variable_list new_vars=vars;
        assignment_expression_list new_declarations;
        for (assignment_expression_list::const_iterator i=old_declarations.begin();
             i!=old_declarations.end(); ++i)
        {
          new_vars=push_front(new_vars,i->lhs());
          new_declarations=push_front(
                             new_declarations,
                             assignment_expression(
                               i->lhs(),
                               adapt_term_to_stack(i->rhs(),stack,vars)));

        }
        return where_clause(
                 adapt_term_to_stack(where_t,stack,new_vars),
                 new_declarations);

      }

      assert(0);  // expected a term;
      return t;   // in case of non-debug mode, try to return something as decent as possible.
    }

    template <typename Container>
    inline
    data_expression_vector adapt_termlist_to_stack(
      const Container& tl,
      const stacklisttype& stack,
      const variable_list& vars)
    {
      data_expression_vector result;
      for (typename Container::const_iterator i = tl.begin(); i != tl.end(); ++i)
      {
        result.push_back(adapt_term_to_stack(*i,stack, vars));
      }
      return result;
    }


    action_list adapt_multiaction_to_stack_rec(
      const action_list multiAction,
      const stacklisttype& stack,
      const variable_list vars)
    {
      if (multiAction.empty())
      {
        return multiAction;
      }

      const action act=action(multiAction.front());

      return push_front(
               adapt_multiaction_to_stack_rec(pop_front(multiAction),stack,vars),
               action(act.label(),
                      atermpp::convert<data_expression_list>(adapt_termlist_to_stack(
                            act.arguments(),
                            stack,
                            vars))));
    }

    action_list adapt_multiaction_to_stack(
      const action_list multiAction,
      const stacklisttype& stack,
      const variable_list vars)
    {
      return adapt_multiaction_to_stack_rec(multiAction,stack,vars);
    }

    data_expression representative_generator_internal(const sort_expression s, const bool allow_dont_care_var=true)
    {
      if ((!options.noglobalvars) && allow_dont_care_var)
      {
        const variable newVariable(fresh_name("dc"),s);
        insertvariable(newVariable,true);
        global_variables.insert(newVariable);
        return newVariable;
      }
      return representative_generator(data)(s);
    }

    data_expression find_(
      const variable s,
      const variable_list pars,
      const data_expression_list args,
      const stacklisttype& stack,
      const variable_list vars,
      bool regular)
    {
      /* We generate the value for variable s in the list of
         the parameters of the process. If s is equal to some
         variable in pars, it is an argument of the current
         process, and it must be replaced by the corresponding
         argument in args.
           If s does not occur in pars, it must be replaced
         by a dummy value.
      */
      data_expression_list::const_iterator j=args.begin();
      for (variable_list::const_iterator i=pars.begin(); i!=pars.end(); ++i,++j)
      {
        assert(j!=args.end());
        if (s==*i)
        {
          return (regular?*j:adapt_term_to_stack(*j,stack,vars));
        }
      }
      assert(j==args.end());
      const data_expression result=representative_generator_internal(s.sort());
      return (regular?result:adapt_term_to_stack(result,stack,vars));
    }


    data_expression_list findarguments(
      const variable_list pars,
      const variable_list parlist,
      const data_expression_list args,
      const data_expression_list t2,
      const stacklisttype& stack,
      const variable_list vars,
      bool regular)
    {
      assert(pars.size()==args.size());
      if (parlist.empty())
      {
        return t2;
      }
      return push_front(
               findarguments(pars,pop_front(parlist),args,t2,stack,vars,regular),
               find_(parlist.front(),pars,args,stack,vars,regular));
    }


    data_expression_list push(
      const process_identifier procId,
      const data_expression_list args,
      const data_expression_list t2,
      const stacklisttype& stack,
      const atermpp::vector < process_identifier > &pCRLprcs,
      const variable_list vars,
      bool regular,
      bool singlestate)
    {
      data_expression_list t=findarguments(objectdata[objectIndex(procId)].parameters,
                                           stack.parameters,args,t2,stack,vars,regular);

      int i;
      for (i=1 ; pCRLprcs[i-1]!=procId ; ++i) {}

      if (regular)
      {
        if (singlestate)
        {
          return t;
        }
        return processencoding(i,t,stack);
      }

      return push_front(
               data_expression_list(),data_expression(application(
                     stack.opns->push,
                     processencoding(i,t,stack))));
    }


    data_expression_list make_procargs(
      const process_expression t,
      const stacklisttype& stack,
      const atermpp::vector < process_identifier > &pcrlprcs,
      const variable_list vars,
      const bool regular,
      const bool singlestate)
    {
      /* t is a sequential composition of process variables */

      if (is_seq(t))
      {
        if (regular)
        {
          throw mcrl2::runtime_error("process is not regular, as it has stacking vars " + pp(t) +".");
        }
        const process_instance process=seq(t).left();
        const process_expression t2=seq(t).right();
        const process_identifier procId=process.identifier();
        const data_expression_list t1=process.actual_parameters();

        if (objectdata[objectIndex(procId)].canterminate)
        {
          data_expression_list t3=make_procargs(t2,stack,pcrlprcs,
                                                vars,regular,singlestate);
          t3=push(procId,t1,t3,stack,pcrlprcs,vars,regular,singlestate);
          return push_front(data_expression_list(),t3.front());
        }

        const data_expression_list t3=push(procId,t1,push_front(function_symbol_list(),stack.opns->emptystack),
                                           stack,pcrlprcs,vars,regular,singlestate);
        return push_front(data_expression_list(),t3.front());
      }

      if (is_process_instance(t))
      {
        const process_identifier procId=process_instance(t).identifier();
        const data_expression_list t1=process_instance(t).actual_parameters();

        if (regular)
        {
          return push(procId,
                      t1,
                      function_symbol_list(),
                      stack,
                      pcrlprcs,
                      vars,
                      regular,
                      singlestate);
        }
        if (objectdata[objectIndex(procId)].canterminate)
        {
          const data_expression_list t3=push(procId,
                                             t1,
                                             push_front(data_expression_list(),
                                                 data_expression(make_application(stack.opns->pop,stack.stackvar))),
                                             stack,
                                             pcrlprcs,
                                             vars,
                                             regular,
                                             singlestate);
          return push_front(data_expression_list(),t3.front());
        }
        const data_expression_list t3= push(procId,
                                            t1,
                                            push_front(function_symbol_list(),stack.opns->emptystack),
                                            stack,
                                            pcrlprcs,
                                            vars,
                                            regular,
                                            singlestate);
        return push_front(data_expression_list(),t3.front());
      }

      throw mcrl2::runtime_error("expected seq or name " + pp(t) +".");
      return data_expression_list();
    }

    bool occursin(const variable name,
                  const variable_list pars)
    {
      assert(is_variable(name));
      for (variable_list::const_iterator l=pars.begin() ; l!=pars.end(); ++l)
      {
        if (name.name()==l->name())
        {
          return true;
        }
      }
      return false;
    }


    data_expression_list pushdummyrec(
      const variable_list totalpars,
      const variable_list pars,
      const stacklisttype& stack,
      int regular)
    {
      /* totalpars is the total list of parameters of the
         aggregated pCRL process. The variable pars contains
         the list of all variables occuring in the initial
         process. */

      if (totalpars.empty())
      {
        if (regular)
        {
          return data_expression_list();
        }
        return push_front(data_expression_list(),data_expression(stack.opns->emptystack));
      }

      const variable par=totalpars.front();
      if (std::find(pars.begin(),pars.end(),par)!=pars.end())
      {
        return push_front(
                 pushdummyrec(pop_front(totalpars),pars,stack,regular),
                 data_expression(par));
      }
      /* otherwise the value of this argument is irrelevant, so
         make it Nil, if a regular translation is made. If a translation
         with stacks is made, then yield a default `unique' term. */
      return push_front(
               pushdummyrec(pop_front(totalpars),pars,stack,regular),
               representative_generator_internal(par.sort()));
    }

    data_expression_list pushdummy(
      const variable_list parameters,
      const stacklisttype& stack,
      int regular)
    {
      return pushdummyrec(stack.parameters,
                          parameters,stack,regular);
    }

    assignment_list make_initialstate(
      const process_identifier initialProcId,
      const stacklisttype& stack,
      const atermpp::vector < process_identifier > &pcrlprcs,
      int regular,
      int singlecontrolstate,
      const variable_list parameters)
    {
      int i;
      for (i=1 ; pcrlprcs[i-1]!=initialProcId ; ++i) {};
      /* i is the index of the initial state */

      data_expression_list result=
        pushdummy(objectdata[objectIndex(initialProcId)].parameters,stack,regular);

      if (regular)
      {
        if (!singlecontrolstate)
        {
          result= processencoding(i,result,stack);
        }
      }
      else result=push_front(data_expression_list(),
                               data_expression(application(stack.opns->push,
                                               processencoding(i,result,stack))));
      return make_assignment_list(parameters,result);
    }

    /*************************  Routines for summands  **************************/

    variable_list dummyparameterlist(const stacklisttype& stack,
                                     const bool singlestate)
    {
      if (singlestate)
      {
        return stack.parameters;
      }

      return processencoding(1,stack.parameters,stack); /* Take 1 as dummy indicator */
      /* return push_front(stack.parameterlist,stack.stackvar); Erroneous, repaired 5/3 */
    }


    deprecated::summand_list insert_summand(
      const deprecated::summand_list sumlist,
      const variable_list parameters,
      const variable_list sumvars,
      const data_expression condition,
      const action_list multiAction,
      const data_expression actTime,
      const data_expression_list procargs,
      const bool has_time,
      const bool is_delta_summand)
    {
      /* insert a new summand in sumlist; first try whether there is already
         a similar summand, such that this summand can be added with minimal
         increase of size. Otherwise add a fully new summand. Note that by
         a more careful matching, the number of summands can be reduced.

         Note also that a terminated term is indicated by taking procargs
         equal to NULL. */

      if (condition!=sort_bool::false_())
      {
        return push_front(sumlist,
                          summand_(sumvars,condition,is_delta_summand,
                                   multiAction,has_time,actTime,
                                   (is_delta_summand?assignment_list():
                                    make_assignment_list(parameters,procargs))));
      }
      else
      {
        return sumlist;
      }
    }

    void add_summands(
      const process_identifier procId,
      deprecated::summand_list& sumlist,
      process_expression summandterm,
      const atermpp::vector < process_identifier> &pCRLprocs,
      const variable_list parameters,
      const stacklisttype& stack,
      //const bool canterminate,
      const bool regular,
      const bool singlestate)
    {
      data_expression atTime;
      action_list multiAction;
      data_expression_list procargs;
      bool is_delta_summand=false;
      bool has_time=false;

      if (isDeltaAtZero(summandterm))
      {
        // delta@0 does not need to be added.
        return;
      }

      /* remove the sum operators; collect the sum variables in the
         list sumvars */

      variable_list sumvars;
      for (; is_sum(summandterm) ;)
      {
        sumvars=sum(summandterm).bound_variables() + sumvars;
        summandterm=sum(summandterm).operand();
      }

      /* translate the condition */

      data_expression condition1;
      if ((regular)&&(singlestate))
      {
        condition1=sort_bool::true_();
      }
      else
      {
        condition1=correctstatecond(procId,pCRLprocs,stack,regular);
      }

      for (; (is_if_then(summandterm)) ;)
      {
        const data_expression localcondition=data_expression(if_then(summandterm).condition());
        if (!((regular)&&(singlestate)))
        {
          condition1=lazy::and_(
                       condition1,
                       ((regular)?localcondition:
                        adapt_term_to_stack(
                          localcondition,
                          stack,
                          sumvars)));
        }
        else
        {
          /* regular and singlestate */
          condition1=lazy::and_(localcondition,condition1);
        }
        summandterm=if_then(summandterm).then_case();
      }

      if (is_seq(summandterm))
      {
        /* only one summand is needed */
        process_expression t1=seq(summandterm).left();
        process_expression t2=seq(summandterm).right();
        if (is_at(t1))
        {
          has_time=true;
          atTime=at(t1).time_stamp();
          t1=at(t1).operand();
        }

        if (t1==delta())
        {
          is_delta_summand=true;
        }
        else
        {
          assert(is_tau(t1)||is_action(t1)||is_sync(t1));
          multiAction=to_action_list(t1);
        }

        procargs=make_procargs(t2,stack,
                               pCRLprocs,sumvars,regular,singlestate);
        if (!regular)
        {
          if (!is_delta_summand)
          {
            multiAction=adapt_multiaction_to_stack(
                          multiAction,stack,sumvars);
          }
          if (has_time)
          {
            atTime=adapt_term_to_stack(
                     atTime,stack,sumvars);
          }
        }
        sumlist=insert_summand(sumlist,parameters,
                               sumvars,RewriteTerm(condition1),multiAction,
                               atTime,procargs,has_time,is_delta_summand);
        return;
      }

      /* There is a single initial multiaction or deadlock, possibly timed*/

      if (is_at(summandterm))
      {
        atTime=at(summandterm).time_stamp();
        summandterm=at(summandterm).operand();
        has_time=true;
      }
      else
      {
        // do nothing
      }

      if (is_delta(summandterm))
      {
        is_delta_summand=true;
      }
      else if (is_tau(summandterm))
      {
        // multiAction is already empty.
      }
      else if (is_action(summandterm))
      {
        multiAction=push_front(multiAction,action(summandterm));
      }
      else if (is_sync(summandterm))
      {
        multiAction=to_action_list(summandterm);
      }
      else
      {
        throw mcrl2::runtime_error("expected multiaction " + pp(summandterm) +".");
      }

      if (regular)
      {
        if (!is_delta_summand)
          /* As termination has been replaced by an explicit action terminated, followed
           * by delta, a single terminating action cannot exist for regular processes. */
        {
          throw mcrl2::runtime_error("terminating processes should not exist when using the regular flag");
        }
        sumlist=insert_summand(sumlist,parameters,
                               sumvars,
                               RewriteTerm(condition1),
                               multiAction,
                               atTime,
                               dummyparameterlist(stack,(bool) singlestate),
                               has_time,
                               is_delta_summand);
        return;
      }

      /* in this case we have two possibilities: the process
         can or cannot terminate after the action. So, we must
         generate two conditions. For regular processes, we assume
         that processes do not terminate.  */
      /* first we generate the non terminating summands.  */
      /* With the introduction of terminate actions to indicate termination,
         it has become impossible that a process will ever terminate. Therefore,
         no distinction needs to be made between terminating and non terminating
         summands. JFG 8/12/2009 */

      /* data_expression emptypops;
      data_expression condition2;
      if (canterminate)
      { emptypops=application(stack.opns->empty,
                       application(stack.opns->pop,stack.stackvar));
        const data_expression notemptypops=lazy::not_(emptypops);
        condition2=lazy::and_(notemptypops,condition1);
      }
      else condition2=condition1;
      */

      multiAction=adapt_multiaction_to_stack(multiAction,stack,sumvars);
      procargs=push_front(data_expression_list(),data_expression(make_application(stack.opns->pop,stack.stackvar)));

      sumlist=insert_summand(
                sumlist,
                parameters,
                sumvars,
                // RewriteTerm(condition2),
                RewriteTerm(condition1),
                multiAction,
                atTime,
                procargs,
                has_time,
                is_delta_summand);

      /* if (canterminate)
      { condition2=lazy::and_(emptypops,condition1);
        sumlist=insert_summand(
                      sumlist,
                      parameters,
                      sumvars,
                      RewriteTerm(condition2),
                      multiAction,
                      atTime,
                      assignment_list(),
                      has_time,
                      is_delta_summand);
      } */

      return;
    }


    void collectsumlistterm(
      const process_identifier procId,
      deprecated::summand_list& sumlist,
      const process_expression body,
      const variable_list pars,
      const stacklisttype& stack,
      //const bool canterminate,
      const bool regular,
      const bool singlestate,
      const atermpp::vector < process_identifier> &pCRLprocs)
    {
      if (is_choice(body))
      {
        const process_expression t1=choice(body).left();
        const process_expression t2=choice(body).right();

        collectsumlistterm(procId,sumlist,t1,pars,stack,
                           /*canterminate,*/regular,singlestate,pCRLprocs);
        collectsumlistterm(procId,sumlist,t2,pars,stack,
                           /*canterminate,*/regular,singlestate,pCRLprocs);
        return;
      }
      else
      {
        add_summands(procId,sumlist,body,pCRLprocs,pars,stack,
                     /*canterminate,*/regular,singlestate);
      }
    }

    deprecated::summand_list collectsumlist(
      const atermpp::vector < process_identifier> &pCRLprocs,
      const variable_list pars,
      const stacklisttype& stack,
      /*bool canterminate,*/
      bool regular,
      bool singlestate)
    {
      deprecated::summand_list sumlist;
      for (atermpp::vector < process_identifier>::const_iterator walker=pCRLprocs.begin();
           walker!=pCRLprocs.end(); ++walker)
      {
        const process_identifier procId= *walker;
        collectsumlistterm(
          procId,
          sumlist,
          objectdata[objectIndex(procId)].processbody,
          pars,
          stack,
          /*(canterminate&&objectdata[objectIndex(procId)].canterminate),*/
          regular,
          singlestate,
          pCRLprocs);
      }

      return sumlist;
    }


    /**************** Enumtype and enumeratedtype **********************************/

    class enumeratedtype
    {
      public:
        size_t size;
        sort_expression sortId;
        data_expression_list elementnames;
        function_symbol_list functions;

        enumeratedtype(const size_t n,
                       specification_basic_type& spec)
        {
          size=n;
          sortId.protect();
          elementnames.protect();
          functions.protect();
          if (n==2)
          {
            sortId = sort_bool::bool_();
            elementnames = push_front(push_front(data_expression_list(),
                                                 data_expression(sort_bool::true_())),data_expression(sort_bool::false_()));
          }
          else
          {
            //create new sort identifier
            basic_sort sort_id(spec.fresh_name(str(boost::format("Enum%d") % n)));
            sortId=sort_id;
            //create structured sort
            //  Enumi = struct en_i | ... | e0_i;
            structured_sort_constructor_list struct_conss;
            for (size_t j=0 ; (j<n) ; j++)
            {
              //create constructor declaration of the structured sort
              const identifier_string s=spec.fresh_name(str(boost::format("e%d_%d") % j % n));
              const structured_sort_constructor struct_cons(s,"");

              struct_conss = push_front(struct_conss, struct_cons);
            }
            structured_sort sort_struct(struct_conss);

            //add declaration of standard functions
            spec.data.add_alias(alias(sort_id, sort_struct));

            //store new declarations in return value w
            sortId = sort_id;
            elementnames = atermpp::convert< data::function_symbol_list >(spec.data.constructors(sort_id));
          }
        }

        enumeratedtype(const enumeratedtype& e)
        {
          sortId.protect();
          elementnames.protect();
          functions.protect();
          size=e.size;
          sortId=e.sortId;
          elementnames=e.elementnames;
          functions=e.functions;
        }

        void operator=(const enumeratedtype& e)
        {
          sortId.protect();
          elementnames.protect();
          functions.protect();
          size=e.size;
          sortId=e.sortId;
          elementnames=e.elementnames;
          functions=e.functions;
        }

        ~enumeratedtype()
        {
          sortId.unprotect();
          elementnames.unprotect();
          functions.unprotect();
        }
    };

    size_t create_enumeratedtype(const size_t n)
    {
      size_t w;

      for (w=0; ((w<enumeratedtypes.size())&&(enumeratedtypes[w].size!=n)); ++w) {};

      if (w==enumeratedtypes.size()) // There is no enumeratedtype of arity n.
      {
        enumeratedtypes.push_back(enumeratedtype(n,*this));
      }
      return w;
    }

    function_symbol find_case_function(size_t index, const sort_expression sort)
    {
      const function_symbol_list functions=enumeratedtypes[index].functions;
      for (function_symbol_list::const_iterator w=functions.begin();
           w!=functions.end(); ++w)
      {
        sort_expression_list domain = function_sort(w->sort()).domain();
        assert(domain.size() >= 2);
        if (*(++domain.begin())==sort)
        {
          return *w;
        }
      };

      throw mcrl2::runtime_error("searching for nonexisting case function on sort " + pp(sort) +".");
      return function_symbol();
    }

    void define_equations_for_case_function(
      const size_t index,
      const function_symbol functionname,
      const sort_expression sort)
    {
      variable_list vars;
      data_expression_list args;
      data_expression_list xxxterm;

      const sort_expression normalised_sort=sort;
      const variable v1=get_fresh_variable("x",normalised_sort);
      const size_t n=enumeratedtypes[index].size;
      for (size_t j=0; (j<n); j++)
      {
        const variable v=get_fresh_variable("y",normalised_sort);
        vars=push_front(vars,v);
        args=push_front(args,data_expression(v));
        xxxterm=push_front(xxxterm,data_expression(v1));
      }

      /* I generate here an equation of the form
         C(e,x,x,x,...x)=x for a variable x. */
      const sort_expression s=enumeratedtypes[index].sortId;
      const variable v=get_fresh_variable("e",s);
      insert_equation(
        data_equation(
          push_front(push_front(variable_list(),v),v1),
          application(functionname,push_front(xxxterm,data_expression(v))),
          data_expression(v1)));

      variable_list auxvars=vars;

      const data_expression_list elementnames=enumeratedtypes[index].elementnames;
      for (data_expression_list::const_iterator w=elementnames.begin();
           w!=elementnames.end() ; ++w)
      {
        insert_equation(data_equation(
                          vars,
                          application(functionname,push_front(args,*w)),
                          auxvars.front()));

        auxvars=pop_front(auxvars);
      }
    }

    void create_case_function_on_enumeratedtype(
      const sort_expression sort,
      const size_t enumeratedtype_index)
    {
      assert(enumeratedtype_index<enumeratedtypes.size());
      /* first find out whether the function exists already, in which
         case nothing needs to be done */

      const function_symbol_list functions=enumeratedtypes[enumeratedtype_index].functions;
      for (function_symbol_list::const_iterator w=functions.begin();
           w!=functions.end(); ++w)
      {
        const sort_expression w1sort=w->sort();
        assert(function_sort(w1sort).domain().size()>1);
        // Check that the second sort of the case function equals sort
        if (*(++(function_sort(w1sort).domain().begin()))==sort)
        {
          return; // The case function does already exist
        }
      };

      /* The function does not exist;
         Create a new function of enumeratedtype e, on sort */

      if (enumeratedtypes[enumeratedtype_index].sortId==sort_bool::bool_())
      {
        /* take the if function on sort 'sort' */
        const function_symbol_list f=enumeratedtypes[enumeratedtype_index].functions;
        enumeratedtypes[enumeratedtype_index].functions=push_front(f,if_(sort));
        return;
      }
      // else
      sort_expression_list newsortlist;
      size_t n=enumeratedtypes[enumeratedtype_index].size;
      for (size_t j=0; j<n ; j++)
      {
        newsortlist=push_front(newsortlist, sort);
      }
      sort_expression sid=enumeratedtypes[enumeratedtype_index].sortId;
      newsortlist=push_front(newsortlist, sid);

      const function_sort newsort(newsortlist,sort);
      const function_symbol casefunction(
        fresh_name(str(boost::format("C%d_%s") % n % (
                         !is_basic_sort(newsort)?"":std::string(basic_sort(sort).name())))),
        newsort);
      // insertmapping(casefunction,true);
      data.add_mapping(casefunction);
      const function_symbol_list f=enumeratedtypes[enumeratedtype_index].functions;
      enumeratedtypes[enumeratedtype_index].functions=push_front(f,casefunction);

      define_equations_for_case_function(enumeratedtype_index,casefunction,sort);
      return;
    }

    class enumtype : public boost::noncopyable
    {
      public:
        size_t enumeratedtype_index;
        variable var;

        enumtype(size_t n,
                 const sort_expression_list fsorts,
                 const sort_expression_list gsorts,
                 specification_basic_type& spec)
        {
          var.protect();

          enumeratedtype_index=spec.create_enumeratedtype(n);

          var=variable(spec.fresh_name("e"),spec.enumeratedtypes[enumeratedtype_index].sortId);
          spec.insertvariable(var,true);

          for (sort_expression_list::const_iterator w=fsorts.begin(); w!=fsorts.end(); ++w)
          {
            spec.create_case_function_on_enumeratedtype(*w,enumeratedtype_index);
          }

          for (sort_expression_list::const_iterator w=gsorts.begin(); w!=gsorts.end(); ++w)
          {
            spec.create_case_function_on_enumeratedtype(*w,enumeratedtype_index);
          }

          spec.create_case_function_on_enumeratedtype(sort_bool::bool_(),enumeratedtype_index);

          if (spec.timeIsBeingUsed)
          {
            spec.create_case_function_on_enumeratedtype(sort_real::real_(),enumeratedtype_index);
          }
        }

        /* enumtype(const enumtype &t)
        { var=t.var;
          var.protect();
          enumeratedtype_index=t.enumeratedtype_index;
        } */

        ~enumtype()
        {
          var.unprotect();
        }
    };
    /************** Merge summands using enumerated type ***********************/


    bool mergeoccursin(
      variable& var,
      const variable_list v,
      variable_list& matchinglist,
      variable_list& pars,
      data_expression_list& args)
    {
      variable_list auxmatchinglist;

      bool result=false;

      /* First find out whether var:sort can be matched on a
         term in the matching list */

      /* first find out whether the variable occurs in the matching
         list, so, they can be joined */

      for (variable_list::const_iterator i=matchinglist.begin();
           i!=matchinglist.end(); ++i)
      {
        variable var1=*i;
        if (var.sort()==var1.sort())
        {
          /* sorts match, so, we join the variables */
          result=true;
          if (var!=var1)
          {
            pars=push_front(pars,var);
            args=push_front(args,data_expression(var1));
          }
          /* copy remainder of matching list */
          for (++i ; i!=matchinglist.end(); ++i)
          {
            auxmatchinglist= push_front(auxmatchinglist,*i);
          }
          break;
        }
        else
        {
          auxmatchinglist=push_front(auxmatchinglist,var1);
        }
      }

      /* turn auxmatchinglist back in normal order, and put result
         in *matchinglist */

      matchinglist=reverse(auxmatchinglist);

      if (!result)
      {
        /* in this case no matching argument has been found.
        So, we must find out whether *var is an allowed variable, not
        occuring in the variablelist v.
        But if so, we must replace it by a new one. */
        for (variable_list::const_iterator i=v.begin() ; i!=v.end() ; ++i)
        {
          variable var1=*i;
          if (var.name()==var1.name())
          {
            pars=push_front(pars,var);
            var=get_fresh_variable(var.name(),var.sort());
            args=push_front(args,data_expression(var));
            break;
          }
        }
      }

      return result;
    }

    data_expression_list extend(const data_expression c, const data_expression_list cl)
    {
      if (cl.empty())
      {
        return cl;
      }

      return push_front(extend(c,pop_front(cl)),
                        data_expression(lazy::and_(c,cl.front())));
    }

    data_expression_list extend_conditions(
      const variable var,
      const data_expression_list conditionlist)
    {
      const data_expression unique=representative_generator_internal(var.sort(),true);
      const data_expression newcondition=equal_to(var,unique);
      return extend(newcondition,conditionlist);
    }


    data_expression transform_matching_list(const variable_list matchinglist)
    {
      if (matchinglist.empty())
      {
        return sort_bool::true_();
      }

      const variable var=matchinglist.front();
      data_expression unique=representative_generator_internal(var.sort(),false);
      return lazy::and_(
               transform_matching_list(pop_front(matchinglist)),
               equal_to(data_expression(var),unique));
    }


    data_expression_list addcondition(
      const variable_list matchinglist,
      const data_expression_list conditionlist)
    {
      return push_front(conditionlist,
                        transform_matching_list(matchinglist));
    }

    /// \brief Join the variables in v1 with those in v2, but do not add duplicates.
    /// \details As it stands renamings has no function.

    variable_list merge_var_simple(
      const variable_list v1,
      const variable_list v2)
    {
      const variable_list v1h=reverse(v1);
      variable_list result=v2;
      for (variable_list::const_iterator i1=v1h.begin() ; i1!=v1h.end() ; ++i1)
      {
        bool found=false;
        for (variable_list::const_iterator i2=v2.begin() ; i2!=v2.end() ; ++i2)
        {
          if (*i1==*i2)
          {
            // Check whether the names are the same, but the types differ
            found=true;
            break;
          }
          else
          {
            if (i1->name()==i2->name())
            {
              assert(0); // We need to deal with this later. This can
              // only occur when variables with the same string
              // and different types are used.
            }
          }
        }
        if (!found)
        {
          result=push_front(result,*i1);
        }
      }
      return result;
    }


    variable_list merge_var(
      const variable_list v1,
      const variable_list v2,
      atermpp::vector < variable_list> &renamings_pars,
      atermpp::vector < data_expression_list> &renamings_args,
      data_expression_list& conditionlist)
    {
      data_expression_list renamingargs;
      variable_list renamingpars;
      variable_list matchinglist=v2;

      /* If the sequence of sum variables is reversed,
       * the variables are merged in the same sequence for all
       * summands (due to a suggestion of Muck van Weerdenburg) */

      variable_list v1h=(v2.empty()?reverse(v1):v1);

      variable_list result=v2;
      for (variable_list::const_iterator i1=v1h.begin(); i1!=v1h.end() ; ++i1)
      {
        variable v=*i1;
        if (!mergeoccursin(v,v2,
                           matchinglist,renamingpars,renamingargs))
        {
          result=push_front(result,v);
          conditionlist=extend_conditions(v,conditionlist);
        }
      }
      conditionlist=addcondition(matchinglist,conditionlist);
      renamings_pars.push_back(renamingpars);
      renamings_args.push_back(renamingargs);
      return result;
    }

    variable_list make_binary_sums(
      size_t n,
      const sort_expression enumtypename,
      data_expression& condition,
      const variable_list tail)
    {
      variable_list result;
      assert(n>1);
      condition=sort_bool::true_();

      n=n-1;
      for (result=tail ; (n>0) ; n=n/2)
      {
        variable sumvar=get_fresh_variable("e",enumtypename);
        result=push_front(result,sumvar);
        if ((n % 2)==0)
        {
          condition=lazy::and_(sumvar,condition);
        }
        else
        {
          condition=lazy::or_(sumvar,condition);
        }
      }
      return result;
    }

    data_expression construct_binary_case_tree_rec(
      size_t n,
      const variable_list sums,
      data_expression_list& terms,
      const sort_expression termsort,
      const enumtype& e)
    {
      assert(!terms.empty());

      if (n<=0)
      {
        assert(!terms.empty());
        const data_expression t=terms.front();
        terms=pop_front(terms);
        return t;
      }

      assert(!sums.empty());
      variable casevar=sums.front();

      const data_expression t=construct_binary_case_tree_rec(n / 2,pop_front(sums),terms,termsort,e);

      if (terms.empty())
      {
        return t;
      }

      const data_expression t1=construct_binary_case_tree_rec(n / 2,pop_front(sums),terms,termsort,e);

      if (t==t1)
      {
        return t;
      }
      return make_application(find_case_function(e.enumeratedtype_index, termsort), casevar, t, t1);
    }

    data_expression construct_binary_case_tree(
      size_t n,
      const variable_list sums,
      data_expression_list terms,
      const sort_expression termsort,
      const enumtype& e)
    {
      return construct_binary_case_tree_rec(n-1,sums,terms,termsort,e);
    }

    bool summandsCanBeClustered(
      const deprecated::summand summand1,
      const deprecated::summand summand2)
    {
      if (summand1.has_time()!= summand2.has_time())
      {
        return false;
      }

      if (summand1.is_delta())
      {
        if (summand2.is_delta())
        {
          return true;
        }
        else
        {
          return false;
        }
      }

      if (summand2.is_delta())
      {
        return false;
      }

      /* Here the multiactions are proper multi actions,
         both with or without a time indication */

      /* The actions can be clustered if they contain
         the same actions, with the same sorts for the
         actions. We assume that the multiactions are
         ordered.
      */

      const action_list multiactionlist1=summand1.actions();
      const action_list multiactionlist2=summand2.actions();
      action_list::const_iterator i2=multiactionlist2.begin();
      for (action_list::const_iterator i1=multiactionlist1.begin(); i1!=multiactionlist1.end(); ++i1,++i2)
      {
        if (i2==multiactionlist2.end())
        {
          return false;
        }
        if (i1->label()!=i2->label())
        {
          return false;
        }
      }
      if (i2!=multiactionlist2.end())
      {
        return false;
      }
      return true;
    }

    data_expression getRHSassignment(const variable var, const assignment_list as)
    {
      for (assignment_list::const_iterator i=as.begin(); i!=as.end(); ++i)
      {
        if (i->lhs()==var)
        {
          return i->rhs();
        }
      }
      return data_expression(var);
    }

    deprecated::summand collect_sum_arg_arg_cond(
      const enumtype& e,
      size_t n,
      const deprecated::summand_list sumlist,
      const variable_list gsorts)
    {
      /* This function gets a list of summands, with
         the same multiaction and time
         status. It yields a single clustered summand
         by introducing an auxiliary sum operator, with
         a variable of enumtype. In case binary is used,
         a sequence of variables are introduced of sort Bool */

      variable_list resultsum;
      data_expression resultcondition;
      action_list resultmultiaction;
      data_expression resulttime;

      atermpp::vector < variable_list > rename_list_pars;
      atermpp::vector < data_expression_list > rename_list_args;
      /* rename list is a list of pairs of variable and term lists */
      data_expression_list conditionlist;
      data_expression binarysumcondition;
      int equaluptillnow=1;

      for (deprecated::summand_list::const_iterator walker=sumlist.begin(); walker!=sumlist.end() ; ++walker)
      {
        const variable_list sumvars=walker->summation_variables();
        resultsum=merge_var(sumvars,resultsum,rename_list_pars,rename_list_args,conditionlist);
      }

      if (options.binary)
      {
        resultsum=make_binary_sums(
                    n,
                    enumeratedtypes[e.enumeratedtype_index].sortId,
                    binarysumcondition,
                    resultsum);
      }
      else
      {
        resultsum=push_front(resultsum,e.var);
      }

      /* we construct the resulting condition */
      data_expression_list auxresult;
      atermpp::vector < variable_list >  ::const_iterator auxrename_list_pars=rename_list_pars.begin();
      atermpp::vector < data_expression_list >::const_iterator auxrename_list_args=rename_list_args.begin();

      data_expression equalterm;
      equaluptillnow=1;
      for (deprecated::summand_list::const_iterator walker=sumlist.begin(); walker!=sumlist.end(); ++walker)
      {
        const deprecated::summand smmnd=*walker;
        const data_expression condition=smmnd.condition();
        assert(auxrename_list_pars!=rename_list_pars.end());
        assert(auxrename_list_args!=rename_list_args.end());
        const variable_list auxpars= *auxrename_list_pars;
        ++auxrename_list_pars;
        const data_expression_list auxargs= *auxrename_list_args;
        ++auxrename_list_args;
        const data_expression auxresult1=substitute_data(auxargs,auxpars,condition);
        if (equalterm==data_expression()||is_global_variable(equalterm))
        {
          equalterm=auxresult1;
        }
        else
        {
          if (equaluptillnow)
          {
            equaluptillnow=((auxresult1==equalterm)||is_global_variable(auxresult1));
          }
        }
        auxresult=push_front(auxresult,auxresult1);
      }
      if (options.binary)
      {
        resultcondition=construct_binary_case_tree(n,
                        resultsum,auxresult,sort_bool::bool_(),e);
        resultcondition=lazy::and_(binarysumcondition,resultcondition);
        resultcondition=lazy::and_(
                          construct_binary_case_tree(n,
                              resultsum,conditionlist,sort_bool::bool_(),e),
                          resultcondition);
      }
      else
      {
        if (equaluptillnow)
        {
          resultcondition=lazy::and_(
                            application(
                              find_case_function(e.enumeratedtype_index,sort_bool::bool_()),
                              push_front(conditionlist,data_expression(e.var))),
                            equalterm);
        }
        else
        {
          resultcondition=application(
                            find_case_function(e.enumeratedtype_index,sort_bool::bool_()),
                            push_front(auxresult,data_expression(e.var)));
          resultcondition=lazy::and_(
                            application(
                              find_case_function(e.enumeratedtype_index,sort_bool::bool_()),
                              push_front(conditionlist,data_expression(e.var))),
                            resultcondition);
        }
      }

      /* now we construct the arguments of the action */
      /* First we collect all multi-actions in a separate vector
         of multiactions */
      atermpp::vector < action_list > multiActionList;
      bool multiActionIsDelta=false;

      for (deprecated::summand_list::const_iterator walker=sumlist.begin(); walker!=sumlist.end() ; ++walker)
      {
        if (walker->is_delta())
        {
          multiActionIsDelta=true;
          break;
        }
        multiActionList.push_back(walker->actions());
      }

      action_list resultmultiactionlist;
      if (!multiActionIsDelta)
      {
        size_t multiactioncount= multiActionList[0].size(); // The number of multi actions.
        for (; multiactioncount>0 ; multiactioncount--)
        {
          data_expression_list resultf;
          // fcnt is the arity of the action with index multiactioncount-1;
          // const action a= *(multiActionList[0].begin()+(multiactioncount-1));
          action_list::const_iterator a=multiActionList[0].begin();
          for (size_t i=1 ; i<multiactioncount ; ++i,++a) {}
          // const action a= *((multiActionList[0]).begin()+(multiactioncount-1));
          size_t fcnt=(a->arguments()).size();
          data_expression f;

          for (; fcnt>0 ; fcnt--)
          {
            data_expression_list auxresult;
            data_expression equalterm;
            bool equaluptillnow=true;
            atermpp::vector < variable_list >  ::const_iterator auxrename_list_pars=rename_list_pars.begin();
            atermpp::vector < data_expression_list >::const_iterator auxrename_list_args=rename_list_args.begin();
            atermpp::vector<action_list>::const_iterator  multiactionwalker=multiActionList.begin();
            for (deprecated::summand_list::const_iterator walker=sumlist.begin(); walker!=sumlist.end();
                 ++walker,++multiactionwalker)
            {
              assert(auxrename_list_pars!=rename_list_pars.end());
              assert(auxrename_list_args!=rename_list_args.end());
              const variable_list auxpars= *auxrename_list_pars;
              ++auxrename_list_pars;
              const data_expression_list auxargs= *auxrename_list_args;
              ++auxrename_list_args;
              // f is the fcnt-th argument of the multiactioncount-th action in the list
              action_list::const_iterator a1=multiactionwalker->begin();
              for (size_t i=1; i<multiactioncount; ++i, ++a1) {};
              data_expression_list::const_iterator d1=(a1->arguments()).begin();
              for (size_t i=1; i<fcnt; ++i, ++d1) {};
              f= *d1;
              const data_expression auxresult1=substitute_data(auxargs,auxpars,f);

              if (equalterm==data_expression()||is_global_variable(equalterm))
              {
                equalterm=auxresult1;
              }
              else
              {
                if (equaluptillnow)
                {
                  equaluptillnow=((equalterm==auxresult1)||is_global_variable(auxresult1));
                }
              }
              auxresult=push_front(auxresult,auxresult1);
            }
            if (equaluptillnow)
            {
              resultf=push_front(resultf,equalterm);
            }
            else
            {
              if (!options.binary)
              {
                resultf=push_front(resultf,
                                   data_expression(application(
                                                     find_case_function(e.enumeratedtype_index,f.sort()),
                                                     push_front(auxresult,data_expression(e.var)))));
              }
              else
              {
                data_expression temp=construct_binary_case_tree(
                                       n,
                                       resultsum,
                                       auxresult,
                                       f.sort(),
                                       e);
                resultf=push_front(resultf,temp);
              }
            }
          }
          a=multiActionList[0].begin();
          for (size_t i=1 ; i<multiactioncount ; ++i,++a) {}
          resultmultiactionlist=
            push_front(
              resultmultiactionlist,
              action(a->label(),resultf));
        }
      }

      /* Construct resulttime, the time of the action ... */

      equaluptillnow=true;
      equalterm=data_expression();
      bool some_summand_has_time=false;
      bool all_summands_have_time=true;

      // first find out whether there is a summand with explicit time.
      for (deprecated::summand_list::const_iterator walker=sumlist.begin() ; walker!=sumlist.end(); ++walker)
      {
        if (walker->has_time())
        {
          some_summand_has_time=true;
        }
        else
        {
          all_summands_have_time=false;
        }
      }

      if ((some_summand_has_time))
      {
        variable dummy_time_variable;
        if (!all_summands_have_time)
        {
          // Generate a fresh dummy variable, and add it to the summand variables
          dummy_time_variable=get_fresh_variable("dt",sort_real::real_());
          resultsum=push_front(resultsum,dummy_time_variable);
        }
        auxrename_list_pars=rename_list_pars.begin();
        auxrename_list_args=rename_list_args.begin();
        auxresult=data_expression_list();
        for (deprecated::summand_list::const_iterator walker=sumlist.begin(); walker!=sumlist.end(); ++walker)
        {
          if (walker->has_time())
          {
            const data_expression actiontime=walker->time();

            assert(auxrename_list_pars!=rename_list_pars.end());
            assert(auxrename_list_args!=rename_list_args.end());
            const variable_list auxpars= *auxrename_list_pars;
            ++auxrename_list_pars;
            const data_expression_list auxargs= *auxrename_list_args;
            ++auxrename_list_args;

            const data_expression auxresult1=substitute_time(auxargs,auxpars,actiontime);
            if (equalterm==data_expression()||is_global_variable(equalterm))
            {
              equalterm=auxresult1;
            }
            else
            {
              if (equaluptillnow)
              {
                equaluptillnow=((auxresult1==equalterm)||is_global_variable(auxresult1));
              }
            }
            auxresult=push_front(auxresult,auxresult1);
          }
          else
          {
            // this summand does not have time. But some summands have.
            auxresult=push_front(auxresult,data_expression(dummy_time_variable));
            equaluptillnow=false;
          }
        }
        if (options.binary==1)
        {
          resulttime=construct_binary_case_tree(n,
                                                resultsum,auxresult,sort_real::real_(),e);
        }
        else
        {
          if (equaluptillnow)
          {
            resulttime=equalterm;
          }
          else
          {
            resulttime=application(
                         find_case_function(e.enumeratedtype_index,sort_real::real_()),
                         push_front(auxresult,data_expression(e.var)));
          }
        }
      }
      /* now we construct the arguments of the invoked
         process, i.e. the new function g */
      size_t fcnt=0;
      data_expression_list resultnextstate;


      for (variable_list::const_iterator var_it=gsorts.begin(); var_it!=gsorts.end(); ++var_it)
      {
        equalterm=data_expression();
        equaluptillnow=1;
        auxrename_list_pars=rename_list_pars.begin();
        auxrename_list_args=rename_list_args.begin();
        data_expression_list auxresult;
        for (deprecated::summand_list::const_iterator walker=sumlist.begin(); walker!=sumlist.end(); ++walker)
        {
          const assignment_list nextstate=walker->assignments();

          assert(auxrename_list_pars!=rename_list_pars.end());
          assert(auxrename_list_args!=rename_list_args.end());
          const variable_list auxpars= *auxrename_list_pars;
          ++auxrename_list_pars;
          const data_expression_list auxargs= *auxrename_list_args;
          ++auxrename_list_args;

          data_expression nextstateparameter;
          nextstateparameter=getRHSassignment(*var_it,nextstate);

          data_expression auxresult1=substitute_data(auxargs,auxpars,nextstateparameter);
          if (equalterm==data_expression()||is_global_variable(equalterm))
          {
            equalterm=auxresult1;
          }
          else if (equaluptillnow)
          {
            // set equaluptillnow if the arguments of this case function are all equal,
            // or are all equal to global variables. Setting a case function
            // C(e,v,dc1) to the value v, where dc1 is a global variable can result in 
            // the growth of the state space, as dc1 is not set to a default value, but
            // keeps the value v. 
            equaluptillnow=((equalterm==auxresult1)||
                               ((equalterm==data_expression()||is_global_variable(equalterm))&&
                                                    is_global_variable(auxresult1)));
          }

          auxresult=push_front(auxresult,auxresult1);
        }
        if (equaluptillnow)
        {
          resultnextstate=push_front(resultnextstate,equalterm);
        }
        else
        {
          if (!options.binary)
          {
            resultnextstate=
              push_front(resultnextstate,
                         data_expression(application(
                                           find_case_function(
                                             e.enumeratedtype_index,
                                             var_it->sort()),
                                           push_front(auxresult,data_expression(e.var)))));
          }
          else
          {
            data_expression temp=construct_binary_case_tree(
                                   n,
                                   resultsum,
                                   auxresult,
                                   var_it->sort(),
                                   e);
            resultnextstate=push_front(resultnextstate,temp);
          }
        }
        fcnt++;
      }
      /* Now turn *resultg around */
      resultnextstate=reverse(resultnextstate);
      /* The list of arguments in nextstate are now in a sequential form, and
           must be transformed back to a list of assignments */
      const assignment_list final_resultnextstate=make_assignment_list(gsorts,resultnextstate);
      return summand_(resultsum,resultcondition,multiActionIsDelta,resultmultiactionlist,
                      some_summand_has_time,resulttime,final_resultnextstate);
    }

    sort_expression_list getActionSorts(const action_list actionlist)
    {
      sort_expression_list resultsorts;

      for (action_list::const_iterator i=actionlist.begin(); i!=actionlist.end(); ++i)
      {
        resultsorts=i->label().sorts()+resultsorts;
      }
      return resultsorts;
    }

    deprecated::summand_list cluster_actions(
      const deprecated::summand_list sums,
      const variable_list pars)
    {
      /* We cluster first the summands with the action
          occurring in the first summand of sums.
          These summands are first stored in w1. */

      deprecated::summand_list result;
      deprecated::summand_list reducible_sumlist=sums;

      for (deprecated::summand_list::const_iterator i=sums.begin() ; i!=sums.end() ; ++i)
      {
        const deprecated::summand summand1=*i;

        deprecated::summand_list w1;
        deprecated::summand_list w2;
        for (deprecated::summand_list::const_iterator w3=reducible_sumlist.begin(); w3!=reducible_sumlist.end(); ++w3)
        {
          const deprecated::summand summand2=*w3;
          if (summandsCanBeClustered(summand1,summand2))
          {
            w1=push_front(w1,summand2);
          }
          else
          {
            w2=push_front(w2,summand2);
          }
        }
        reducible_sumlist=w2;

        /* In w1 we now find all the summands labelled with
           similar multiactions, actiontime and terminationstatus.
           We must now construct its clustered form. */
        size_t n=w1.size();

        if (n>0)
        {
          if (n>1)
          {
            const action_list multiaction=w1.front().actions();
            sort_expression_list actionsorts;
            if (!w1.front().is_delta())
            {
              actionsorts=getActionSorts(multiaction);
            }

            const enumtype enumeratedtype_(options.binary?2:n,actionsorts,get_sorts(pars),*this);
            // const enumtype *enumeratedtype_=new enumtype(options.binary?2:n,actionsorts,get_sorts(pars),*this);

            result=push_front(result,
                              collect_sum_arg_arg_cond(enumeratedtype_,n,w1,pars));
          }
          else
          {
            result=w1 + result;
          }
        }
      }
      return result;
    }

    /**************** GENERaTE LPEpCRL **********************************/


    /* The variable regular indicates that we are interested in generating
       a LPE assuming the pCRL term under consideration is regular */

    deprecated::summand_list generateLPEpCRL(const process_identifier procId,
                                 /*const bool canterminate,*/
                                 const bool containstime,
                                 const bool regular,
                                 variable_list& parameters,
                                 assignment_list& init)
    /* A pair of initial state and linear process must be extracted
       from the underlying GNF */
    {
      bool singlecontrolstate=false;
      size_t n=objectIndex(procId);

      atermpp::vector < process_identifier > pCRLprocs;
      pCRLprocs.push_back(procId);
      makepCRLprocs(objectdata[n].processbody,pCRLprocs);
      /* now pCRLprocs contains a list of all process id's in this
         pCRL process */

      /* collect the parameters, but assume that variables
         have a unique sort */
      if (pCRLprocs.size()==1)
      {
        singlecontrolstate=true;
      }
      parameters=collectparameterlist(pCRLprocs);

      alphaconversion(procId,parameters);
      /* We reverse the pCRLprocslist to give the processes that occur first the
         lowest index. In particular initial states get value 1, instead of the
         highest value, as happened hitherto (29/9/05). Not necessary anymore, now
         that we are using a vector (16/5/2009). */
      if ((!regular)||((!singlecontrolstate)&&(options.newstate)&&(!options.binary)))
      {
        declare_control_state(pCRLprocs);
      }
      stacklisttype stack(parameters,*this,regular,pCRLprocs,singlecontrolstate);

      if (regular)
      {
        if ((options.binary) && (options.newstate))
        {
          parameters=stack.parameters;
          if (!singlecontrolstate)
          {
            parameters=reverse(stack.booleanStateVariables) + parameters;
          }
        }
        else  /* !binary or oldstate */
        {
          parameters=
            ((!singlecontrolstate)?
             push_front(stack.parameters,stack.stackvar):
             stack.parameters);
        }
      }
      else /* not regular, use a stack */
      {
        parameters=push_front(variable_list(),stack.stackvar);
      }

      init=make_initialstate(procId,stack,pCRLprocs,
                             regular,singlecontrolstate,parameters);

      deprecated::summand_list sums=collectsumlist(pCRLprocs,parameters,stack,
                                       /*(canterminate&&objectdata[n].canterminate),*/regular,
                                       singlecontrolstate);

      if (!options.no_intermediate_cluster)
      {
        sums=cluster_actions(sums,parameters);
      }

      if ((!containstime) || options.add_delta)
      {
        /* We add a delta summand to each process, if the flag
           add_delta is set, or if the process does not contain any
           explicit reference to time. This affects the behaviour of each
           process in the sense that each process can idle
           indefinitely. It has the advantage that large numbers
           numbers of timed delta summands are subsumed by
           this delta. As the removal of timed delta's
           is time consuming in the linearisation, the use
           of this flag, can speed up linearisation considerably */
        sums=push_front(sums,
                        summand_(variable_list(),sort_bool::true_(),true,action_list(),
                                 false,data_expression(),assignment_list()));
      }

      return sums;
    }


    /**************** hiding *****************************************/

    action_list hide_(const identifier_string_list hidelist, const action_list multiaction)
    {
      action_list resultactionlist;

      for (action_list::const_iterator walker=multiaction.begin();
           walker!=multiaction.end(); ++walker)
      {
        if (std::find(hidelist.begin(),hidelist.end(),walker->label().name())==hidelist.end())
        {
          resultactionlist=push_front(resultactionlist,*walker);
        }
      }

      /* reverse the actionlist to maintain the ordering */
      return reverse(resultactionlist);
    }

    deprecated::summand_list hidecomposition(const identifier_string_list hidelist, const deprecated::summand_list summands)
    {
      deprecated::summand_list resultsumlist;

      for (deprecated::summand_list::const_iterator i=summands.begin(); i!=summands.end() ; ++i)
      {
        const variable_list sumvars=i->summation_variables();
        const action_list multiaction=i->actions();
        const data_expression actiontime=i->time();
        const data_expression condition=i->condition();
        const assignment_list nextstate=i->assignments();

        action_list acts;
        if (!i->is_delta())
        {
          acts=hide_(hidelist,multiaction);
        }
        resultsumlist=push_front(
                        resultsumlist,
                        summand_(sumvars,condition,i->is_delta(),acts,
                                 i->has_time(),actiontime,nextstate));
      }
      return reverse(resultsumlist);
    }

    /**************** allow/block *************************************/

    bool implies_condition(const data_expression c1, const data_expression c2)
    {
      if (c2==sort_bool::true_())
      {
        return true;
      }

      if (c1==sort_bool::false_())
      {
        return true;
      }

      if (c1==sort_bool::true_())
      {
        return false;
      }

      if (c2==sort_bool::false_())
      {
        return false;
      }

      if (c1==c2)
      {
        return true;
      }

      /* Dealing with the conjunctions (&&) first and then the disjunctions (||)
         yields a 10-fold speed increase compared to the case where first the
         || occur, and then the &&. This result was measured on the alternating
         bit protocol, with --regular. */

      if (sort_bool::is_and_application(c2))
      {
        return implies_condition(c1,application(c2).left()) &&
               implies_condition(c1,application(c2).right());
      }

      if (sort_bool::is_or_application(c1))
      {
        return implies_condition(application(c1).left(),c2) &&
               implies_condition(application(c1).right(),c2);
      }

      if (sort_bool::is_and_application(c1))
      {
        return implies_condition(application(c1).left(),c2) ||
               implies_condition(application(c1).right(),c2);
      }

      if (sort_bool::is_or_application(c2))
      {
        return implies_condition(c1,application(c2).left()) ||
               implies_condition(c1,application(c2).right());
      }

      return false;
    }

    deprecated::summand_list insert_timed_delta_summand(
      const deprecated::summand_list l,
      const deprecated::summand s)
    {
      /* The delta summands are put in front.
         The sequence of summands is maintained as
         good as possible, to eliminate summands as
         quickly as possible */
      assert(s.is_delta());
      deprecated::summand_list result;

      const variable_list sumvars=s.summation_variables();
      const data_expression cond=s.condition();
      const data_expression actiontime=s.time();

      deprecated::summand_list tail=l;
      for (deprecated::summand_list::const_iterator i=l.begin(); i!=l.end(); ++i)
      {
        const deprecated::summand smmnd=*i;
        const data_expression cond1=i->condition();
        tail=pop_front(tail);
        if ((!options.add_delta) &&
            ((actiontime==i->time()) || (!i->has_time())) &&
            (implies_condition(cond,cond1)))
        {
          /* put the summand that was effective in removing
             this delta summand to the front, such that it
             is encountered early later on, removing a next
             delta summand */
          return push_front(reverse(result)+tail,smmnd);
        }
        if ((i->is_delta()) &&
            ((options.add_delta)||
             (((actiontime==smmnd.time())|| (!s.has_time())) &&
              (implies_condition(cond1,cond)))))
        {
          /* do not add summand to result, as it is superseded by s */
        }
        else
        {
          result=push_front(result,smmnd);
        }
      }

      result=push_front(reverse(result),
                        summand_(sumvars,cond,s.is_delta(),s.actions(),s.has_time(),
                                 actiontime,s.assignments()));
      return result;
    }

    action_name_multiset_list sortMultiActionLabels(const action_name_multiset_list l)
    {
      action_name_multiset_list result;
      for (action_name_multiset_list::const_iterator i=l.begin(); i!=l.end(); ++i)
      {
        result=push_front(result,sortActionLabels(*i));
      }
      return result;
    }

    /// \brief determine whether the multiaction has the same labels as the allow action,
    //         in which case true is delivered. If multiaction is the action Terminate,
    //         then true is also returned.

    bool allowsingleaction(const action_name_multiset allowaction,
                           const action_list multiaction)
    {
      if (multiaction==push_front(action_list(),terminationAction))
      {
        // multiaction is equal to terminate. This action cannot be blocked.
        return true;
      }
      const identifier_string_list names=allowaction.names();
      identifier_string_list::const_iterator i=names.begin();
      for (action_list::const_iterator walker=multiaction.begin();
           walker!=multiaction.end(); ++walker,++i)
      {
        if (i==names.end())
        {
          return false;
        }

        if (*i!=walker->label().name())
        {
          return false;
        }
      }
      if (i==names.end())
      {
        return true;
      }
      return false;
    }

    bool allow_(const action_name_multiset_list allowlist,
                const action_list multiaction)
    {
      /* The empty multiaction, i.e. tau, is never blocked by allow */
      if (multiaction.empty())
      {
        return true;
      }

      for (action_name_multiset_list::const_iterator i=allowlist.begin();
           i!=allowlist.end(); ++i)
      {
        if (allowsingleaction(*i,multiaction))
        {
          return true;
        }
      }
      return false;
    }

    bool encap(const identifier_string_list encaplist, const action_list multiaction)
    {
      for (action_list::const_iterator walker=multiaction.begin();
           walker!=multiaction.end(); ++walker)
      {
        // for(identifier_string_list::const_iterator i=encaplist.begin(); i!=encaplist.end(); ++i)
        // building an iterator over an identifier_string_list does not work. TODO.
        for (identifier_string_list i=encaplist; !i.empty(); i=pop_front(i))
        {
          const identifier_string s1= i.front();
          const identifier_string s2=walker->label().name();
          if (s1==s2)
          {
            return true;
          }
        }
      }
      return false;
    }

    deprecated::summand_list allowblockcomposition(
      const action_name_multiset_list allowlist1,  // This is a list of list of identifierstring.
      const deprecated::summand_list sourcesumlist,
      const bool is_allow)
    {
      /* This function calculates the allow or the block operator,
         depending on whether is_allow is true */

      deprecated::summand_list resultdeltasumlist;
      deprecated::summand_list resultsimpledeltasumlist;
      deprecated::summand_list resultactionsumlist;
      action_name_multiset_list allowlist((is_allow)?sortMultiActionLabels(allowlist1):allowlist1);

      size_t sourcesumlist_length=sourcesumlist.size();
      if (sourcesumlist_length>2 || is_allow) // This condition prevents this message to be printed
        // when performing data elimination. In this case the
        // term delta is linearised, to determine which data
        // is essential for all processes. In these cases a
        // message about the block operator is very confusing.
      {
        if (core::gsVerbose)
        {
          std::stringstream out;
          out << "- calculating the " << (is_allow?"allow":"block") <<
              " operator on " << sourcesumlist.size() << " summands";
          gsVerboseMsg(out.str().c_str());
        }
      }

      /* First add the resulting sums in two separate lists
         one for actions, and one for delta's. The delta's
         are added at the end to the actions, where for
         each delta summand it is determined whether it ought
         to be added, or is superseded by an action or another
         delta summand */
      for (deprecated::summand_list::const_iterator i=sourcesumlist.begin(); i!=sourcesumlist.end(); ++i)
      {
        const deprecated::summand smmnd= *i;
        const variable_list sumvars=smmnd.summation_variables();
        const action_list multiaction=smmnd.actions();
        const data_expression actiontime=smmnd.time();
        const data_expression condition=smmnd.condition();


        if (!i->is_delta() &&
            ((is_allow && allow_(allowlist,multiaction)) ||
             (!is_allow && !encap(allowlist,multiaction))))
        {
          resultactionsumlist=push_front(
                                resultactionsumlist,
                                smmnd);
        }
        else
        {
          if (smmnd.has_time())
          {
            resultdeltasumlist=push_front(
                                 resultdeltasumlist,
                                 deprecated::summand(sumvars,
                                         condition,
                                         true,
                                         action_list(),
                                         actiontime,
                                         assignment_list())); // We are not interested in the nextstate after delta.
          }
          else
          {
            // summand has no time.
            if (condition==sort_bool::true_())
            {
              resultsimpledeltasumlist=push_front(
                                         resultsimpledeltasumlist,
                                         deprecated::summand(
                                           sumvars,
                                           condition,
                                           true,
                                           action_list(),
                                           assignment_list())); // We are not interested in the nextstate after delta.
            }
            else
            {
              resultdeltasumlist=push_front(
                                   resultdeltasumlist,
                                   deprecated::summand(
                                     sumvars,
                                     condition,
                                     true,
                                     action_list(),
                                     assignment_list())); // We are not interested in the nextstate after delta.
            }
          }
        }
      }

      deprecated::summand_list resultsumlist=resultactionsumlist;

      if (options.nodeltaelimination)
      {
        resultsumlist=resultsimpledeltasumlist + resultdeltasumlist + resultactionsumlist;
      }
      else
      {
        if (!options.add_delta) /* if a delta summand is added, conditional, timed
                                   delta's are subsumed and do not need to be added */
        {
          for (deprecated::summand_list::const_iterator j=resultsimpledeltasumlist.begin();
               j!=resultsimpledeltasumlist.end(); ++j)
          {
            resultsumlist=insert_timed_delta_summand(resultsumlist,*j);
          }
          for (deprecated::summand_list::const_iterator j=resultdeltasumlist.begin();
               j!=resultdeltasumlist.end(); ++j)
          {
            resultsumlist=insert_timed_delta_summand(resultsumlist,*j);
          }
        }
        else
        {
          // Add a true -> delta
          resultsumlist=push_front(resultsumlist,
                                   deprecated::summand(variable_list(),sort_bool::true_(),true,action_list(),assignment_list()));
        }
      }
      if ((core::gsVerbose) && (sourcesumlist_length>2 || is_allow))
      {
        std::stringstream out;
        out << ", resulting in " << resultsumlist.size() << " summands\n";
        gsVerboseMsg(out.str().c_str());
      }

      return resultsumlist;
    }

    /**************** renaming ******************************************/

    action rename_action(const rename_expression_list renamings, const action act)
    {
      const action_label actionId=act.label();
      const identifier_string s=actionId.name();
      for (rename_expression_list::const_iterator i=renamings.begin(); i!=renamings.end(); ++i)
      {
        if (s==i->source())
        {
          return action(action_label(i->target(),actionId.sorts()),
                        act.arguments());
        }
      }
      return act;
    }

    action_list rename_actions(const rename_expression_list renamings,
                               const action_list multiaction)
    {
      action_list resultactionlist;

      for (action_list::const_iterator walker=multiaction.begin();
           walker!=multiaction.end(); ++walker)
      {
        resultactionlist=linInsertActionInMultiActionList(
                           rename_action(renamings,*walker),
                           resultactionlist);
      }
      return resultactionlist;
    }

    deprecated::summand_list renamecomposition(const rename_expression_list renamings,
                                   const deprecated::summand_list sourcesumlist)
    {
      deprecated::summand_list resultsumlist;

      for (deprecated::summand_list::const_iterator i=sourcesumlist.begin(); i!=sourcesumlist.end(); ++i)
      {
        if (i->is_delta())
        {
          resultsumlist=push_front(resultsumlist,*i);
        }
        else
        {
          const deprecated::summand smmnd=*i;
          const variable_list sumvars=smmnd.summation_variables();
          const action_list multiaction=smmnd.actions();
          const data_expression actiontime=smmnd.time();
          const data_expression condition=smmnd.condition();
          const assignment_list nextstate=smmnd.assignments();

          resultsumlist=push_front(
                          resultsumlist,
                          summand_(sumvars,condition,false,rename_actions(renamings,multiaction),
                                   smmnd.has_time(),actiontime,nextstate));
        }
      }
      return reverse(resultsumlist);
    }

    /**************** equalargs ****************************************/

    bool occursinvarandremove(const variable var, variable_list& vl)
    {
      bool result=false;

      if (vl.empty())
      {
        return 0;
      }
      vl=pop_front(vl);
      const variable var1=vl.front();
      if (var==var1)
      {
        return true;
      }

      // Names of variables cannot be the same, even if they have different types.
      if (var.name()==var1.name())
      {
        throw mcrl2::runtime_error("variable conflict " + pp(var) + ":" + pp(var.sort()) + " versus " +
                                   pp(var1) + ":" + pp(var1.sort()) + ".");
      }

      result=occursinvarandremove(var,vl);
      vl=push_front(vl,var1);
      return result;
    }

    /********************** construct renaming **************************/

    variable_list construct_renaming(
      const variable_list pars1,
      const variable_list pars2,
      variable_list& pars3,
      variable_list& pars4,
      const bool unique=true)
    {
      /* check whether the variables in pars2 are unique,
         wrt to those in pars1, and deliver:
         - in pars3 a list of renamed parameters pars2, such that
           pars3 is unique with respect to pars1;
         - in pars4 a list of parameters that need to be renamed;
         - as a return result, new values for the parameters in pars4.
           This allows using substitute_data(list) to rename
           action and process arguments and conditions to adapt
           to the new parameter names.
         The variable unique indicates whether the generated variables
         are unique, and not occurring elsewhere. If unique is false,
         it is attempted to reuse previously generated variable names,
         as long as they do not occur in pars1. The default value for
         unique is true.
       */

      variable_list t, t1, t2;

      if (pars2.empty())
      {
        pars3=variable_list();
        pars4=variable_list();
      }
      else
      {
        variable var2=pars2.front();
        variable var3=var2;
        for (int i=0 ; occursin(var3,pars1) ; ++i)
        {
          var3=get_fresh_variable(var2.name(),var2.sort(),(unique?-1:i));
        }
        if (var3!=var2)
        {
          t1=push_front(construct_renaming(pars1,pop_front(pars2),t,t2,unique),var3);

          pars4=push_front(t2,var2);
          pars3=push_front(t,var3);
        }
        else
        {
          t1=construct_renaming(pars1,pop_front(pars2),t,pars4,unique);
          pars3=push_front(t,var2);
        }

      }
      return t1;
    }

    /**************** communication operator composition ****************/

    identifier_string_list insertActionLabel(
      const identifier_string action,
      const identifier_string_list actionlabels)
    {
      /* assume actionlabels is sorted, and put
         action at the proper place to yield a sorted
         list */
      if (actionlabels.empty())
      {
        return push_front(identifier_string_list(),action);
      }

      const identifier_string firstAction=actionlabels.front();

      if (std::string(action)<std::string(firstAction))
      {
        return push_front(actionlabels,action);
      }

      return push_front(insertActionLabel(
                          action,
                          pop_front(actionlabels)),
                        firstAction);
    }

    action_name_multiset sortActionLabels(const action_name_multiset actionlabels1)
    {
      identifier_string_list result;
      const identifier_string_list actionlabels(actionlabels1.names());
      for (identifier_string_list::const_iterator i=actionlabels.begin(); i!=actionlabels.end(); ++i)
      {
        result=insertActionLabel(*i,result);
      }
      return action_name_multiset(result);
    }

    template <typename List>
    sort_expression_list get_sorts(const List l)
    {
      if (l.empty())
      {
        return sort_expression_list();
      }
      return push_front(get_sorts(pop_front(l)), l.front().sort());
    }

    // Check that the sorts of both termlists match.
    data_expression pairwiseMatch(const data_expression_list l1, const data_expression_list l2)
    {
      if (l1.empty())
      {
        if (l2.empty())
        {
          return sort_bool::true_();
        }
        return sort_bool::false_();
      }

      if (l2.empty())
      {
        return sort_bool::false_();
      }

      const data_expression t1=l1.front();
      const data_expression t2=l2.front();

      if (t1.sort()!=t2.sort())
      {
        return sort_bool::false_();
      }

      data_expression result=pairwiseMatch(pop_front(l1),pop_front(l2));

      return lazy::and_(result,RewriteTerm(equal_to(t1,t2)));
    }

    // a tuple_list contains pairs of actions (multi-action) and the condition under which this action
    // can occur.
    typedef struct
    {
      atermpp::vector < action_list > actions;
      atermpp::vector < data_expression > conditions;
    } tuple_list;

    tuple_list addActionCondition(
      const action firstaction,
      const data_expression condition,
      const tuple_list& L,
      tuple_list S)
    {
      /* if firstaction==action(), it should not be added */
      assert(condition!=sort_bool::false_()); // It makes no sense to add an action with condition false,
      // as it cannot happen anyhow.
      for (size_t i=0; i<L.actions.size(); ++i)
      {
        S.actions.push_back((firstaction!=action())?
                            linInsertActionInMultiActionList(firstaction,L.actions[i]):
                            L.actions[i]);
        S.conditions.push_back(lazy::and_(L.conditions[i],condition));
      }
      return S;
    }


    // Type and variables for a somewhat more efficient storage of the
    // communication function

    class comm_entry:public boost::noncopyable
    {
      public:
        atermpp::vector <identifier_string_list> lhs;
        atermpp::vector <identifier_string> rhs;
        atermpp::vector <identifier_string_list> tmp;
        std::vector< bool > match_failed;

        comm_entry(const communication_expression_list communications)
        {
          for (communication_expression_list::const_iterator l=communications.begin();
               l!=communications.end(); ++l)
          {
            lhs.push_back(l->action_name().names());
            rhs.push_back(l->name());
            tmp.push_back(identifier_string_list());
            match_failed.push_back(false);
          }
        }

        ~comm_entry()
        {}

        size_t size() const
        {
          assert(lhs.size()==rhs.size() && rhs.size()==tmp.size() && tmp.size()==match_failed.size());
          return lhs.size();
        }
    };

    action_label can_communicate(const action_list m, comm_entry& comm_table)
    {
      /* this function indicates whether the actions in m
         consisting of actions and data occur in C, such that
         a communication can take place. If not action_label() is delivered,
         otherwise the resulting action is the result. */
      // first copy the left-hand sides of communications for use
      for (size_t i=0; i<comm_table.size(); ++i)
      {
        comm_table.tmp[i] = comm_table.lhs[i];
        comm_table.match_failed[i]=false;
      }

      // m must match a lhs; check every action
      for (action_list::const_iterator mwalker=m.begin(); mwalker!=m.end(); ++mwalker)
      {
        identifier_string actionname=mwalker->label().name();

        // check every lhs for actionname
        bool comm_ok = false;
        for (size_t i=0; i<comm_table.size(); ++i)
        {
          if (comm_table.match_failed[i]) // lhs i does not match
          {
            continue;
          }
          if (comm_table.tmp[i].empty()) // lhs cannot match actionname
          {
            comm_table.match_failed[i]=true;
            continue;
          }
          if (actionname != comm_table.tmp[i].front())
          {
            // no match
            comm_table.match_failed[i] = true;
          }
          else
          {
            // possible match; on to next action
            comm_table.tmp[i] = pop_front(comm_table.tmp[i]);
            comm_ok = true;
          }
        }
        if (!comm_ok)   // no (possibly) matching lhs
        {
          return action_label();
        }
      }

      // there is a lhs containing m; find it
      for (size_t i=0; i<comm_table.size(); ++i)
      {
        // lhs i matches only if comm_table[i] is empty
        if ((!comm_table.match_failed[i]) && comm_table.tmp[i].empty())
        {
          if (comm_table.rhs[i] == tau())
          {
            throw mcrl2::runtime_error("Cannot linearise a process with a communication operator, containing a communication that results in tau or that has an empty right hand side");
            return action_label();
          }
          return action_label(comm_table.rhs[i],m.front().label().sorts());
        }
      }
      // no match
      return action_label();
    }

    bool might_communicate(const action_list m,
                           comm_entry& comm_table,
                           const action_list n,
                           const bool n_is_null)
    {
      /* this function indicates whether the actions in m
         consisting of actions and data occur in C, such that
         a communication might take place (i.e. m is a subbag
         of the lhs of a communication in C).
         if n is not empty, then all actions of a matching communication
         that are not in m should be in n (i.e. there must be a
         subbag o of n such that m+o can communicate. */

      // first copy the left-hand sides of communications for use
      for (size_t i=0; i<comm_table.size(); ++i)
      {
        comm_table.match_failed[i]=false;
        comm_table.tmp[i] = comm_table.lhs[i];
      }

      // m must be contained in a lhs; check every action
      for (action_list::const_iterator mwalker=m.begin(); mwalker!=m.end(); ++mwalker)
      {
        const identifier_string actionname=mwalker->label().name();
        // check every lhs for actionname
        bool comm_ok = false;
        for (size_t i=0; i<comm_table.size(); ++i)
        {
          if (comm_table.match_failed[i])
          {
            continue;
          }
          if (comm_table.tmp[i].empty()) // actionname not in here; ignore lhs
          {
            comm_table.match_failed[i]=true;
            continue;
          }

          identifier_string commname;
          while (actionname != (commname = comm_table.tmp[i].front()))
          {
            if (!n_is_null)
            {
              // action is not in m, so it should be in n
              // but all actions in m come before n
              comm_table.match_failed[i]=true;
              comm_table.tmp[i]=identifier_string_list();
              break;
            }
            else
            {
              // ignore actions that are not in m
              comm_table.tmp[i] = pop_front(comm_table.tmp[i]);
              if (comm_table.tmp[i].empty())
              {
                comm_table.match_failed[i]=true;
                break;
              }
            }
          }
          if (actionname==commname) // actionname found
          {
            comm_table.tmp[i]=pop_front(comm_table.tmp[i]);
            comm_ok = true;
          }
        }
        if (!comm_ok)
        {
          return false;
        }
      }

      if (n_is_null)
      {
        // there is a matching lhs
        return true;
      }
      else
      {
        // the rest of actions of lhs that are not in m should be in n

        // rest[i] contains the part of n in which lhs i has to find matching actions
        // rest_is_null[i] contains indications whether rest[i] is NULL.
        atermpp::vector < action_list > rest(comm_table.size(),n);
        std::vector < bool > rest_is_null(comm_table.size(),n_is_null);

        // check every lhs
        for (size_t i=0; i<comm_table.size(); ++i)
        {
          if (comm_table.match_failed[i]) // lhs i did not contain m
          {
            continue;
          }
          // as long as there are still unmatch actions in lhs i...
          while (!comm_table.tmp[i].empty())
          {
            // .. find them in rest[i]
            if (rest[i].empty()) // no luck
            {
              rest_is_null[i] = true;
              break;
            }
            // get first action in lhs i
            const identifier_string commname = comm_table.tmp[i].front();
            identifier_string restname;
            // find it in rest[i]
            while (commname!=(restname = rest[i].front().label().name()))
            {
              rest[i] = pop_front(rest[i]);
              if (rest[i].empty()) // no more
              {
                rest_is_null[i] = true;
                break;
              }
            }
            if (commname!=restname) // action was not found
            {
              break;
            }
            // action found; try next
            rest[i] = pop_front(rest[i]);
            comm_table.tmp[i] = pop_front(comm_table.tmp[i]);
          }

          if (!rest_is_null[i]) // lhs was found in rest[i]
          {
            return true;
          }
        }

        // no lhs completely matches
        return false;
      }
    }

    tuple_list phi(const action_list m,
                   const data_expression_list d,
                   const action_list w,
                   const action_list n,
                   const action_list r,
                   const bool r_is_null,
                   comm_entry& comm_table)
    {
      /* phi is a function that yields a list of pairs
         indicating how the actions in m|w|n can communicate.
         The pairs contain the resulting multi action and
         a condition on data indicating when communication
         can take place. In the communication all actions of
         m, none of w and a subset of n can take part in the
         communication. d is the data parameter of the communication
         and C contains a list of multiaction action pairs indicating
         possible communications */

      if (!might_communicate(m,comm_table,n,false))
      {
        return tuple_list();
      }
      if (n.empty())
      {
        action_label c=can_communicate(m,comm_table); /* returns action_label() if no communication
                                             is possible */
        if (c!=action_label())
        {
          const tuple_list T=makeMultiActionConditionList_aux(w,comm_table,r,r_is_null);
          return addActionCondition(
                   (c==action_label()?action():action(c,d)),  //Check. Nil kan niet geleverd worden.
                   sort_bool::true_(),
                   T,
                   tuple_list());
        }
        /* c==NULL, actions in m cannot communicate */
        return tuple_list();
      }
      /* if n=[a(f)] \oplus o */
      const action firstaction=n.front();
      const action_list o=pop_front(n);
      const data_expression condition=pairwiseMatch(d,firstaction.arguments());
      if (condition==sort_bool::false_())
      {
        return phi(m,d,push_back(w,firstaction),o,r,r_is_null,comm_table);
      }
      else
      {
        const tuple_list T=phi(push_back(m,firstaction),d,w,o,r,r_is_null,comm_table);
        return addActionCondition(
                 action(),
                 condition,
                 T,
                 phi(m,d,push_back(w,firstaction),o,r,r_is_null,comm_table));
      }
    }

    bool xi(const action_list alpha, const action_list beta, comm_entry& comm_table)
    {
      if (beta.empty())
      {
        if (can_communicate(alpha,comm_table)!=action_label())
        {
          return true;
        }
        else
        {
          return false;
        }
      }
      else
      {
        const action a = beta.front();
        const action_list l = push_back(alpha,a);
        const action_list beta_next = pop_front(beta);

        if (can_communicate(l,comm_table)!=action_label())
        {
          return true;
        }
        else if (might_communicate(l,comm_table,beta_next,false))
        {
          return xi(l,beta_next,comm_table) || xi(alpha,beta_next,comm_table);
        }
        else
        {
          return xi(alpha,beta_next,comm_table);
        }
      }
    }

    data_expression psi(const action_list alpha_in, comm_entry& comm_table)
    {
      action_list alpha=reverse(alpha_in);
      data_expression cond = sort_bool::false_();
      while (!alpha.empty())
      {
        const action a = alpha.front();
        action_list beta = pop_front(alpha);

        while (!beta.empty())
        {
          const action_list actl=push_front(push_front(action_list(),beta.front()),a);
          if (might_communicate(actl,comm_table,pop_front(beta),false) && xi(actl,pop_front(beta),comm_table))
          {
            // sort and remove duplicates??
            cond = lazy::or_(cond,pairwiseMatch(a.arguments(),beta.front().arguments()));
          }
          beta = pop_front(beta);
        }

        alpha = pop_front(alpha);
      }
      return lazy::not_(cond);
    }

    // returns a list of tuples.
    tuple_list makeMultiActionConditionList_aux(
      const action_list multiaction,
      comm_entry& comm_table,
      const action_list r,
      const bool r_is_null)
    {
      /* This is the function gamma(m,C,r) provided
         by Muck van Weerdenburg in Calculation of
         Communication with open terms [1]. */
      if (multiaction.empty())
      {
        tuple_list t;
        t.conditions.push_back((r_is_null)?sort_bool::true_():static_cast< data_expression const& >(psi(r,comm_table)));
        t.actions.push_back(action_list());
        return t;
      }

      const action firstaction=multiaction.front();
      const action_list remainingmultiaction=pop_front(multiaction); /* This is m in [1] */

      const tuple_list S=phi(push_front(action_list(),firstaction),
                             firstaction.arguments(),
                             action_list(),
                             remainingmultiaction,
                             r,r_is_null,comm_table);
      const tuple_list T=makeMultiActionConditionList_aux(
                           remainingmultiaction,comm_table,
                           (r_is_null)?push_front(action_list(),firstaction):push_front(r,firstaction),false);
      return addActionCondition(firstaction,sort_bool::true_(),T,S);
    }

    tuple_list makeMultiActionConditionList(
      const action_list multiaction,
      const communication_expression_list communications)
    {
      comm_entry comm_table(communications);
      return makeMultiActionConditionList_aux(multiaction,comm_table,action_list(),true);
    }

    deprecated::summand_list communicationcomposition(
      const communication_expression_list communications,
      const deprecated::summand_list summands)
    {
      /* We follow the implementation of Muck van Weerdenburg, described in
         a note: Calculation of communication with open terms. */

      if (core::gsVerbose)
      {
        std::stringstream out;
        out << "- calculating the communication operator on " << summands.size() << " summands";
        gsVerboseMsg(out.str().c_str());
      }

      /* first we sort the multiactions in communications */
      communication_expression_list resultingCommunications;

      for (communication_expression_list::const_iterator i=communications.begin();
           i!=communications.end(); ++i)
      {
        const action_name_multiset source=i->action_name();
        const identifier_string target=i->name();
        if (gsIsNil(i->name()))  // Right hand side of communication is empty. We receive a bad datatype.
        {
          throw mcrl2::runtime_error("Right hand side of communication " + pp(source) + " in a comm command cannot be empty or tau");
        }
        resultingCommunications=push_front(resultingCommunications,
                                           communication_expression(sortActionLabels(source),target));
      }
      communication_expression_list communications1=resultingCommunications;

      deprecated::summand_list resultsumlist;
      deprecated::summand_list resultingDeltaSummands;

      for (deprecated::summand_list::const_iterator sourcesumlist=summands.begin();
           sourcesumlist!=summands.end(); ++sourcesumlist)
      {
        const deprecated::summand smmnd=*sourcesumlist;
        const variable_list sumvars=smmnd.summation_variables();
        const action_list multiaction=smmnd.actions();
        if (smmnd.is_delta())
        {
          resultingDeltaSummands=push_front(
                                   resultingDeltaSummands,
                                   smmnd);
        }
        else
        {
          const data_expression condition=smmnd.condition();
          const assignment_list nextstate=smmnd.assignments();

          /* Recall a delta summand for every non delta summand.
           * The reason for this is that with communication, the
           * conditions for summands can become much more complex.
           * Many of the actions in these summands are replaced by
           * delta's later on. Due to the more complex conditions it
           * will be hard to remove them. By adding a default delta
           * with a simple condition, makes this job much easier
           * later on, and will in general reduce the number of delta
           * summands in the whole system */

          /* But first remove free variables from sumvars */

          variable_list newsumvars;
          for (variable_list::const_iterator i=sumvars.begin(); i!=sumvars.end(); ++i)
          {
            const variable sumvar=*i;
            if (occursinterm(sumvar,condition) ||
                (smmnd.has_time() && occursinterm(sumvar,smmnd.time())))
            {
              newsumvars=push_front(newsumvars,sumvar);
            }
          }
          newsumvars=reverse(newsumvars);

          resultingDeltaSummands=
            push_front(resultingDeltaSummands,
                       summand_(newsumvars,condition,true,action_list(),
                                smmnd.has_time(),smmnd.time(),nextstate));

          /* the multiactionconditionlist is a list containing
             tuples, with a multiaction and the condition,
             expressing whether the multiaction can happen. All
             conditions exclude each other. Furthermore, the list
             is not empty. If no communications can take place,
             the original multiaction is delivered, with condition
             true. */
          const tuple_list multiactionconditionlist=
            makeMultiActionConditionList(
              multiaction,
              communications1);

          assert(multiactionconditionlist.actions.size()==
                 multiactionconditionlist.conditions.size());
          for (size_t i=0 ; i<multiactionconditionlist.actions.size(); ++i)
          {
            const data_expression communicationcondition=
              RewriteTerm(multiactionconditionlist.conditions[i]);

            const action_list multiaction=multiactionconditionlist.actions[i];
            const data_expression newcondition=RewriteTerm(
                                                 lazy::and_(condition,communicationcondition));
            deprecated::summand new_summand=
              summand_(sumvars,newcondition,false,multiaction,
                       smmnd.has_time(),smmnd.time(),nextstate);
            if (!options.nosumelm)
            {
              action_summand act_summand(summand_to_action_summand(new_summand));
              sumelm(act_summand);
              new_summand = action_summand_to_aterm(act_summand);
            }

            if (newcondition!=sort_bool::false_())
            {
              resultsumlist=push_front(resultsumlist,new_summand);
            }
          }
        }
      }

      /* Now the resulting delta summands must be added again */

      if (options.nodeltaelimination)
      {
        resultsumlist=resultsumlist + resultingDeltaSummands;
      }
      else
      {
        for (deprecated::summand_list::const_iterator w=resultingDeltaSummands.begin();
             w!=resultingDeltaSummands.end(); ++w)
        {
          resultsumlist=insert_timed_delta_summand(resultsumlist,*w);
        }
      }

      if (core::gsVerbose)
      {
        std::stringstream out;
        out << " resulting in " << resultsumlist.size() << " summands\n";
        gsVerboseMsg(out.str().c_str());
      }
      return reverse(resultsumlist);
    }

    bool check_real_variable_occurrence(
      const variable_list sumvars,
      const data_expression actiontime,
      const data_expression condition)
    {
      /* Check whether actiontime is an expression
         of the form t1 +...+ tn, where one of the
         ti is a variable in sumvars that does not occur in condition */

      if (is_variable(actiontime))
      {
        if (occursintermlist(actiontime,data_expression_list(sumvars)) && !occursinterm(actiontime,condition))
        {
          return true;
        }
      }

      if (sort_real::is_plus_application(actiontime))
      {
        return (check_real_variable_occurrence(sumvars,application(actiontime).left(),condition) ||
                check_real_variable_occurrence(sumvars,application(actiontime).right(),condition));
      }

      return false;
    }

    data_expression makesingleultimatedelaycondition(
      const variable_list sumvars,
      const variable_list freevars,
      const data_expression condition,
      const bool has_time,
      const variable timevariable,
      const data_expression actiontime,
      variable_list& used_sumvars)
    {
      /* Generate a condition of the form:

           exists sumvars. condition && timevariable<actiontime

         where the sumvars are added to the existentially quantified
         variables, and the resulting expression is

           condition && timevariable<actiontime

         The comments below refer to old code, where an explicit
         existential quantor was generated.

         OLD:
         Currently, the existential quantifier must use an equation,
         which represents a higher order function. The existential
         quantifier is namely of type exists:sorts1->Bool, where sorts1
         are the sorts of the quantified variables.

         If the sum variables do not occur in the expression, they
         are not quantified.

         If the actiontime is of the form t1+t2+...+tn where one
         of the ti is a quantified real variable in sumvars, and this
         variable does not occur in the condition, then the expression
         of the form timevariable < actiontime is omitted.
      */

      assert(used_sumvars.empty());
      data_expression result;
      variable_list variables;
      if (!has_time || (check_real_variable_occurrence(sumvars,actiontime,condition)))
      {
        result=condition;
      }
      else
      {
        result=RewriteTerm(
                 lazy::and_(
                   condition,
                   less(timevariable,actiontime)));
        variables=push_front(variables,timevariable);
      }
      for (variable_list::const_iterator i=freevars.begin(); i!=freevars.end(); ++i)
      {
        if (occursinterm(*i,result))
        {
          variables=push_front(variables,*i);
        }
      }

      for (atermpp::set<variable>::const_iterator p=global_variables.begin();
           p!=global_variables.end() ; ++p)
      {
        if (occursinterm(*p,result))
        {
          variables=push_front(variables,*p);
        }
      }

      for (variable_list::const_iterator s=sumvars.begin(); s!=sumvars.end(); ++s)
      {
        if (occursinterm(*s,result))
        {
          used_sumvars = push_front(used_sumvars, *s);
        }
      }
      used_sumvars = reverse(used_sumvars);

      return result;
    }

    data_expression getUltimateDelayCondition(
      const deprecated::summand_list sumlist,
      const variable_list freevars,
      const data_expression timevariable,
      variable_list& existentially_quantified_variables)
    {
      assert(existentially_quantified_variables.empty());

      for (deprecated::summand_list::const_iterator walker=sumlist.begin();
           walker!=sumlist.end(); ++walker)
      {
        /* First walk through the summands to see whether
           a summand with condition true that does not refer
           to time exists. In that case the ultimate delay
           condition is true */

        const deprecated::summand smmnd=*walker;
        const data_expression condition=smmnd.condition();

        if ((!walker->has_time()) && (condition==sort_bool::true_()))
        {
          return sort_bool::true_();
        }

      }

      /* Unfortunately, no ultimate delay condition true can
         be generated. So, we must now traverse all conditions
         to generate a non trivial ultimate delay condition */

      data_expression  result=sort_bool::false_();
      for (deprecated::summand_list::const_iterator walker=sumlist.begin();
           walker!=sumlist.end(); ++walker)
      {
        const deprecated::summand smmnd=*walker;
        const variable_list sumvars=smmnd.summation_variables();
        const data_expression actiontime=smmnd.time();
        const data_expression condition=smmnd.condition();

        variable_list new_existentially_quantified_variables;
        const data_expression intermediate_result=
          makesingleultimatedelaycondition(
            sumvars,
            freevars,
            condition,
            walker->has_time(),
            timevariable,
            actiontime,
            new_existentially_quantified_variables);
        existentially_quantified_variables=merge_var_simple(
                                             existentially_quantified_variables,
                                             new_existentially_quantified_variables);
        result=lazy::or_(result,intermediate_result);
      }
      return result;
    }


    /******** make_unique_variables **********************/

    variable_list make_unique_variables(
      const variable_list var_list,
      const std::string& hint)
    {
      /* This function generates a list of variables with the same sorts
         as in variable_list, where all names are unique */

      if (var_list.empty())
      {
        return var_list;
      }

      variable v=var_list.front();
      assert(is_variable(v));
      variable new_variable=get_fresh_variable(std::string(v.name()) + ((hint.empty())?"":"_") + hint,
                            v.sort());
      return push_front(
               make_unique_variables(pop_front(var_list),hint),
               new_variable);
    }

    /******** make_parameters_and_variables_unique **********************/

    deprecated::summand_list make_parameters_and_sum_variables_unique(
      const deprecated::summand_list summands,
      variable_list& pars,
      assignment_list& init,
      const std::string hint="")
    {
      deprecated::summand_list result_summands;

      const variable_list unique_pars=make_unique_variables(pars,hint);
      assert(unique_pars.size()==pars.size());
      init=substitute_assignmentlist(unique_pars,pars,init,pars,1,0);  // Only substitute the variables
      // the variables at the lhs.
      for (deprecated::summand_list::const_iterator s=summands.begin(); s!=summands.end(); ++s)
      {
        const deprecated::summand smmnd= *s;
        const variable_list sumvars=smmnd.summation_variables();
        variable_list unique_sumvars=make_unique_variables(sumvars,hint);
        assert(unique_sumvars.size()==sumvars.size());
        data_expression condition=smmnd.condition();
        action_list multiaction=smmnd.actions();
        data_expression actiontime=smmnd.time();
        assignment_list nextstate=smmnd.assignments();

        condition=substitute_data(unique_pars,pars,condition);
        condition=substitute_data(unique_sumvars,sumvars,condition);

        actiontime=substitute_time(unique_pars,pars,actiontime);
        actiontime=substitute_time(unique_sumvars,sumvars,actiontime);
        multiaction=substitute_multiaction(unique_pars,pars,multiaction),
        multiaction=substitute_multiaction(unique_sumvars,sumvars,multiaction),

        nextstate=substitute_assignmentlist(unique_pars,pars,nextstate,pars,1,1);
        nextstate=substitute_assignmentlist(unique_sumvars,sumvars,nextstate,unique_pars,0,1);

        result_summands=push_front(result_summands,
                                   summand_(unique_sumvars,condition,s->is_delta(),multiaction,
                                            s->has_time(),actiontime,nextstate));
      }
      pars=unique_pars;
      return result_summands;
    }





    /**************** parallel composition ******************************/

    deprecated::summand_list combine_summand_lists(
      const deprecated::summand_list sumlist1,
      const deprecated::summand_list sumlist2,
      const variable_list par1,
      const variable_list par3,
      const variable_list parametersOfsumlist2)

    {
      deprecated::summand_list resultsumlist;
      variable_list allpars;

      allpars=par1 + par3;

      /* first we enumerate the summands of t1 */

      variable timevar=get_fresh_variable("timevar",sort_real::real_());
      variable_list ultimate_delay_sumvars1;
      data_expression ultimatedelaycondition=
        (options.add_delta?sort_bool::true_():
         static_cast< data_expression const& >(getUltimateDelayCondition(sumlist2,parametersOfsumlist2,
             timevar,ultimate_delay_sumvars1)));

      for (deprecated::summand_list::const_iterator walker1=sumlist1.begin();
           walker1!=sumlist1.end(); ++walker1)
      {
        const deprecated::summand summand1= *walker1;
        variable_list sumvars1=summand1.summation_variables() + ultimate_delay_sumvars1;
        action_list multiaction1=summand1.actions();
        data_expression actiontime1=summand1.time();
        data_expression condition1=summand1.condition();
        assignment_list nextstate1=summand1.assignments();
        bool has_time=summand1.has_time();

        if (multiaction1!=push_front(action_list(),terminationAction))
        {
          if (!has_time)
          {
            if (ultimatedelaycondition!=sort_bool::true_())
            {
              actiontime1=timevar;
              sumvars1=push_front(sumvars1,timevar);
              condition1=lazy::and_(ultimatedelaycondition,condition1);
              has_time=true;
            }
          }
          else
          {
            /* Summand1 has time. Substitute the time expression for
               timevar in ultimatedelaycondition, and extend the condition */
            const data_expression intermediateultimatedelaycondition=
              substitute_data(
                push_front(data_expression_list(),actiontime1),
                push_front(variable_list(),timevar),
                ultimatedelaycondition);
            condition1=lazy::and_(intermediateultimatedelaycondition,condition1);
          }

          condition1=RewriteTerm(condition1);
          if (condition1!=sort_bool::false_())
          {
            resultsumlist=
              push_front(
                resultsumlist,
                summand_(
                  sumvars1,
                  condition1,
                  summand1.is_delta(),
                  multiaction1, //substitute_multiaction(rename1_list,sums1renaming,multiaction1),
                  has_time,
                  actiontime1,
                  nextstate1));
          }
        }
      }
      /* second we enumerate the summands of sumlist2 */

      variable_list ultimate_delay_sumvars2;
      ultimatedelaycondition=(options.add_delta?sort_bool::true_():
                              static_cast< data_expression const& >(getUltimateDelayCondition(sumlist1,par1,
                                  timevar,ultimate_delay_sumvars2)));

      for (deprecated::summand_list::const_iterator walker2=sumlist2.begin();
           walker2!=sumlist2.end(); ++walker2)
      {
        const deprecated::summand summand2= *walker2;
        variable_list sumvars2=summand2.summation_variables() + ultimate_delay_sumvars2;
        action_list multiaction2=summand2.actions();
        data_expression actiontime2=summand2.time();
        data_expression condition2=summand2.condition();
        assignment_list nextstate2=summand2.assignments();
        bool has_time=summand2.has_time();

        if (multiaction2!=push_front(action_list(),terminationAction))
        {
          if (!has_time)
          {
            if (ultimatedelaycondition!=sort_bool::true_())
            {
              actiontime2=data_expression(timevar);
              sumvars2=push_front(sumvars2,timevar);
              condition2=lazy::and_(ultimatedelaycondition,condition2);
              has_time=true;
            }
          }
          else
          {
            /* Summand2 has time. Substitute the time expression for
               timevar in ultimatedelaycondition, and extend the condition */
            const data_expression intermediateultimatedelaycondition=
              substitute_data(
                push_front(data_expression_list(),actiontime2),
                push_front(variable_list(),timevar),
                ultimatedelaycondition);
            condition2=lazy::and_(intermediateultimatedelaycondition,condition2);
          }

          condition2=RewriteTerm(condition2);
          if (condition2!=sort_bool::false_())
          {
            resultsumlist=
              push_front(
                resultsumlist,
                summand_(
                  sumvars2,
                  condition2,
                  summand2.is_delta(),
                  multiaction2,
                  has_time,
                  actiontime2,
                  nextstate2));
          }
        }
      }

      /* thirdly we enumerate all communications */

      for (deprecated::summand_list::const_iterator walker1=sumlist1.begin();
           walker1!=sumlist1.end(); ++walker1)
      {
        const deprecated::summand summand1= *walker1;

        const variable_list sumvars1=summand1.summation_variables();
        const action_list multiaction1=summand1.actions();
        const data_expression actiontime1=summand1.time();
        const data_expression condition1=summand1.condition();
        const assignment_list nextstate1=summand1.assignments();

        for (deprecated::summand_list::const_iterator walker2=sumlist2.begin();
             walker2!=sumlist2.end(); ++walker2)
        {
          const deprecated::summand summand2= *walker2;
          const variable_list sumvars2=summand2.summation_variables();
          const action_list multiaction2=summand2.actions();
          const data_expression actiontime2=summand2.time();
          const data_expression condition2=summand2.condition();
          const assignment_list nextstate2=summand2.assignments();

          if ((multiaction1==push_front(action_list(),terminationAction))==(multiaction2==push_front(action_list(),terminationAction)))
          {
            action_list multiaction3;
            bool is_delta3=false;
            if ((multiaction1==push_front(action_list(),terminationAction))&&(multiaction2==push_front(action_list(),terminationAction)))
            {
              multiaction3=push_front(action_list(),terminationAction);
            }
            else if (summand1.is_delta() || summand2.is_delta())
            {
              is_delta3=true;
            }
            else
            {
              multiaction3=linMergeMultiActionList(multiaction1,multiaction2);

            }
            const variable_list allsums=sumvars1+sumvars2;
            data_expression condition3= lazy::and_(condition1,condition2);
            data_expression action_time3;
            bool has_time3=false;

            if (!summand1.has_time())
            {
              if (!summand2.has_time())
              {
                has_time3=false;
              }
              else
              {
                /* summand 2 has time*/
                has_time3=summand2.has_time();
                action_time3=actiontime2;
              }
            }
            else
            {
              /* summand 1 has time */
              if (!summand2.has_time())
              {
                has_time3=summand1.has_time();
                action_time3=actiontime1;
              }
              else
              {
                /* both summand 1 and 2 have time */
                has_time3=true;
                action_time3=actiontime1;
                condition3=lazy::and_(
                             condition3,
                             equal_to(actiontime1,actiontime2));
              }
            }

            const assignment_list nextstate3=nextstate1+nextstate2;

            condition3=RewriteTerm(condition3);
            if ((condition3!=sort_bool::false_()) && (!is_delta3))
            {
              resultsumlist=
                push_front(
                  resultsumlist,
                  summand_(
                    allsums,
                    condition3,
                    is_delta3,
                    multiaction3,
                    has_time3,
                    action_time3,
                    nextstate3));
            }
          }
        }
      }

      return resultsumlist;
    }


    deprecated::summand_list parallelcomposition(
      const deprecated::summand_list summands1,
      const variable_list pars1,
      const assignment_list init1,
      const deprecated::summand_list summands2,
      const variable_list pars2,
      const assignment_list init2,
      variable_list& pars_result,
      assignment_list& init_result)
    {
      if (core::gsVerbose)
      {
        std::stringstream out;
        out << "- calculating parallel composition: " << summands1.size() <<
            " || " << summands2.size() << " = ";
        gsVerboseMsg(out.str().c_str());
      }

      // At this point the parameters of pars1 and pars2 are unique, except for
      // those that are constant in both processes.

      variable_list pars3;
      for (variable_list::const_iterator i=pars2.begin(); i!=pars2.end(); ++i)
      {
        if (std::find(pars1.begin(),pars1.end(),*i)==pars1.end())
        {
          // *i does not occur in pars1.
          pars3=push_front(pars3,*i);
        }
      }

      pars3=reverse(pars3);
      deprecated::summand_list result=combine_summand_lists(summands1,summands2,pars1,pars3,pars2);

      if (core::gsVerbose)
      {
        std::stringstream out;
        out << result.size() << " resulting summands.\n";
        gsVerboseMsg(out.str().c_str());
      }
      pars_result=pars1+pars3;
      init_result=init1 + init2;
      return result;
    }

    /**************** GENERaTE LPEmCRL **********************************/


    /// \brief Linearise a process indicated by procIdDecl.
    /// \details Returns a deprecated::summand_list, the process parameters
    ///              and the initial assignment list.

    deprecated::summand_list generateLPEmCRLterm(
      const process_expression t,
      /*const bool canterminate,*/
      const bool regular,
      const bool rename_variables,
      variable_list& pars,
      assignment_list& init)
    {
      if (is_process_instance(t))
      {
        deprecated::summand_list t3=generateLPEmCRL(process_instance(t).identifier(),/*canterminate,*/regular,pars,init);
        size_t n=objectIndex(process_instance(t).identifier());
        data_expression_list args=process_instance(t).actual_parameters();
        init=substitute_assignmentlist(args,objectdata[n].parameters,init,pars,0,1);

        // Make the bound variables and parameters in this process unique.

        if ((objectdata[n].processstatus==GNF)||
            (objectdata[n].processstatus==pCRL)||
            (objectdata[n].processstatus==GNFalpha)||
            (objectdata[n].processstatus==multiAction))
        {
          t3=make_parameters_and_sum_variables_unique(t3,pars,init,std::string(objectdata[n].objectname));
        }
        else
        {
          if (rename_variables)
          {
            t3=make_parameters_and_sum_variables_unique(t3,pars,init);
          }
        }

        if (regular && !options.do_not_apply_constelm)
        {
          // We apply constant elimination on the obtained linear process.
          // In order to do so, we have to create a complete process specification first, as
          // this is what the interface of constelm requires.
          // Note that this is only useful, in regular mode. This does not make sense if
          // stacks are being used.

          linear_process lps(pars,deadlock_summand_vector(),action_summand_vector());
          lps::deprecated::set_linear_process_summands(lps, t3);
          process_initializer initializer(init);

          specification temporary_spec(data,acts,global_variables,lps,initializer);

          constelm_algorithm < rewriter > alg(temporary_spec,rewr,gsVerbose);
          alg.run(true); // Remove constants from the specification, where global variables are
          // also instantiated if they exist.
          // Reconstruct the variables from the temporary specification

          init=temporary_spec.initial_process().assignments();
          pars=temporary_spec.process().process_parameters();

          // Add all free variables in objectdata[n].parameters that are not already in the parameter list
          // and are not global variables to pars. This can occur when a parameter of the process is replaced
          // by a constant, which by itself is a parameter.

          const std::set <variable> variable_list = data::find_free_variables(args);
          for (std::set <variable>::const_iterator i=variable_list.begin();
               i!=variable_list.end(); ++i)
          {
            if (std::find(pars.begin(),pars.end(),*i)==pars.end() && // The free variable is not in pars,
                global_variables.find(*i)==global_variables.end() && // it is neither a glabal variable
// N.B. linear_process::summands() is deprecated
//                lps::search_free_variable(temporary_spec.process().summands(),*i)
                (lps::search_free_variable(temporary_spec.process().action_summands(),*i) || lps::search_free_variable(temporary_spec.process().deadlock_summands(),*i))
               )          // and it occurs in the summands.
            {
              pars=push_front(pars,*i);
            }
          }

          t3=deprecated::summand_list();
          for (atermpp::vector < action_summand >::const_iterator i=temporary_spec.process().action_summands().begin();
               i!=temporary_spec.process().action_summands().end(); ++i)
          {
            if (i->condition()!=sort_bool::false_())
            {
              t3=push_front(t3,summand_(i->summation_variables(),
                                        i->condition(),
                                        false, // Summand is a proper action summand, not a delta summand.
                                        i->multi_action().actions(),
                                        i->multi_action().has_time(),
                                        i->multi_action().time(),
                                        i->assignments()));
            }
          }
          for (atermpp::vector < deadlock_summand >::const_iterator i=temporary_spec.process().deadlock_summands().begin();
               i!=temporary_spec.process().deadlock_summands().end(); ++i)
          {
            if (i->condition()!=sort_bool::false_())
            {
              t3=push_front(t3,summand_(i->summation_variables(),
                                        i->condition(),
                                        true,   // Summand is delta.
                                        action_list(),
                                        i->deadlock().has_time(),
                                        i->deadlock().time(),
                                        assignment_list()));
            }
          }
        }
        // Now constelm has been applied.

        return t3;
      }

      if (is_merge(t))
      {
        variable_list pars1,pars2;
        assignment_list init1,init2;
        const deprecated::summand_list t1=generateLPEmCRLterm(process::merge(t).left(),/*canterminate,*/
                              regular,rename_variables,pars1,init1);
        const deprecated::summand_list t2=generateLPEmCRLterm(process::merge(t).right(),/*canterminate,*/
                              regular,true,pars2,init2);
        deprecated::summand_list t3=parallelcomposition(t1,pars1,init1,t2,pars2,init2,pars,init);
        return t3;
      }

      if (is_hide(t))
      {
        const deprecated::summand_list t2=generateLPEmCRLterm(hide(t).operand(),/*canterminate,*/
                              regular,rename_variables,pars,init);
        return hidecomposition(hide(t).hide_set(),t2);
      }

      if (is_allow(t))
      {
        const deprecated::summand_list t2=generateLPEmCRLterm(allow(t).operand(),/*canterminate,*/
                              regular,rename_variables,pars,init);
        return allowblockcomposition(allow(t).allow_set(),t2,true);
      }

      if (is_block(t))
      {
        const deprecated::summand_list t2=generateLPEmCRLterm(block(t).operand(),/*canterminate,*/
                              regular,rename_variables,pars,init);
        return allowblockcomposition(block(t).block_set(),t2,false);
      }

      if (is_rename(t))
      {
        const deprecated::summand_list t2=generateLPEmCRLterm(process::rename(t).operand(),/*canterminate,*/
                              regular,rename_variables,pars,init);
        return renamecomposition(process::rename(t).rename_set(),t2);
      }

      if (is_comm(t))
      {
        const deprecated::summand_list t1=generateLPEmCRLterm(comm(t).operand(),/*canterminate,*/
                              regular,rename_variables,pars,init);
        return communicationcomposition(comm(t).comm_set(),t1);
      }

      throw mcrl2::runtime_error("Internal error. Expect mCRL term " + pp(t) +".");
      return deprecated::summand_list();
    }

    /**************** GENERaTE LPEmCRL **********************************/

    deprecated::summand_list generateLPEmCRL(
      const process_identifier procIdDecl,
      /*const bool canterminate,*/
      const bool regular,
      variable_list& pars,
      assignment_list& init)
    {
      /* If regular=1, then a regular version of the pCRL processes
         must be generated */

      size_t n=objectIndex(procIdDecl);

      if ((objectdata[n].processstatus==GNF)||
          (objectdata[n].processstatus==pCRL)||
          (objectdata[n].processstatus==GNFalpha)||
          (objectdata[n].processstatus==multiAction))
      {
        return generateLPEpCRL(procIdDecl,/*(canterminate&&objectdata[n].canterminate),*/
                               objectdata[n].containstime,regular,pars,init);
      }
      /* process is a mCRLdone */
      if ((objectdata[n].processstatus==mCRLdone)||
          (objectdata[n].processstatus==mCRLlin)||
          (objectdata[n].processstatus==mCRL))
      {
        objectdata[n].processstatus=mCRLlin;
        return generateLPEmCRLterm(objectdata[n].processbody,
                                   /*(canterminate&&objectdata[n].canterminate),*/
                                   regular,false,pars,init);
      }

      throw mcrl2::runtime_error("laststatus: " + str(boost::format("%d") % objectdata[n].processstatus));
      return deprecated::summand_list();
    }

    /**************** alphaconversion ********************************/

    process_expression alphaconversionterm(
      const process_expression t,
      const variable_list parameters,
      const variable_list varlist,         // the variables varlist and tl must not be passed by reference.
      const data_expression_list tl)
    {
      if (is_choice(t))
      {
        return choice(
                 alphaconversionterm(choice(t).left(),parameters,varlist,tl),
                 alphaconversionterm(choice(t).right(),parameters,varlist,tl));
      }

      if (is_seq(t))
      {
        return seq(
                 alphaconversionterm(seq(t).left(),parameters,varlist,tl),
                 alphaconversionterm(seq(t).right(),parameters,varlist,tl));
      }

      if (is_sync(t))
      {
        return process::sync(
                 alphaconversionterm(process::sync(t).left(),parameters,varlist,tl),
                 alphaconversionterm(process::sync(t).right(),parameters,varlist,tl));
      }

      if (is_bounded_init(t))
      {
        return bounded_init(
                 alphaconversionterm(bounded_init(t).left(),parameters,varlist,tl),
                 alphaconversionterm(bounded_init(t).right(),parameters,varlist,tl));
      }

      if (is_merge(t))
      {
        alphaconversionterm(process::merge(t).left(),parameters,varlist,tl),
                            alphaconversionterm(process::merge(t).right(),parameters,varlist,tl);
        return process_expression();
      }

      if (is_left_merge(t))
      {
        alphaconversionterm(left_merge(t).left(),parameters,varlist,tl),
                            alphaconversionterm(left_merge(t).right(),parameters,varlist,tl);
        return process_expression();
      }

      if (is_at(t))
      {
        return at(alphaconversionterm(at(t).operand(),parameters,varlist,tl),
                  substitute_data(tl,varlist,data_expression(at(t).time_stamp())));
      }

      if (is_if_then(t))
      {
        return if_then(
                 substitute_data(tl,varlist,data_expression(if_then(t).condition())),
                 alphaconversionterm(if_then(t).then_case(),parameters,varlist,tl));
      }

      if (is_sum(t))
      {
        variable_list sumvars=sum(t).bound_variables();
        variable_list varlist1(varlist);
        data_expression_list tl1(tl);
        alphaconvert(sumvars,varlist1,tl1,variable_list(),parameters);
        const process_expression  result=sum(sumvars,alphaconversionterm(sum(t).operand(), sumvars+parameters,varlist1,tl1));
        return result;
      }

      if (is_process_instance(t))
      {
        const process_identifier procId=process_instance(t).identifier();
        alphaconversion(procId,parameters);
        return process_instance(procId,
                                substitute_datalist(tl,varlist,process_instance(t).actual_parameters()));
      }

      if (is_action(t))
      {
        return action(action(t).label(),
                      substitute_datalist(tl,varlist,action(t).arguments()));
      }

      if (is_delta(t)||
          is_tau(t))
      {
        return t;
      }

      if (is_hide(t))
      {
        alphaconversionterm(hide(t).operand(),parameters,varlist,tl);
        return process_expression();
      }

      if (is_rename(t))
      {
        alphaconversionterm(process::rename(t).operand(),parameters,varlist,tl);
        return process_expression();
      }

      if (is_comm(t))
      {
        alphaconversionterm(comm(t).operand(),parameters,varlist,tl);
        return process_expression();
      }

      if (is_allow(t))
      {
        alphaconversionterm(allow(t).operand(),parameters,varlist,tl);
        return process_expression();
      }

      if (is_block(t))
      {
        alphaconversionterm(block(t).operand(),parameters,varlist,tl);
        return process_expression();
      }

      throw mcrl2::runtime_error("unexpected process format in alphaconversionterm " + pp(t) +".");
      return process_expression();
    }

    void alphaconversion(const process_identifier procId, const variable_list parameters)
    {
      size_t n=objectIndex(procId);

      if ((objectdata[n].processstatus==GNF)||
          (objectdata[n].processstatus==multiAction))
      {
        objectdata[n].processstatus=GNFalpha;
        // tempvar below is needed as objectdata may be reallocated
        // during a call to alphaconversionterm.
        variable_list vars;
        data_expression_list dl;
        const process_expression tempvar=alphaconversionterm(objectdata[n].processbody,parameters,vars,dl);
        objectdata[n].processbody=tempvar;
      }
      else if (objectdata[n].processstatus==mCRLdone)
      {
        variable_list vars;
        data_expression_list dl;
        alphaconversionterm(objectdata[n].processbody,parameters,vars,dl);

      }
      else if (objectdata[n].processstatus==GNFalpha)
      {
        return;
      }
      else
      {
        throw mcrl2::runtime_error("unknown type " + str(boost::format("%d") % objectdata[n].processstatus) +
                                   " in alphaconversion of " + pp(procId) +".");
      }
      return;
    }

    /***** determinewhetherprocessescontaintime; **********/

    bool containstimebody(
      const process_expression t,
      bool* stable,
      atermpp::set < process_identifier > &visited,
      bool allowrecursion,
      bool& contains_if_then,
      const bool print_info=false)
    {
      if (is_merge(t))
      {
        /* the construction below is needed to guarantee that
           both subterms are recursively investigated */
        bool r1=containstimebody(process::merge(t).left(),stable,visited,allowrecursion,contains_if_then,print_info);
        bool r2=containstimebody(process::merge(t).right(),stable,visited,allowrecursion,contains_if_then,print_info);
        return r1||r2;
      }

      if (is_process_instance(t))
      {
        if (allowrecursion)
        {
          return (containstime_rec(process_instance(t).identifier(),stable,visited,contains_if_then,print_info));
        }
        return objectdata[objectIndex(process_instance(t).identifier())].containstime;
      }

      if (is_process_instance_assignment(t))
      {
        if (allowrecursion)
        {
          return (containstime_rec(process_instance_assignment(t).identifier(),stable,visited,contains_if_then,print_info));
        }
        return objectdata[objectIndex(process_instance_assignment(t).identifier())].containstime;
      }

      if (is_hide(t))
      {
        return containstimebody(hide(t).operand(),stable,visited,allowrecursion,contains_if_then,print_info);
      }

      if (is_rename(t))
      {
        return containstimebody(process::rename(t).operand(),stable,visited,allowrecursion,contains_if_then,print_info);
      }

      if (is_allow(t))
      {
        return containstimebody(allow(t).operand(),stable,visited,allowrecursion,contains_if_then,print_info);
      }

      if (is_block(t))
      {
        return containstimebody(block(t).operand(),stable,visited,allowrecursion,contains_if_then,print_info);
      }

      if (is_comm(t))
      {
        return containstimebody(comm(t).operand(),stable,visited,allowrecursion,contains_if_then,print_info);
      }

      if (is_choice(t))
      {
        bool r1=containstimebody(choice(t).left(),stable,visited,allowrecursion,contains_if_then,print_info);
        bool r2=containstimebody(choice(t).right(),stable,visited,allowrecursion,contains_if_then,print_info);
        return r1||r2;
      }

      if (is_seq(t))
      {
        bool r1=containstimebody(seq(t).left(),stable,visited,allowrecursion,contains_if_then,print_info);
        bool r2=containstimebody(seq(t).right(),stable,visited,allowrecursion,contains_if_then,print_info);
        return r1||r2;
      }

      if (is_if_then(t))
      {
        contains_if_then=true;
        return true;
      }

      if (is_if_then_else(t))
      {
        bool r1=containstimebody(if_then_else(t).then_case(),stable,visited,allowrecursion,contains_if_then,print_info);
        bool r2=containstimebody(if_then_else(t).else_case(),stable,visited,allowrecursion,contains_if_then,print_info);
        return r1||r2;
      }

      if (is_sum(t))
      {
        return containstimebody(sum(t).operand(),stable,visited,allowrecursion,contains_if_then,print_info);
      }

      if (is_action(t)||
          is_delta(t)||
          is_tau(t))
      {
        return false;
      }

      if (is_at(t))
      {
        return true;
      }

      if (is_sync(t))
      {
        bool r1=containstimebody(process::sync(t).left(),stable,visited,allowrecursion,contains_if_then,print_info);
        bool r2=containstimebody(process::sync(t).right(),stable,visited,allowrecursion,contains_if_then,print_info);
        return r1||r2;
      }

      throw mcrl2::runtime_error("unexpected process format in containstime " + pp(t) +".");
      return false;
    }

    bool containstime_rec(
      const process_identifier procId,
      bool* stable,
      atermpp::set < process_identifier > &visited,
      bool& contains_if_then,
      const bool print_info)
    {
      size_t n=objectIndex(procId);

      if (visited.count(procId)==0)
      {
        visited.insert(procId);
        bool ct=containstimebody(objectdata[n].processbody,stable,visited,1,contains_if_then,print_info);
        if ((ct) && !options.add_delta)
        {
          if (print_info)
          {
            if (core::gsVerbose)
            {
              std::stringstream out;
              out << "process " << procId.name() << " contains time.\n";
              gsVerboseMsg(out.str().c_str());
            }
          }
        }
        if (objectdata[n].containstime!=ct)
        {
          objectdata[n].containstime=ct;
          if (stable!=NULL)
          {
            *stable=false;
          }
        }
      }
      return (objectdata[n].containstime);
    }

    bool containstimebody(const process_expression t)
    {
      atermpp::set < process_identifier > visited;
      bool stable;
      bool contains_if_then;
      return containstimebody(t,&stable,visited,false,contains_if_then);
    }

    bool determinewhetherprocessescontaintime(const process_identifier procId)

    {
      /* This function sets for all reachable processes in the array objectdata
         whether they contain time in the field containstime. In verbose mode
         it prints the process variables that contain time. Furtermore, it returns
         whether there are processes that contain an if-then that will be translated
         to an if-then-else with an delta@0 in the else branch, introducing time */
      bool stable=0;
      bool print_info=true;
      bool contains_if_then=false;
      while (!stable)
      {
        atermpp::set < process_identifier > visited;
        stable=1;
        containstime_rec(procId,&stable,visited,contains_if_then,print_info);
        print_info=false;
      }
      return contains_if_then;
    }
    /***** determinewhetherprocessescanterminate(init); **********/

    bool canterminatebody(
      const process_expression t,
      bool& stable,
      atermpp::set < process_identifier > &visited,
      const bool allowrecursion)
    {
      if (is_merge(t))
      {
        /* the construction below is needed to guarantee that
           both subterms are recursively investigated */
        const bool r1=canterminatebody(process::merge(t).left(),stable,visited,allowrecursion);
        const bool r2=canterminatebody(process::merge(t).right(),stable,visited,allowrecursion);
        return r1&&r2;
      }

      if (is_process_instance(t))
      {
        if (allowrecursion)
        {
          return (canterminate_rec(process_instance(t).identifier(),stable,visited));
        }
        return objectdata[objectIndex(process_instance(t).identifier())].canterminate;
      }

      if (is_process_instance_assignment(t))
      {
        const process_instance_assignment u(t);
        if (allowrecursion)
        {
          return (canterminate_rec(u.identifier(),stable,visited));
        }
        return objectdata[objectIndex(u.identifier())].canterminate;
      }

      if (is_hide(t))
      {
        return (canterminatebody(hide(t).operand(),stable,visited,allowrecursion));
      }

      if (is_rename(t))
      {
        return (canterminatebody(process::rename(t).operand(),stable,visited,allowrecursion));
      }

      if (is_allow(t))
      {
        return (canterminatebody(allow(t).operand(),stable,visited,allowrecursion));
      }

      if (is_block(t))
      {
        return (canterminatebody(block(t).operand(),stable,visited,allowrecursion));
      }

      if (is_comm(t))
      {
        return (canterminatebody(comm(t).operand(),stable,visited,allowrecursion));
      }

      if (is_choice(t))
      {
        const bool r1=canterminatebody(choice(t).left(),stable,visited,allowrecursion);
        const bool r2=canterminatebody(choice(t).right(),stable,visited,allowrecursion);
        return r1||r2;
      }

      if (is_seq(t))
      {
        const bool r1=canterminatebody(seq(t).left(),stable,visited,allowrecursion);
        const bool r2=canterminatebody(seq(t).right(),stable,visited,allowrecursion);
        return r1&&r2;
      }

      if (is_if_then(t))
      {
        return canterminatebody(if_then(t).then_case(),stable,visited,allowrecursion);
      }

      if (is_if_then_else(t))
      {
        const bool r1=canterminatebody(if_then_else(t).then_case(),stable,visited,allowrecursion);
        const bool r2=canterminatebody(if_then_else(t).else_case(),stable,visited,allowrecursion);
        return r1||r2;
      }

      if (is_sum(t))
      {
        return (canterminatebody(sum(t).operand(),stable,visited,allowrecursion));
      }

      if (is_action(t))
      {
        return 1;
      }

      if (is_delta(t))
      {
        return 0;
      }

      if (is_tau(t))
      {
        return 1;
      }

      if (is_at(t))
      {
        return canterminatebody(at(t).operand(),stable,visited,allowrecursion);
      }

      if (is_sync(t))
      {
        const bool r1=canterminatebody(process::sync(t).left(),stable,visited,allowrecursion);
        const bool r2=canterminatebody(process::sync(t).right(),stable,visited,allowrecursion);
        return r1&&r2;
      }

      throw mcrl2::runtime_error("unexpected process format in canterminate " + pp(t) +".");
      return false;
    }

    bool canterminate_rec(
      const process_identifier procId,
      bool& stable,
      atermpp::set < process_identifier > &visited)
    {
      size_t n=objectIndex(procId);

      if (visited.count(procId)==0)
      {
        visited.insert(procId);
        const bool ct=canterminatebody(objectdata[n].processbody,stable,visited,1);
        if (objectdata[n].canterminate!=ct)
        {
          objectdata[n].canterminate=ct;
          if (stable)
          {
            stable=false;
          }
        }
      }
      return (objectdata[n].canterminate);
    }

    bool canterminatebody(const process_expression t)
    {
      atermpp::set < process_identifier > visited;
      bool stable=false;
      return canterminatebody(t,stable,visited,false);
    }

    void determinewhetherprocessescanterminate(const process_identifier procId)
    {
      bool stable=false;
      while (!stable)
      {
        atermpp::set < process_identifier > visited;
        stable=true;
        canterminate_rec(procId,stable,visited);
      }
    }

    /*****  distinguishmCRLandpCRLprocsAndAddTerminatedAction  ******/

    process_identifier split_process(const process_identifier procId,
                                     atermpp::map < process_identifier,process_identifier > &visited_id,
                                     atermpp::map < process_expression,process_expression > &visited_proc)
    {
      if (visited_id.count(procId)>0)
      {
        return visited_id[procId];
      }

      size_t n=objectIndex(procId);

      if ((objectdata[n].processstatus!=mCRL)&&
          (objectdata[n].canterminate==0))
      {
        /* no new process needs to be constructed */
        return procId;
      }

      const process_identifier newProcId(
        fresh_name(procId.name()),
        procId.sorts());

      visited_id[procId]=newProcId;

      if (objectdata[n].processstatus==mCRL)
      {
        insertProcDeclaration(
          newProcId,
          objectdata[n].parameters,
          split_body(objectdata[n].processbody,
                     visited_id,visited_proc,
                     objectdata[n].parameters),
          mCRL,0,false);
        return newProcId;
      }

      if (objectdata[n].canterminate)
      {
        insertProcDeclaration(
          newProcId,
          objectdata[n].parameters,
          seq(objectdata[n].processbody, process_instance(terminatedProcId,data_expression_list())),
          pCRL,canterminatebody(objectdata[n].processbody),
          containstimebody(objectdata[n].processbody));
        return newProcId;
      }
      return procId;
    }

    process_expression split_body(
      const process_expression t,
      atermpp::map < process_identifier,process_identifier > &visited_id,
      atermpp::map < process_expression,process_expression> &visited_proc,
      const variable_list parameters)
    {
      /* Replace pCRL process terms that occur in the scope of mCRL processes
         by a process identifier. E.g. (a+b)||c is replaced by X||c and
         a new process equation X=a+b is added. Furthermore, if the replaced
         process can terminate a termination action is put behind it.
         In the example X=(a+b).terminate.delta@0.

         Besides this each ProcessAssignment is transformed into a Process. */

      process_expression result;

      if (visited_proc.count(t)>0)
      {
        return visited_proc[t];
      }

      if (is_merge(t))
      {
        result=process::merge(
                 split_body(process::merge(t).left(),visited_id,visited_proc,parameters),
                 split_body(process::merge(t).right(),visited_id,visited_proc,parameters));
      }
      else if (is_process_instance(t))
      {
        result=process_instance(
                 split_process(process_instance(t).identifier(),visited_id,visited_proc),
                 process_instance(t).actual_parameters());
      }
      else if (is_process_instance_assignment(t))
      {
        const process_instance u=transform_process_assignment_to_process(t);
        result=process_instance(
                 split_process(u.identifier(),visited_id,visited_proc),
                 u.actual_parameters());
      }
      else if (is_hide(t))
      {
        result=hide(hide(t).hide_set(),
                    split_body(hide(t).operand(),visited_id,visited_proc,parameters));
      }
      else if (is_rename(t))
      {
        result=process::rename(
                 process::rename(t).rename_set(),
                 split_body(process::rename(t).operand(),visited_id,visited_proc,parameters));
      }
      else if (is_allow(t))
      {
        result=allow(allow(t).allow_set(),
                     split_body(allow(t).operand(),visited_id,visited_proc,parameters));
      }
      else if (is_block(t))
      {
        result=block(block(t).block_set(),
                     split_body(block(t).operand(),visited_id,visited_proc,parameters));
      }
      else if (is_comm(t))
      {
        result=comm(comm(t).comm_set(),
                    split_body(comm(t).operand(),visited_id,visited_proc,parameters));
      }
      else if (is_choice(t)||
               is_seq(t)||
               is_if_then_else(t)||
               is_if_then(t)||
               is_sum(t)||
               is_action(t)||
               is_delta(t)||
               is_tau(t)||
               is_at(t)||
               is_sync(t))
      {
        if (canterminatebody(t))
        {
          const process_identifier p=newprocess(parameters,
                                                seq(t,process_instance(terminatedProcId,data_expression_list())),
                                                pCRL,
                                                0,
                                                true);
          result=process_instance(p,objectdata[objectIndex(p)].parameters);
          visited_proc[t]=result;
        }
        else
        {
          const process_identifier p=newprocess(parameters,t,pCRL,0,true);
          result=process_instance(p,objectdata[objectIndex(p)].parameters);
          visited_proc[t]=result;
        }
      }
      else
      {
        throw mcrl2::runtime_error("unexpected process format in split process " + pp(t) +".");
      }

      return result;
    }

    process_identifier splitmCRLandpCRLprocsAndAddTerminatedAction(
      const process_identifier procId)
    {
      atermpp::map < process_identifier,process_identifier> visited_id;
      atermpp::map < process_expression,process_expression> visited_proc;
      return split_process(procId,visited_id,visited_proc);
    }

    /**************** AddTerminationActionIfNecessary ****************/

    void AddTerminationActionIfNecessary(const deprecated::summand_list summands)
    {
      for (deprecated::summand_list::const_iterator i=summands.begin(); i!=summands.end(); ++i)
      {
        const deprecated::summand smd=*i;
        const action_list multiaction=smd.actions();
        if (multiaction==push_front(action_list(),terminationAction))
        {
          acts=push_front(acts,terminationAction.label());
          std::string s;
          s = "The action ";
          s += pp(terminationAction);
          s += " is added to signal termination of the linear process.\n";
          gsWarningMsg(s.c_str());
          return;
        }
      }
    }

    /********************** SieveProcDataVars ***********************/
  public:
    variable_list SieveProcDataVarsSummands(
      const atermpp::set <variable> &vars,
      const deprecated::summand_list summands,
      const variable_list parameters)
    {
      /* In this routine it is checked which free variables
         in vars occur in the summands. Those variables
         that occur in the summands are returned. The
         parameters are needed to check occurrences of vars
         in the assignment list */

      atermpp::set < variable > vars_set(vars.begin(),vars.end());
      atermpp::set < variable > vars_result_set;

      for (deprecated::summand_list::const_iterator smds=summands.begin();
           smds!=summands.end(); ++smds)
      {
        const deprecated::summand smd= *smds;

        if (!smd.is_delta())
        {
          filter_vars_by_multiaction(smd.actions(),vars_set,vars_result_set);
          filter_vars_by_assignmentlist(smd.assignments(),parameters,vars_set,vars_result_set);
        }
        if (smd.has_time())
        {
          filter_vars_by_term(smd.time(),vars_set,vars_result_set);
        }
        filter_vars_by_term(smd.condition(),vars_set,vars_result_set);
      }
      variable_list result;
      for (atermpp::set < variable >::reverse_iterator i=vars_result_set.rbegin();
           i!=vars_result_set.rend() ; ++i)
      {
        result=push_front(result,*i);
      }

      return result;
    }

  public:
    variable_list SieveProcDataVarsAssignments(
      const atermpp::set <variable> &vars,
      const assignment_list assignments,
      const variable_list parameters)
    {
      const atermpp::set < variable > vars_set(vars.begin(),vars.end());
      atermpp::set < variable > vars_result_set;


      filter_vars_by_assignmentlist(assignments,parameters,vars_set,vars_result_set);

      variable_list result;
      for (atermpp::set < variable >::reverse_iterator i=vars_result_set.rbegin();
           i!=vars_result_set.rend() ; ++i)
      {
        result=push_front(result,*i);
      }

      return result;
    }

    /**************** transform **************************************/
  public:
    deprecated::summand_list transform(
      const process_identifier init,
      variable_list& parameters,
      assignment_list& initial_state)
    {
      /* Then select the BPA processes, and check that the others
         are proper parallel processes */
      determine_process_status(init,mCRL);
      determinewhetherprocessescanterminate(init);
      const process_identifier init1=splitmCRLandpCRLprocsAndAddTerminatedAction(init);
      if (determinewhetherprocessescontaintime(init1) && !(options.add_delta))
      {
        std::string s;
        s = "Warning: specification contains time due to translating c->p to c->p<>delta@0. Use `Add true->delta summands to each state in each process' or command line option `-D' to suppress.\n";
        gsWarningMsg(s.c_str());
      }
      atermpp::vector <process_identifier> pcrlprocesslist;
      collectPcrlProcesses(init1,pcrlprocesslist);
      if (pcrlprocesslist.size()==0)
      {
        throw mcrl2::runtime_error("there are no pCRL processes to be linearized");
        // Note that this can occur with a specification
        // proc P(x:Int) = P(x); init P(1);
      }

      /* Second, transform into GNF with possibly variables as a head,
         but no actions in the tail */
      procstovarheadGNF(pcrlprocesslist);

      /* Third, transform to GNF by subsitution, such that the
         first variable in a sequence is always an actionvariable */
      procstorealGNF(init1,options.lin_method!=lmStack);

      deprecated::summand_list t3=generateLPEmCRL(init1,/*objectdata[objectIndex(init1)].canterminate,*/
                                      options.lin_method!=lmStack,parameters,initial_state);
      t3=allowblockcomposition(action_name_multiset_list(),t3,false); // This removes superfluous delta summands.
      if (options.final_cluster)
      {
        t3=cluster_actions(t3,parameters);
      }

      AddTerminationActionIfNecessary(t3);
      return t3;
    }

}; // End of the class specification basictype

/**************** linearise **************************************/

mcrl2::lps::specification mcrl2::lps::linearise(
  const mcrl2::process::process_specification& type_checked_spec,
  mcrl2::lps::t_lin_options lin_options)
{
  if (core::gsVerbose)
  {
    std::string s;
    s = "Linearising the process specification using the '" + lin_method_to_string(lin_options.lin_method) + " ' method.\n";
    gsWarningMsg(s.c_str());
  }
  data_specification data_spec=type_checked_spec.data();
  std::set<data::sort_expression> s;
  process::find_sort_expressions(type_checked_spec.action_labels(), std::inserter(s, s.end()));
  process::find_sort_expressions(type_checked_spec.equations(), std::inserter(s, s.end()));
  process::find_sort_expressions(type_checked_spec.init(), std::inserter(s, s.end()));
  s.insert(sort_real::real_());
  data_spec.add_context_sorts(s);

  specification_basic_type spec(type_checked_spec.action_labels(),
                                type_checked_spec.equations(),
                                action_label_list(atermpp::convert<data::variable_list>(type_checked_spec.global_variables())),
                                data_spec,
                                type_checked_spec.global_variables(),
                                lin_options);
  process_identifier init=spec.storeinit(type_checked_spec.init());

  //linearise spec
  variable_list parameters;
  assignment_list initial_state;
  const deprecated::summand_list result = spec.transform(init,parameters,initial_state);

  // compute global variables
  data::variable_list globals1 = spec.SieveProcDataVarsSummands(spec.global_variables,result,parameters);
  data::variable_list globals2 = spec.SieveProcDataVarsAssignments(spec.global_variables,initial_state,parameters);
  atermpp::set<data::variable> global_variables;
  global_variables.insert(globals1.begin(), globals1.end());
  global_variables.insert(globals2.begin(), globals2.end());

  linear_process lps(parameters,
                     deadlock_summand_vector(),
                     action_summand_vector());
  deprecated::set_linear_process_summands(lps, result);

  lps::specification spec1(
    spec.data,
    spec.acts,
    global_variables,
    lps,
    process_initializer(initial_state));

  // add missing sorts to the data specification
  lps::complete_data_specification(spec1);
  return spec1;
}<|MERGE_RESOLUTION|>--- conflicted
+++ resolved
@@ -227,15 +227,6 @@
                              const variable_list idvs,
                              const data_specification& ds,
                              const atermpp::set < data::variable > &glob_vars,
-<<<<<<< HEAD
-                             const t_lin_options &opt):
-                     acts(),
-                     global_variables(glob_vars),
-                     data(ds),
-                     options(opt),
-                     timeIsBeingUsed(false)
-    { objectIndexTable=ATindexedSetCreate(1024,75);
-=======
                              const t_lin_options& opt):
       acts(),
       global_variables(glob_vars),
@@ -244,7 +235,6 @@
       timeIsBeingUsed(false)
     {
       objectIndexTable=ATindexedSetCreate(1024,75);
->>>>>>> c1964886
       stack_operations_list=NULL;
       acts.protect();
       acts=as;
