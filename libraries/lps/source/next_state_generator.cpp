--- conflicted
+++ resolved
@@ -484,11 +484,7 @@
         condition_arguments[i] = m_state[m_summand->condition_parameters[i]];
       }
       m_enumeration_cache_key = condition_arguments_t(m_summand->condition_arguments_function, condition_arguments.begin(), condition_arguments.end());
-<<<<<<< HEAD
-      atermpp::map<condition_arguments_t, summand_enumeration_t>::iterator position = m_summand->enumeration_cache.find(m_enumeration_cache_key);
-=======
       std::map<condition_arguments_t, summand_enumeration_t>::iterator position = m_summand->enumeration_cache.find(m_enumeration_cache_key);
->>>>>>> 1c0f9828
       if (position == m_summand->enumeration_cache.end())
       {
         m_cached = false;
@@ -540,20 +536,12 @@
 
       // Reduce condition as much as possible, and give a hint of the original condition in the error message.
       rewriter_expression_t reduced_condition(m_generator->m_rewriter.rewrite_internal(m_summand->condition, *m_substitution));
-<<<<<<< HEAD
-      std::string printed_condition(data::pp(m_generator->m_rewriter.convert_from(m_summand->condition)).substr(0, 80));
-=======
       std::string printed_condition(data::pp(m_generator->m_rewriter.convert_from(m_summand->condition)).substr(0, 300));
->>>>>>> 1c0f9828
 
       throw mcrl2::runtime_error("Expression " + data::pp(m_generator->m_rewriter.convert_from(reduced_condition)) +
                                  " does not rewrite to true or false in the condition "
                                  + printed_condition
-<<<<<<< HEAD
-                                 + (printed_condition.size() > 80?"...":""));
-=======
                                  + (printed_condition.size() >= 300?"...":""));
->>>>>>> 1c0f9828
     }
 
     m_enumeration_iterator++;
@@ -581,12 +569,8 @@
     m_transition.m_state.push_back(sar(*i));
   }
 
-<<<<<<< HEAD
-  MCRL2_SYSTEM_SPECIFIC_ALLOCA(actions, action, m_summand->action_label.size());
-=======
   std::vector <action> actions;
   actions.resize(m_summand->action_label.size());
->>>>>>> 1c0f9828
   std::vector < data_expression> arguments;
   for (size_t i = 0; i < m_summand->action_label.size(); i++)
   {
