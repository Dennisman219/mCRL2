--- conflicted
+++ resolved
@@ -71,13 +71,8 @@
   assert(t == d0_e);
 
   // replace using the predefined function object for lists
-<<<<<<< HEAD
-  data_variable_list src  = make_list(d, e);
-  data_variable_list dest = make_list(d0, e0);
-=======
   variable_list src  = make_list(d, e);
   variable_list dest = make_list(d0, e0);
->>>>>>> 3fb7bde6
   t = d_e.substitute(make_list_substitution(src, dest));
   assert(t == d0_e0);
 
