mCRL2 toolset
<<<<<<< HEAD
Copyright (C) 2005-2014 Eindhoven University of Technology
=======
Copyright (C) 2005-2017 Eindhoven University of Technology
>>>>>>> 32255caf

All files except for those found under the 3rd-party directory are distributed
under the Boost Software License, Version 1.0 (see accompanying
file LICENSE_1_0.txt or copy at http://www.boost.org/LICENSE_1_0.txt).

The software under the 3rd-party directory have their own licenses, which can
be found in their respective COPYING files.<|MERGE_RESOLUTION|>--- conflicted
+++ resolved
@@ -1,9 +1,5 @@
 mCRL2 toolset
-<<<<<<< HEAD
-Copyright (C) 2005-2014 Eindhoven University of Technology
-=======
 Copyright (C) 2005-2017 Eindhoven University of Technology
->>>>>>> 32255caf
 
 All files except for those found under the 3rd-party directory are distributed
 under the Boost Software License, Version 1.0 (see accompanying
