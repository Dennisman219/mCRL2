# Authors: Frank Stappers 
# Copyright: see the accompanying file COPYING or copy at
# https://svn.win.tue.nl/trac/MCRL2/browser/trunk/COPYING
#
# Distributed under the Boost Software License, Version 1.0.
# (See accompanying file LICENSE_1_0.txt or copy at
# http://www.boost.org/LICENSE_1_0.txt)

# This file will generate for each inputed file a series of tests
# Usage: 
#  include(${CMAKE_SOURCE_DIR}/scripts/GenerateReleaseToolTests.cmake) 
#  set(files "PATH2FILE_1; ... ; PATH2FILE_X"  )
#  run_release_tests( ${files} )

##################### 
## Macro mcrl22lps ## 
#####################

macro( add_mcrl22lps_release_test ARGS SAVE)
	set( TRIMMED_ARGS "" )		

  FOREACH( i ${ARGS} )
    set(TRIMMED_ARGS "${TRIMMED_ARGS}${i}" )
	ENDFOREACH( )
	set( POST_FIX_TEST "${BASENAME_TEST}-ARGS${TRIMMED_ARGS}" )

	if( NOT ${SAVE} )
    ADD_TEST("mcrl22lps_${POST_FIX_TEST}" ${mcrl22lps_BINARY_DIR}/mcrl22lps ${ARGS} ${testdir}/${BASENAME_TEST}.mcrl2 ${testdir}/${BASENAME_TEST}.lps)
	else( NOT ${SAVE} )
    ADD_TEST("mcrl22lps_${POST_FIX_TEST}" ${mcrl22lps_BINARY_DIR}/mcrl22lps ${ARGS} ${testdir}/${BASENAME_TEST}.mcrl2 ${testdir}/dummy.lps)
  endif( NOT ${SAVE} )

	set_tests_properties("mcrl22lps_${POST_FIX_TEST}" PROPERTIES LABELS "${MCRL2_TEST_LABEL}")
endmacro( )

macro( gen_mcrl22lps_release_tests )
  add_mcrl22lps_release_test( "-a" "")
  add_mcrl22lps_release_test( "-b" "")
  add_mcrl22lps_release_test( "-c" "")
  add_mcrl22lps_release_test( "-D" "SAVE")
  add_mcrl22lps_release_test( "-e" "")
  add_mcrl22lps_release_test( "-f" "")
  add_mcrl22lps_release_test( "-g" "")
  add_mcrl22lps_release_test( "-lregular" "")
  add_mcrl22lps_release_test( "-lregular2" "")
  add_mcrl22lps_release_test( "-lstack" "")
  add_mcrl22lps_release_test( "-m" "")
  add_mcrl22lps_release_test( "-n" "")
  add_mcrl22lps_release_test( "--no-constelm" "")
  add_mcrl22lps_release_test( "-o" "")
  add_mcrl22lps_release_test( "-rjitty" "")
  add_mcrl22lps_release_test( "-rjittyp" "")
#  add_mcrl22lps_release_test( "-rinner" "")
#  add_mcrl22lps_release_test( "-rinnerp" "")
	if( NOT WIN32 )
    add_mcrl22lps_release_test(  "-rjittyc" "")
#   add_mcrl22lps_release_test(  "-rinnerc" "")
	endif( NOT WIN32 )
  add_mcrl22lps_release_test( "--timings" "")
  add_mcrl22lps_release_test( "-w" "")
  add_mcrl22lps_release_test( "-z" "")
endmacro( gen_mcrl22lps_release_tests )

####################
## Macro lpsinfo  ##
####################

macro( add_lpsinfo_release_test ARGS)
	set( TRIMMED_ARGS "" )			
	set( POST_FIX_TEST ${BASENAME_TEST}  )
		
  FOREACH( i ${ARGS} )
    set(TRIMMED_ARGS "${TRIMMED_ARGS}${i}" )
	ENDFOREACH( )
	set( POST_FIX_TEST "${POST_FIX_TEST}-ARGS${TRIMMED_ARGS}" )

  ADD_TEST("lpsinfo_${POST_FIX_TEST}" ${lpsinfo_BINARY_DIR}/lpsinfo ${ARGS} ${testdir}/${BASENAME_TEST}.lps )
	set_tests_properties("lpsinfo_${POST_FIX_TEST}" PROPERTIES LABELS "${MCRL2_TEST_LABEL}")
 	set_tests_properties("lpsinfo_${POST_FIX_TEST}" PROPERTIES DEPENDS "mcrl22lps_${BASENAME_TEST}-ARGS-D" )
endmacro( add_lpsinfo_release_test ARGS)

macro( gen_lpsinfo_release_tests )
	add_lpsinfo_release_test( "" )
endmacro( gen_lpsinfo_release_tests )

##################
## Macro lpspp  ##
##################

macro( add_lpspp_release_test ARGS SAVE)
	set( TRIMMED_ARGS "" )			
		
  FOREACH( i ${ARGS} )
    set(TRIMMED_ARGS "${TRIMMED_ARGS}${i}" )
	ENDFOREACH( )
	set( POST_FIX_TEST "${BASENAME_TEST}-ARGS${TRIMMED_ARGS}" )

	if( NOT ${SAVE} )
    ADD_TEST("lpspp_${POST_FIX_TEST}" ${lpspp_BINARY_DIR}/lpspp ${ARGS} ${testdir}/${BASENAME_TEST}.lps ${testdir}/${BASENAME_TEST}_lps.txt )
	else( NOT ${SAVE} )
    ADD_TEST("lpspp_${POST_FIX_TEST}" ${lpspp_BINARY_DIR}/lpspp ${ARGS} ${testdir}/${BASENAME_TEST}.lps )
	endif( NOT ${SAVE} )

	set_tests_properties("lpspp_${POST_FIX_TEST}" PROPERTIES LABELS "${MCRL2_TEST_LABEL}")
  set_tests_properties("lpspp_${POST_FIX_TEST}" PROPERTIES DEPENDS "mcrl22lps_${BASENAME_TEST}-ARGS-D" )
  
endmacro( )

macro( gen_lpspp_release_tests )
	add_lpspp_release_test( "-fdefault" "SAVE")
	add_lpspp_release_test( "-finternal" "")
endmacro( gen_lpspp_release_tests )

################### 
## Macro lps2lts ## 
###################

macro( add_lps2lts_release_test ARGS SAVE)
	set( TRIMMED_ARGS "" )			
		
  FOREACH( i ${ARGS} )
    set(TRIMMED_ARGS "${TRIMMED_ARGS}${i}" )
	ENDFOREACH( )
	set( POST_FIX_TEST "${BASENAME_TEST}-ARGS${TRIMMED_ARGS}" )

	foreach(EXT ${LTS_EXTS} )
		if( NOT ${SAVE} )
      ADD_TEST("lps2lts_${POST_FIX_TEST}_${EXT}" ${lps2lts_BINARY_DIR}/lps2lts ${ARGS} ${testdir}/${BASENAME_TEST}.lps ${testdir}/${BASENAME_TEST}.${EXT} )
		else( NOT ${SAVE} )
      ADD_TEST("lps2lts_${POST_FIX_TEST}_${EXT}" ${lps2lts_BINARY_DIR}/lps2lts ${ARGS} ${testdir}/${BASENAME_TEST}.lps ${testdir}/dummy.aut )
		endif( NOT ${SAVE} )

		set_tests_properties("lps2lts_${POST_FIX_TEST}_${EXT}" PROPERTIES LABELS "${MCRL2_TEST_LABEL}")
    set_tests_properties("lps2lts_${POST_FIX_TEST}_${EXT}" PROPERTIES DEPENDS "mcrl22lps_${BASENAME_TEST}-ARGS-D" )

	endforeach(EXT ${LTS_EXTS})				
endmacro( add_lps2lts_release_test ARGS SAVE)

macro( gen_lps2lts_release_tests )

		SET( act "")
		SET( fst_act "")
		if( EXISTS ${testdir}/${BASENAME_TEST}_hide_action.txt )
		  file(STRINGS ${testdir}/${BASENAME_TEST}_hide_action.txt act)
		  set( fst_act "" )
		  string(REGEX MATCH "[^,]+" fst_act "${act}" )
		endif( EXISTS ${testdir}/${BASENAME_TEST}_hide_action.txt )

		add_lps2lts_release_test( "" "SAVE" )
		if( NOT "${act}" STREQUAL "" )
	    add_lps2lts_release_test( "-a${act}" "")
    endif( )
		add_lps2lts_release_test( "-b10" "")
		add_lps2lts_release_test( "-ctau" "")
		if( NOT "${fst_act}" STREQUAL "" )
		  add_lps2lts_release_test( "-c${fst_act}" "")
    endif( )
		add_lps2lts_release_test( "-D" "")
		add_lps2lts_release_test( "--error-trace" "")
		add_lps2lts_release_test( "-ftree" "")
		add_lps2lts_release_test( "--init-tsize=10" "")
		add_lps2lts_release_test( "-l10" "")
		add_lps2lts_release_test( "--no-info" "")
		add_lps2lts_release_test( "-rjitty" "")
		add_lps2lts_release_test( "-rjittyp" "")
#		add_lps2lts_release_test( "-rinner" "")
		if( NOT WIN32)
			add_lps2lts_release_test( "-rjittyc" "")
#			add_lps2lts_release_test( "-rinnerc" "")
		endif( NOT WIN32)
#		add_lps2lts_release_test( "-rinnerp" "")
		add_lps2lts_release_test( "-sd" "")
		add_lps2lts_release_test( "-sb" "")
		add_lps2lts_release_test( "-sp" "")
		add_lps2lts_release_test( "-sq;-l100" "" )
		add_lps2lts_release_test( "-sr;-l100" "")
		add_lps2lts_release_test( "--verbose;--suppress" "")
		add_lps2lts_release_test( "--todo-max=10" "")
		add_lps2lts_release_test( "-u" "")
		add_lps2lts_release_test( "-yno" "")
endmacro( gen_lps2lts_release_tests )

########################
## Macro lpsconstelm  ##
########################

macro( add_lpsconstelm_release_test ARGS)
	set( TRIMMED_ARGS "" )			
		
  FOREACH( i ${ARGS} )
    set(TRIMMED_ARGS "${TRIMMED_ARGS}${i}" )
	ENDFOREACH( )
	set( POST_FIX_TEST "${BASENAME_TEST}-ARGS${TRIMMED_ARGS}" )

  ADD_TEST("lpsconstelm_${POST_FIX_TEST}" ${lpsconstelm_BINARY_DIR}/lpsconstelm ${ARGS} ${testdir}/${BASENAME_TEST}.lps  ${testdir}/dummy.lps )
	set_tests_properties("lpsconstelm_${POST_FIX_TEST}" PROPERTIES LABELS "${MCRL2_TEST_LABEL}")
  set_tests_properties("lpsconstelm_${POST_FIX_TEST}" PROPERTIES DEPENDS "mcrl22lps_${BASENAME_TEST}-ARGS-D" )
endmacro( add_lpsconstelm_release_test ARGS)

macro( gen_lpsconstelm_release_tests )
	add_lpsconstelm_release_test( "" )
	add_lpsconstelm_release_test( "-c" )
	add_lpsconstelm_release_test( "-f" )
	add_lpsconstelm_release_test( "-s" )
	add_lpsconstelm_release_test( "-t" )
	add_lpsconstelm_release_test( "-rjitty" )
	add_lpsconstelm_release_test( "-rjittyp" )
#	add_lpsconstelm_release_test( "-rinner" )
	if( NOT WIN32 )
	  add_lpsconstelm_release_test( "-rjittyc" )
#	  add_lpsconstelm_release_test( "-rinnerc" )
	endif( NOT WIN32 )
#	add_lpsconstelm_release_test( "-rinnerp" )
endmacro( gen_lpsconstelm_release_tests )

####################
## Macro lpsrewr  ##
####################

macro( add_lpsrewr_release_test ARGS)
	set( TRIMMED_ARGS "" )			
		
  FOREACH( i ${ARGS} )
    set(TRIMMED_ARGS "${TRIMMED_ARGS}${i}" )
	ENDFOREACH( )
	set( POST_FIX_TEST "${BASENAME_TEST}-ARGS${TRIMMED_ARGS}" )

  ADD_TEST("lpsrewr_${POST_FIX_TEST}" ${lpsrewr_BINARY_DIR}/lpsrewr ${ARGS} ${testdir}/${BASENAME_TEST}.lps  ${testdir}/dummy.lps )
	set_tests_properties("lpsrewr_${POST_FIX_TEST}" PROPERTIES LABELS "${MCRL2_TEST_LABEL}")
  set_tests_properties("lpsrewr_${POST_FIX_TEST}" PROPERTIES DEPENDS "mcrl22lps_${BASENAME_TEST}-ARGS-D" )
endmacro( add_lpsrewr_release_test ARGS)

macro( gen_lpsrewr_release_tests )
	add_lpsrewr_release_test( "-rjitty" )
	add_lpsrewr_release_test( "-rjittyp" )
#	add_lpsrewr_release_test( "-rinner" )
	if( NOT WIN32 )
		add_lpsrewr_release_test( "-rjittyc" )
#		add_lpsrewr_release_test( "-rinnerc" )
	endif( NOT WIN32)
#	add_lpsrewr_release_test( "-rinnerp" )
endmacro( gen_lpsrewr_release_tests )

########################
## Macro lpsparelm  ##
########################

macro( add_lpsparelm_release_test ARGS)
	set( TRIMMED_ARGS "" )			
		
  FOREACH( i ${ARGS} )
    set(TRIMMED_ARGS "${TRIMMED_ARGS}${i}" )
	ENDFOREACH( )
	set( POST_FIX_TEST "${BASENAME_TEST}-ARGS${TRIMMED_ARGS}" )

  ADD_TEST("lpsparelm_${POST_FIX_TEST}" ${lpsparelm_BINARY_DIR}/lpsparelm ${ARGS} ${testdir}/${BASENAME_TEST}.lps  ${testdir}/dummy.lps )
	set_tests_properties("lpsparelm_${POST_FIX_TEST}" PROPERTIES LABELS "${MCRL2_TEST_LABEL}")
  set_tests_properties("lpsparelm_${POST_FIX_TEST}" PROPERTIES DEPENDS "mcrl22lps_${BASENAME_TEST}-ARGS-D" )
endmacro( add_lpsparelm_release_test ARGS)

macro( gen_lpsparelm_release_tests )
	add_lpsparelm_release_test( "" )
endmacro( gen_lpsparelm_release_tests )

######################
## Macro lpssumelm  ##
######################

macro( add_lpssumelm_release_test ARGS)
	set( TRIMMED_ARGS "" )			
		
  FOREACH( i ${ARGS} )
    set(TRIMMED_ARGS "${TRIMMED_ARGS}${i}" )
	ENDFOREACH( )
	set( POST_FIX_TEST "${BASENAME_TEST}-ARGS${TRIMMED_ARGS}" )

  ADD_TEST("lpssumelm_${POST_FIX_TEST}" ${lpssumelm_BINARY_DIR}/lpssumelm ${ARGS} ${testdir}/${BASENAME_TEST}.lps  ${testdir}/dummy.lps )
	set_tests_properties("lpssumelm_${POST_FIX_TEST}" PROPERTIES LABELS "${MCRL2_TEST_LABEL}")
  set_tests_properties("lpssumelm_${POST_FIX_TEST}" PROPERTIES DEPENDS "mcrl22lps_${BASENAME_TEST}-ARGS-D" )
endmacro( add_lpssumelm_release_test ARGS)

macro( gen_lpssumelm_release_tests )
	add_lpssumelm_release_test( "" )
	add_lpssumelm_release_test( "-c" )
endmacro( gen_lpssumelm_release_tests )

############################
## Macro lpsactionrename  ##
############################

macro( add_lpsactionrename_release_test ARGS)
	set( TRIMMED_ARGS "" )			
	
	FOREACH( i ${ARGS} )
    set(TRIMMED_ARGS "${TRIMMED_ARGS}${i}" )
	ENDFOREACH( )
	set( POST_FIX_TEST "${BASENAME_TEST}-ARGS${TRIMMED_ARGS}" )

  ADD_TEST("lpsactionrename_${POST_FIX_TEST}" ${lpsactionrename_BINARY_DIR}/lpsactionrename ${ARGS} ${testdir}/${BASENAME_TEST}.lps  ${testdir}/dummy.lps )
	set_tests_properties("lpsactionrename_${POST_FIX_TEST}" PROPERTIES LABELS "${MCRL2_TEST_LABEL}")
  set_tests_properties("lpsactionrename_${POST_FIX_TEST}" PROPERTIES DEPENDS "mcrl22lps_${BASENAME_TEST}-ARGS-D" )
endmacro( add_lpsactionrename_release_test ARGS)

macro( gen_lpsactionrename_release_tests )
	if( EXISTS ${testdir}/${BASENAME_TEST}_rename.txt )
		add_lpsactionrename_release_test( "-f${testdir}/${BASENAME_TEST}_rename.txt" )
		add_lpsactionrename_release_test( "-f${testdir}/${BASENAME_TEST}_rename.txt;-m" )
		add_lpsactionrename_release_test( "-f${testdir}/${BASENAME_TEST}_rename.txt;-o" )
		add_lpsactionrename_release_test( "-f${testdir}/${BASENAME_TEST}_rename.txt;-ppa" )
		add_lpsactionrename_release_test( "-f${testdir}/${BASENAME_TEST}_rename.txt;-ptc" )
		add_lpsactionrename_release_test( "-f${testdir}/${BASENAME_TEST}_rename.txt;-P" )
		add_lpsactionrename_release_test( "-f${testdir}/${BASENAME_TEST}_rename.txt;-rjitty" )
		add_lpsactionrename_release_test( "-f${testdir}/${BASENAME_TEST}_rename.txt;-rjittyp" )
#		add_lpsactionrename_release_test( "-f${testdir}/${BASENAME_TEST}_rename.txt;-rinner" )
		if( NOT WIN32)
		  add_lpsactionrename_release_test( "-f${testdir}/${BASENAME_TEST}_rename.txt;-rjittyc" )
#		  add_lpsactionrename_release_test( "-f${testdir}/${BASENAME_TEST}_rename.txt;-rinnerc" )
		endif( NOT WIN32)
#		add_lpsactionrename_release_test( "-f${testdir}/${BASENAME_TEST}_rename.txt;-rinnerp" )
	endif( EXISTS ${testdir}/${BASENAME_TEST}_rename.txt )
endmacro( gen_lpsactionrename_release_tests )

######################
## Macro lpsuntime  ##
######################

macro( add_lpsuntime_release_test ARGS)
	set( TRIMMED_ARGS "" )			

  FOREACH( i ${ARGS} )
    set(TRIMMED_ARGS "${TRIMMED_ARGS}${i}" )
	ENDFOREACH( )
	set( POST_FIX_TEST "${BASENAME_TEST}-ARGS${TRIMMED_ARGS}" )

  ADD_TEST("lpsuntime_${POST_FIX_TEST}" ${lpsuntime_BINARY_DIR}/lpsuntime ${ARGS} ${testdir}/${BASENAME_TEST}.lps  ${testdir}/dummy.lps )
	set_tests_properties("lpsuntime_${POST_FIX_TEST}" PROPERTIES LABELS "${MCRL2_TEST_LABEL}")
  set_tests_properties("lpsuntime_${POST_FIX_TEST}" PROPERTIES DEPENDS "mcrl22lps_${BASENAME_TEST}-ARGS-D" )
endmacro( add_lpsuntime_release_test ARGS)
 
macro( gen_lpsuntime_release_tests )
	add_lpsuntime_release_test( "" )
endmacro( gen_lpsuntime_release_tests )

######################
## Macro lpsinvelm  ##
######################

macro( add_lpsinvelm_release_test ARGS)
	set( TRIMMED_ARGS "" )			

  FOREACH( i ${ARGS} )
    set(TRIMMED_ARGS "${TRIMMED_ARGS}${i}" )
	ENDFOREACH( )
	set( POST_FIX_TEST "${BASENAME_TEST}-ARGS${TRIMMED_ARGS}" )


  ADD_TEST("lpsinvelm_${POST_FIX_TEST}" ${lpsinvelm_BINARY_DIR}/lpsinvelm ${ARGS} ${testdir}/${BASENAME_TEST}.lps  ${testdir}/dummy.lps )
	set_tests_properties("lpsinvelm_${POST_FIX_TEST}" PROPERTIES LABELS "${MCRL2_TEST_LABEL}")
  set_tests_properties("lpsinvelm_${POST_FIX_TEST}" PROPERTIES DEPENDS "mcrl22lps_${BASENAME_TEST}-ARGS-D" )
endmacro( add_lpsinvelm_release_test ARGS)
 
macro( gen_lpsinvelm_release_tests )
		add_lpsinvelm_release_test( "-i${testdir}/true.txt" )
		add_lpsinvelm_release_test( "-c;-i${testdir}/true.txt" )
		add_lpsinvelm_release_test( "-e;-i${testdir}/true.txt" )
		add_lpsinvelm_release_test( "-l;-i${testdir}/true.txt" )
		add_lpsinvelm_release_test( "-n;-i${testdir}/true.txt" )
		add_lpsinvelm_release_test( "-p${testdir}/DOTFILE.dot;-i${testdir}/true.txt" )
		add_lpsinvelm_release_test( "-rjitty;-i${testdir}/true.txt" )
		#add_lpsinvelm_release_test( "-rjittyp;-i${testdir}/true.txt" )
#		add_lpsinvelm_release_test( "-rinner;-i${testdir}/true.txt" )
		if( NOT WIN32 )
		  #add_lpsinvelm_release_test( "-rjittyc;-i${testdir}/true.txt" )
			#add_lpsinvelm_release_test( "-rinnerc;-i${testdir}/true.txt" )
		endif( NOT WIN32 )
		#add_lpsinvelm_release_test( "-rinnerp;-i${testdir}/true.txt" )
		add_lpsinvelm_release_test( "-s10;-i${testdir}/true.txt" )
		add_lpsinvelm_release_test( "-t10;-i${testdir}/true.txt" )
		add_lpsinvelm_release_test( "-y;-i${testdir}/false.txt" )
		# add_lpsinvelm_release_test( "-zario;-i${testdir}/true.txt" )
		if( cvc3_FOUND )
		  add_lpsinvelm_release_test( "-zcvc;-i${testdir}/true.txt" )
		endif( cvc3_FOUND )
endmacro( gen_lpsinvelm_release_tests )

#########################
## Macro lpsconfcheck  ##
#########################

macro( add_lpsconfcheck_release_test ARGS)
	set( TRIMMED_ARGS "" )			

  FOREACH( i ${ARGS} )
    set(TRIMMED_ARGS "${TRIMMED_ARGS}${i}" )
	ENDFOREACH( )
	set( POST_FIX_TEST "${BASENAME_TEST}-ARGS${TRIMMED_ARGS}" )

  ADD_TEST("lpsconfcheck_${POST_FIX_TEST}" ${lpsconfcheck_BINARY_DIR}/lpsconfcheck ${ARGS} ${testdir}/${BASENAME_TEST}.lps  ${testdir}/dummy.lps )
	set_tests_properties("lpsconfcheck_${POST_FIX_TEST}" PROPERTIES LABELS "${MCRL2_TEST_LABEL}")
  set_tests_properties("lpsconfcheck_${POST_FIX_TEST}" PROPERTIES DEPENDS "mcrl22lps_${BASENAME_TEST}-ARGS-D" )
endmacro( add_lpsconfcheck_release_test ARGS)
 
macro( gen_lpsconfcheck_release_tests )
	add_lpsconfcheck_release_test( "" )
	add_lpsconfcheck_release_test( "-a" )
	add_lpsconfcheck_release_test( "-c" )
	add_lpsconfcheck_release_test( "-g" )
	add_lpsconfcheck_release_test( "-i${testdir}/true.txt" )
	add_lpsconfcheck_release_test( "-i${testdir}/false.txt" )
	add_lpsconfcheck_release_test( "-p${testdir}/DOTFILE.dot;-i${testdir}/true.txt" )
	add_lpsconfcheck_release_test( "-m" )
	add_lpsconfcheck_release_test( "-n" )
	add_lpsconfcheck_release_test( "-o" )
	add_lpsconfcheck_release_test( "-rjitty" )
	# add_lpsconfcheck_release_test( "-rjittyp" )
#	add_lpsconfcheck_release_test( "-rinner" )
	if( NOT WIN32)
					# add_lpsconfcheck_release_test( "-rinnerc" )
					# add_lpsconfcheck_release_test( "-rjittyc" )
	endif( NOT WIN32)
	# add_lpsconfcheck_release_test( "-rinnerp" )
	add_lpsconfcheck_release_test( "-s10;-i${testdir}/true.txt" )
	add_lpsconfcheck_release_test( "-t10;-i${testdir}/true.txt" )
	#	add_lpsconfcheck_release_test( "-zario;-i${testdir}/true.txt" )
	if( cvc3_FOUND )
	  add_lpsconfcheck_release_test( "-zcvc;-i${testdir}/true.txt" )
	endif( cvc3_FOUND )
endmacro( gen_lpsconfcheck_release_tests )

#########################
## Macro lpsbinary  ##
#########################

macro( add_lpsbinary_release_test ARGS)
	set( TRIMMED_ARGS "" )			

  FOREACH( i ${ARGS} )
    set(TRIMMED_ARGS "${TRIMMED_ARGS}${i}" )
	ENDFOREACH( )
	set( POST_FIX_TEST "${BASENAME_TEST}-ARGS${TRIMMED_ARGS}" )

  ADD_TEST("lpsbinary_${POST_FIX_TEST}" ${lpsbinary_BINARY_DIR}/lpsbinary ${ARGS} ${testdir}/${BASENAME_TEST}.lps  ${testdir}/dummy.lps )
	set_tests_properties("lpsbinary_${POST_FIX_TEST}" PROPERTIES LABELS "${MCRL2_TEST_LABEL}")
  set_tests_properties("lpsbinary_${POST_FIX_TEST}" PROPERTIES DEPENDS "mcrl22lps_${BASENAME_TEST}-ARGS-D" )
endmacro( add_lpsbinary_release_test ARGS)
 
macro( gen_lpsbinary_release_tests )
					add_lpsbinary_release_test( "" )
					add_lpsbinary_release_test( "-rjitty" )
					add_lpsbinary_release_test( "-rjittyp" )
#					add_lpsbinary_release_test( "-rinner" )
          if( NOT WIN32)
         		add_lpsbinary_release_test( "-rjittyc" )
#	  				add_lpsbinary_release_test( "-rinnerc" )
					endif( NOT WIN32)
#					add_lpsbinary_release_test( "-rinnerp" )
endmacro( gen_lpsbinary_release_tests )

#########################
## Macro lpsparunfold  ##
#########################

macro( add_lpsparunfold_release_test ARGS)
	set( TRIMMED_ARGS "" )			

  FOREACH( i ${ARGS} )
    set(TRIMMED_ARGS "${TRIMMED_ARGS}${i}" )
	ENDFOREACH( )
	set( POST_FIX_TEST "${BASENAME_TEST}-ARGS${TRIMMED_ARGS}" )

  ADD_TEST("lpsparunfold_${POST_FIX_TEST}" ${lpsparunfold_BINARY_DIR}/lpsparunfold ${ARGS} ${testdir}/${BASENAME_TEST}.lps  ${testdir}/dummy.lps )
	set_tests_properties("lpsparunfold_${POST_FIX_TEST}" PROPERTIES LABELS "${MCRL2_TEST_LABEL}")
  set_tests_properties("lpsparunfold_${POST_FIX_TEST}" PROPERTIES DEPENDS "mcrl22lps_${BASENAME_TEST}-ARGS-D" )
endmacro( add_lpsparunfold_release_test ARGS)
 
macro( gen_lpsparunfold_release_tests )
	add_lpsparunfold_release_test( "-i0" )
	#	add_lpsparunfold_release_test( "-i1" )
	add_lpsparunfold_release_test( "-sNat;-l" )
	add_lpsparunfold_release_test( "-sNat;-n10" )
	add_lpsparunfold_release_test( "-sNat;-rjitty" )
	add_lpsparunfold_release_test( "-sNat;-rjittyp" )
#	add_lpsparunfold_release_test( "-sNat;-rinner" )
	if( NOT WIN32)
  	add_lpsparunfold_release_test( "-sNat;-rjittyc" )
#	  add_lpsparunfold_release_test( "-sNat;-rinnerc" )
	endif( NOT WIN32)
#	add_lpsparunfold_release_test( "-sNat;-rinnerp" )
endmacro( gen_lpsparunfold_release_tests )

#########################
## Macro lpssuminst  ##
#########################

macro( add_lpssuminst_release_test ARGS)
	set( TRIMMED_ARGS "" )			

  FOREACH( i ${ARGS} )
    set(TRIMMED_ARGS "${TRIMMED_ARGS}${i}" )
	ENDFOREACH( )
	set( POST_FIX_TEST "${BASENAME_TEST}-ARGS${TRIMMED_ARGS}" )

  ADD_TEST("lpssuminst_${POST_FIX_TEST}" ${lpssuminst_BINARY_DIR}/lpssuminst ${ARGS} ${testdir}/${BASENAME_TEST}.lps  ${testdir}/dummy.lps )
	set_tests_properties("lpssuminst_${POST_FIX_TEST}" PROPERTIES LABELS "${MCRL2_TEST_LABEL}")
  set_tests_properties("lpssuminst_${POST_FIX_TEST}" PROPERTIES DEPENDS "mcrl22lps_${BASENAME_TEST}-ARGS-D" )
endmacro( add_lpssuminst_release_test ARGS)
 
macro( gen_lpssuminst_release_tests )
		add_lpssuminst_release_test( "-f" )
		add_lpssuminst_release_test( "-f;-rjitty" )
		add_lpssuminst_release_test( "-f;-rjittyp" )
#		add_lpssuminst_release_test( "-f;-rinner" )
		if( NOT WIN32)
		  add_lpssuminst_release_test( "-f;-rjittyc" )
#		  add_lpssuminst_release_test( "-f;-rinnerc" )
		endif( NOT WIN32)
#		add_lpssuminst_release_test( "-f;-rinnerp" )
		add_lpssuminst_release_test( "-f;-t" )
endmacro( gen_lpssuminst_release_tests )

####################
## Macro ltsinfo  ##
####################

macro( add_ltsinfo_release_test ARGS)
	set( TRIMMED_ARGS "" )			
  FOREACH( i ${ARGS} )
    set(TRIMMED_ARGS "${TRIMMED_ARGS}${i}" )
	ENDFOREACH( )
	set( POST_FIX_TEST "${BASENAME_TEST}-ARGS${TRIMMED_ARGS}" )

	foreach(EXT ${LTS_EXTS} )
    ADD_TEST("ltsinfo_${POST_FIX_TEST}_${EXT}" ${ltsinfo_BINARY_DIR}/ltsinfo ${ARGS} ${testdir}/${BASENAME_TEST}.${EXT}  )
  	set_tests_properties("ltsinfo_${POST_FIX_TEST}_${EXT}" PROPERTIES LABELS "${MCRL2_TEST_LABEL}")
    set_tests_properties("ltsinfo_${POST_FIX_TEST}_${EXT}" PROPERTIES DEPENDS "lps2lts_${BASENAME_TEST}-ARGS_${EXT}" )
	endforeach()

endmacro( add_ltsinfo_release_test ARGS)

macro( gen_ltsinfo_release_tests )
	add_ltsinfo_release_test( "" )
endmacro( gen_ltsinfo_release_tests )

####################
## Macro lts2lps  ##
####################

macro( add_lts2lps_release_test EXT ARGS)
	set( TRIMMED_ARGS "" )			
		
  FOREACH( i ${ARGS} )
    set(TRIMMED_ARGS "${TRIMMED_ARGS}${i}" )
	ENDFOREACH( )
	set( POST_FIX_TEST "${BASENAME_TEST}-ARGS${TRIMMED_ARGS}" )

	  ADD_TEST("lts2lps_${POST_FIX_TEST}_${EXT}" ${lts2lps_BINARY_DIR}/lts2lps ${ARGS} ${testdir}/${BASENAME_TEST}.${EXT} ${testdir}/dummy.lps )
	  set_tests_properties("lts2lps_${POST_FIX_TEST}_${EXT}" PROPERTIES LABELS "${MCRL2_TEST_LABEL}")
    set_tests_properties("lts2lps_${POST_FIX_TEST}_${EXT}" PROPERTIES DEPENDS "lps2lts_${BASENAME_TEST}-ARGS_${EXT}" )

endmacro( add_lts2lps_release_test ARGS)

macro( gen_lts2lps_release_tests )
	foreach(EXT ${LTS_EXTS} )
		if( "${EXT}" STREQUAL "lts" )			
	    add_lts2lps_release_test( "${EXT}" "" )
		endif()
	  add_lts2lps_release_test( "${EXT}" "-m${testdir}/${BASENAME_TEST}.mcrl2" )
	endforeach()
endmacro( gen_lts2lps_release_tests )

#######################
## Macro ltsconvert  ##
#######################

macro( add_ltsconvert_release_test ARGS)
	set( TRIMMED_ARGS "" )			
		
  FOREACH( i ${ARGS} )
    set(TRIMMED_ARGS "${TRIMMED_ARGS}${i}" )
	ENDFOREACH( )
	set( POST_FIX_TEST "${BASENAME_TEST}-ARGS${TRIMMED_ARGS}" )

	foreach(EXT ${LTS_EXTS} )
    ADD_TEST("ltsconvert_${POST_FIX_TEST}_${EXT}" ${ltsconvert_BINARY_DIR}/ltsconvert ${ARGS} ${testdir}/${BASENAME_TEST}.${EXT} ${testdir}/${POST_FIX_TEST}.${EXT})
    set_tests_properties("ltsconvert_${POST_FIX_TEST}_${EXT}" PROPERTIES LABELS "${MCRL2_TEST_LABEL}")
    set_tests_properties("ltsconvert_${POST_FIX_TEST}_${EXT}" PROPERTIES DEPENDS "lps2lts_${BASENAME_TEST}-ARGS_${EXT}" )
	endforeach()


endmacro( add_ltsconvert_release_test ARGS)

macro( gen_ltsconvert_release_tests )
	  add_ltsconvert_release_test( "" )
	  add_ltsconvert_release_test( "-D" )
	  add_ltsconvert_release_test( "-ebisim" )
	  add_ltsconvert_release_test( "-ebranching-bisim" )
	  add_ltsconvert_release_test( "-edpbranching-bisim" )
	  add_ltsconvert_release_test( "-esim" )
	  add_ltsconvert_release_test( "-etau-star" )
	  add_ltsconvert_release_test( "-etrace" )
	  add_ltsconvert_release_test( "-eweak-trace" )
	  add_ltsconvert_release_test( "-n" )
	  add_ltsconvert_release_test( "--no-reach" )
		if( EXISTS ${testdir}/${BASENAME_TEST}_hide_action.txt )
		  file(STRINGS ${testdir}/${BASENAME_TEST}_hide_action.txt act)
	    add_ltsconvert_release_test( "--tau=${act}" )
		endif( EXISTS ${testdir}/${BASENAME_TEST}_hide_action.txt )

endmacro( gen_ltsconvert_release_tests )

#######################
## Macro ltscompare  ##
#######################

macro( add_ltscompare_release_test ARGS)
	set( TRIMMED_ARGS "" )			
		
  FOREACH( i ${ARGS} )
    set(TRIMMED_ARGS "${TRIMMED_ARGS}${i}" )
	ENDFOREACH( )
	set( POST_FIX_TEST "${BASENAME_TEST}-ARGS${TRIMMED_ARGS}" )

	foreach(EXT ${LTS_EXTS} )

    ADD_TEST("ltscompare_${POST_FIX_TEST}_${EXT}" ${ltscompare_BINARY_DIR}/ltscompare ${ARGS} ${testdir}/${BASENAME_TEST}.${EXT} ${testdir}/${BASENAME_TEST}-ARGS.${EXT})
    set_tests_properties("ltscompare_${POST_FIX_TEST}_${EXT}" PROPERTIES LABELS "${MCRL2_TEST_LABEL}")
    set_tests_properties("ltscompare_${POST_FIX_TEST}_${EXT}" PROPERTIES DEPENDS "ltsconvert_${BASENAME_TEST}-ARGS_${EXT}")
  endforeach()

endmacro( add_ltscompare_release_test ARGS)

macro( gen_ltscompare_release_tests )

	  add_ltscompare_release_test( "-c;-ebranching-bisim" )
	  add_ltscompare_release_test( "-c;-edpbranching-bisim" )
	  add_ltscompare_release_test( "-c;-esim" )
	  add_ltscompare_release_test( "-c;-etrace" )
	  add_ltscompare_release_test( "-c;-eweak-trace" )
	  add_ltscompare_release_test( "-psim" )
	  add_ltscompare_release_test( "-pweak-trace" )
		if( EXISTS ${testdir}/${BASENAME_TEST}_hide_action.txt )
		  file(STRINGS ${testdir}/${BASENAME_TEST}_hide_action.txt act)
	    add_ltscompare_release_test( "-ebisim;--tau=${act}" )
		endif( EXISTS ${testdir}/${BASENAME_TEST}_hide_action.txt )

endmacro( gen_ltscompare_release_tests )

################### 
## Macro lps2pbes ## 
###################

macro( add_lps2pbes_release_test INPUT ARGS SAVE)
	set( TRIMMED_ARGS "" )			
		
  FOREACH( i ${ARGS} )

		if( ${i} MATCHES "^-f")
      set(TRIMMED_ARGS "${TRIMMED_ARGS}-f${INPUT}" )
		else( ${i} MATCHES "^-f")
      set(TRIMMED_ARGS "${TRIMMED_ARGS}${i}" )
		endif( ${i} MATCHES "^-f")
	ENDFOREACH( )
	set( POST_FIX_TEST "${BASENAME_TEST}-ARGS${TRIMMED_ARGS}" )


		if( NOT ${SAVE} )
      ADD_TEST("lps2pbes_${POST_FIX_TEST}" ${lps2pbes_BINARY_DIR}/lps2pbes ${ARGS} ${testdir}/${BASENAME_TEST}.lps ${testdir}/${BASENAME_TEST}_${INPUT}.pbes )
		else( NOT ${SAVE} )
      ADD_TEST("lps2pbes_${POST_FIX_TEST}" ${lps2pbes_BINARY_DIR}/lps2pbes ${ARGS} ${testdir}/${BASENAME_TEST}.lps ${testdir}/dummy.pbes )
		endif( NOT ${SAVE} )
		set_tests_properties("lps2pbes_${POST_FIX_TEST}" PROPERTIES LABELS "${MCRL2_TEST_LABEL}")
    set_tests_properties("lps2pbes_${POST_FIX_TEST}" PROPERTIES DEPENDS "mcrl22lps_${BASENAME_TEST}-ARGS-D" )


endmacro( add_lps2pbes_release_test INPUT ARGS SAVE)

macro( gen_lps2pbes_release_tests )
	  foreach(MCF ${SET_OF_MCF} )
	        get_filename_component( mcf_name ${MCF} NAME_WE)
					add_lps2pbes_release_test( "${mcf_name}" "-f${MCF}" "${save}_${mcf_name}" )
					add_lps2pbes_release_test( "${mcf_name}" "-t;-f${MCF}" "" )
	  endforeach(MCF ${SET_OF_MCF})
endmacro( gen_lps2pbes_release_tests )

################### 
## Macro lts2pbes ## 
###################

macro( add_lts2pbes_release_test INPUT ARGS EXT)
  set( TRIMMED_ARGS "" )			
		
  FOREACH( i ${ARGS} )

    if( ${i} MATCHES "^-f")
      set(TRIMMED_ARGS "${TRIMMED_ARGS}-f${INPUT}" )
    else( ${i} MATCHES "^-f")
      set(TRIMMED_ARGS "${TRIMMED_ARGS}${i}" )
    endif( ${i} MATCHES "^-f")
  ENDFOREACH( )
 
 set( POST_FIX_TEST "${BASENAME_TEST}-ARGS${TRIMMED_ARGS}" )


  ADD_TEST("lts2pbes_${POST_FIX_TEST}_${EXT}" ${lts2pbes_BINARY_DIR}/lts2pbes ${ARGS} ${testdir}/${BASENAME_TEST}.${EXT} -m${testdir}/${BASENAME_TEST}.mcrl2 ${testdir}/dummy.pbes )
  set_tests_properties("lts2pbes_${POST_FIX_TEST}_${EXT}" PROPERTIES LABELS "${MCRL2_TEST_LABEL}")
  set_tests_properties("lts2pbes_${POST_FIX_TEST}_${EXT}" PROPERTIES DEPENDS "lps2lts_${BASENAME_TEST}-ARGS_${EXT}" )

endmacro( add_lts2pbes_release_test INPUT ARGS EXT)

macro( gen_lts2pbes_release_tests )
  foreach(MCF ${SET_OF_MCF} )
    foreach(EXT ${LTS_EXTS} )
      get_filename_component( mcf_name ${MCF} NAME_WE)
	add_lts2pbes_release_test( "${mcf_name}" "-f${MCF}" "${EXT}" )
    endforeach(EXT ${LTS_EXTS} )
  endforeach(MCF ${SET_OF_MCF})
endmacro( gen_lts2pbes_release_tests )

####################
## Macro pbesinfo  ##
####################

macro( add_pbesinfo_release_test ARGS)
	set( TRIMMED_ARGS "" )			
		
  FOREACH( i ${ARGS} )
    set(TRIMMED_ARGS "${TRIMMED_ARGS}${i}" )
	ENDFOREACH( )
	set( POST_FIX_TEST "${BASENAME_TEST}-ARGS${TRIMMED_ARGS}" )

	foreach(MCF ${SET_OF_MCF} )
    get_filename_component( mcf_name ${MCF} NAME_WE)

    ADD_TEST("pbesinfo_${POST_FIX_TEST}_${mcf_name}" ${pbesinfo_BINARY_DIR}/pbesinfo ${ARGS} ${testdir}/${BASENAME_TEST}_${mcf_name}.pbes  )
	  set_tests_properties("pbesinfo_${POST_FIX_TEST}_${mcf_name}" PROPERTIES LABELS "${MCRL2_TEST_LABEL}")
	  set_tests_properties("pbesinfo_${POST_FIX_TEST}_${mcf_name}" PROPERTIES DEPENDS "lps2pbes_${BASENAME_TEST}-ARGS-f${mcf_name}" )
	endforeach(MCF ${SET_OF_MCF})

endmacro( add_pbesinfo_release_test ARGS)

macro( gen_pbesinfo_release_tests )
					add_pbesinfo_release_test(  "" )
					add_pbesinfo_release_test(  "-f" )
endmacro( gen_pbesinfo_release_tests )

###################
## Macro pbespp  ##
###################

macro( add_pbespp_release_test ARGS SAVE)
	set( TRIMMED_ARGS "" )			
		
  FOREACH( i ${ARGS} )
    set(TRIMMED_ARGS "${TRIMMED_ARGS}${i}" )
	ENDFOREACH( )
	set( POST_FIX_TEST "${BASENAME_TEST}-ARGS${TRIMMED_ARGS}" )

	foreach(MCF ${SET_OF_MCF} )
    get_filename_component( mcf_name ${MCF} NAME_WE)
  	if( NOT ${SAVE} )
      ADD_TEST("pbespp_${POST_FIX_TEST}_${mcf_name}" ${pbespp_BINARY_DIR}/pbespp ${ARGS} ${testdir}/${BASENAME_TEST}_${mcf_name}.pbes ${testdir}/${BASENAME_TEST}_${mcf_name}_pbes.txt )
  	else( NOT ${SAVE} )
      ADD_TEST("pbespp_${POST_FIX_TEST}_${mcf_name}" ${pbespp_BINARY_DIR}/pbespp ${ARGS} ${testdir}/${BASENAME_TEST}_${mcf_name}.pbes )
  	endif( NOT ${SAVE} )
	  set_tests_properties("pbespp_${POST_FIX_TEST}_${mcf_name}" PROPERTIES DEPENDS "lps2pbes_${BASENAME_TEST}-ARGS-f${mcf_name}" )
	endforeach()

endmacro( add_pbespp_release_test ARGS SAVE)

macro( gen_pbespp_release_tests )
					add_pbespp_release_test(  "-fdefault" "SAVE")
					add_pbespp_release_test(  "-finternal" "")
endmacro( gen_pbespp_release_tests )

#########################
## Macro pbesconstelm  ##
#########################

macro( add_pbesconstelm_release_test ARGS)
	set( TRIMMED_ARGS "" )			
		
  FOREACH( i ${ARGS} )
    set(TRIMMED_ARGS "${TRIMMED_ARGS}${i}" )
	ENDFOREACH( )
	set( POST_FIX_TEST "${BASENAME_TEST}-ARGS${TRIMMED_ARGS}" )

	foreach(MCF ${SET_OF_MCF} )
    get_filename_component( mcf_name ${MCF} NAME_WE)

    ADD_TEST("pbesconstelm_${POST_FIX_TEST}_${mcf_name}" ${pbesconstelm_BINARY_DIR}/pbesconstelm ${ARGS} ${testdir}/${BASENAME_TEST}_${mcf_name}.pbes ${testdir}/dummy.pbes )
	  set_tests_properties("pbesconstelm_${POST_FIX_TEST}_${mcf_name}" PROPERTIES LABELS "${MCRL2_TEST_LABEL}")
    set_tests_properties("pbesconstelm_${POST_FIX_TEST}_${mcf_name}" PROPERTIES DEPENDS "lps2pbes_${BASENAME_TEST}-ARGS-f${mcf_name}" )
	endforeach()
endmacro( add_pbesconstelm_release_test ARGS)

macro( gen_pbesconstelm_release_tests )
	add_pbesconstelm_release_test(  "-c" )
	add_pbesconstelm_release_test(  "-e" )
	add_pbesconstelm_release_test(  "-psimplify" )
	add_pbesconstelm_release_test(  "-pquantifier-all" )
	add_pbesconstelm_release_test(  "-pquantifier-finite" )
	add_pbesconstelm_release_test(  "-ppfnf" )
	add_pbesconstelm_release_test(  "-rjitty" )
	add_pbesconstelm_release_test(  "-rjittyp" )
#	add_pbesconstelm_release_test(  "-rinner" )
	if( NOT WIN32)
		add_pbesconstelm_release_test(  "-rjittyc" )
#		add_pbesconstelm_release_test(  "-rinnerc" )
	endif( NOT WIN32)
#	add_pbesconstelm_release_test( "-rinnerp" )
endmacro( gen_pbesconstelm_release_tests )

#######################
## Macro pbesparelm  ##
#######################

macro( add_pbesparelm_release_test )
	set( TRIMMED_ARGS "" )			
		
  FOREACH( i ${ARGS} )
    set(TRIMMED_ARGS "${TRIMMED_ARGS}${i}" )
	ENDFOREACH( )
	set( POST_FIX_TEST "${BASENAME_TEST}-ARGS${TRIMMED_ARGS}" )

	foreach(MCF ${SET_OF_MCF} )
    get_filename_component( mcf_name ${MCF} NAME_WE)
    ADD_TEST("pbesparelm_${POST_FIX_TEST}_${mcf_name}" ${pbesparelm_BINARY_DIR}/pbesparelm ${ARGS} ${testdir}/${BASENAME_TEST}_${mcf_name}.pbes ${testdir}/dummy.pbes )
	  set_tests_properties("pbesparelm_${POST_FIX_TEST}_${mcf_name}" PROPERTIES LABELS "${MCRL2_TEST_LABEL}")
    set_tests_properties("pbesparelm_${POST_FIX_TEST}_${mcf_name}" PROPERTIES DEPENDS "lps2pbes_${BASENAME_TEST}-ARGS-f${mcf_name}" )
	endforeach()
endmacro( add_pbesparelm_release_test )

macro( gen_pbesparelm_release_tests )
					add_pbesparelm_release_test(  )
endmacro( gen_pbesparelm_release_tests )

#####################
## Macro pbesrewr  ##
#####################

macro( add_pbesrewr_release_test ARGS)
	set( TRIMMED_ARGS "" )			
		
  FOREACH( i ${ARGS} )
    set(TRIMMED_ARGS "${TRIMMED_ARGS}${i}" )
	ENDFOREACH( )
	set( POST_FIX_TEST "${BASENAME_TEST}-ARGS${TRIMMED_ARGS}" )

	foreach(MCF ${SET_OF_MCF} )
    get_filename_component( mcf_name ${MCF} NAME_WE)
    ADD_TEST("pbesrewr_${POST_FIX_TEST}_${mcf_name}" ${pbesrewr_BINARY_DIR}/pbesrewr ${ARGS} ${testdir}/${BASENAME_TEST}_${mcf_name}.pbes ${testdir}/dummy.pbes )
	  set_tests_properties("pbesrewr_${POST_FIX_TEST}_${mcf_name}" PROPERTIES LABELS "${MCRL2_TEST_LABEL}")
    set_tests_properties("pbesrewr_${POST_FIX_TEST}_${mcf_name}" PROPERTIES DEPENDS "lps2pbes_${BASENAME_TEST}-ARGS-f${mcf_name}" )
	endforeach()
endmacro( add_pbesrewr_release_test ARGS)

macro( gen_pbesrewr_release_tests )
		add_pbesrewr_release_test( "-psimplify" )
		add_pbesrewr_release_test( "-pquantifier-all" )
		add_pbesrewr_release_test( "-pquantifier-finite" )
		add_pbesrewr_release_test( "-ppfnf" )
		add_pbesrewr_release_test( "-rjitty" )
		add_pbesrewr_release_test( "-rjittyp" )
#		add_pbesrewr_release_test( "-rinner" )
		if( NOT WIN32)
			add_pbesrewr_release_test( "-rjittyc" )
#			add_pbesrewr_release_test( "-rinnerc" )
		endif( NOT WIN32)
#		add_pbesrewr_release_test( "-rinnerp" )
endmacro( gen_pbesrewr_release_tests )

######################
## Macro pbes2bool  ##
######################

macro( add_pbes2bool_release_test ARGS)
	set( TRIMMED_ARGS "" )			
		
  FOREACH( i ${ARGS} )
    set(TRIMMED_ARGS "${TRIMMED_ARGS}${i}" )
	ENDFOREACH( )
	set( POST_FIX_TEST "${BASENAME_TEST}-ARGS${TRIMMED_ARGS}" )

	foreach(MCF ${SET_OF_MCF} )
    get_filename_component( mcf_name ${MCF} NAME_WE)
    ADD_TEST("pbes2bool_${POST_FIX_TEST}_${mcf_name}" ${pbes2bool_BINARY_DIR}/pbes2bool ${ARGS} ${testdir}/${BASENAME_TEST}_${mcf_name}.pbes )
	  set_tests_properties("pbes2bool_${POST_FIX_TEST}_${mcf_name}" PROPERTIES LABELS "${MCRL2_TEST_LABEL}")
    set_tests_properties("pbes2bool_${POST_FIX_TEST}_${mcf_name}" PROPERTIES DEPENDS "lps2pbes_${BASENAME_TEST}-ARGS-f${mcf_name}" )
	endforeach()
endmacro( add_pbes2bool_release_test ARGS)

macro( gen_pbes2bool_release_tests )
					add_pbes2bool_release_test( "-c" )
					add_pbes2bool_release_test( "-H" )
					add_pbes2bool_release_test( "-psimplify" )
					add_pbes2bool_release_test( "-pquantifier-all" )
					add_pbes2bool_release_test( "-pquantifier-finite" )
					add_pbes2bool_release_test( "-ppfnf" )
					add_pbes2bool_release_test( "-rjitty" )
					add_pbes2bool_release_test( "-rjittyp" )
#					add_pbes2bool_release_test( "-rinner" )
					if( NOT WIN32)
  					add_pbes2bool_release_test( "-rjittyc" )
#	  				add_pbes2bool_release_test( "-rinnerc" )
					endif( NOT WIN32)
#					add_pbes2bool_release_test( "-rinnerp" )
					add_pbes2bool_release_test( "-s0" )
					add_pbes2bool_release_test( "-s1" )
					add_pbes2bool_release_test( "-s2" )
					add_pbes2bool_release_test( "-s3" )
					add_pbes2bool_release_test( "-t" )
					add_pbes2bool_release_test( "-u" )
endmacro( gen_pbes2bool_release_tests )

######################
## Macro txt2lps  ##
######################

macro( add_txt2lps_release_test ARGS)
	set( TRIMMED_ARGS "" )			
		
  FOREACH( i ${ARGS} )
    set(TRIMMED_ARGS "${TRIMMED_ARGS}${i}" )
	ENDFOREACH( )
	set( POST_FIX_TEST "${BASENAME_TEST}-ARGS${TRIMMED_ARGS}" )

  ADD_TEST("txt2lps_${POST_FIX_TEST}" ${txt2lps_BINARY_DIR}/txt2lps ${ARGS} ${testdir}/${BASENAME_TEST}_lps.txt ${testdir}/dummy.lps )
	set_tests_properties("txt2lps_${POST_FIX_TEST}" PROPERTIES LABELS "${MCRL2_TEST_LABEL}")
  set_tests_properties("txt2lps_${POST_FIX_TEST}" PROPERTIES DEPENDS "lpspp_${BASENAME_TEST}-ARGS-fdefault" )
endmacro( add_txt2lps_release_test ARGS)

macro( gen_txt2lps_release_tests )
					add_txt2lps_release_test( "" )
endmacro( gen_txt2lps_release_tests )

######################
## Macro txt2pbes  ##
######################

macro( add_txt2pbes_release_test ARGS)
	set( TRIMMED_ARGS "" )			
		
  FOREACH( i ${ARGS} )
    set(TRIMMED_ARGS "${TRIMMED_ARGS}${i}" )
	ENDFOREACH( )
	set( POST_FIX_TEST "${BASENAME_TEST}-ARGS${TRIMMED_ARGS}" )

	foreach(MCF ${SET_OF_MCF} )
    get_filename_component( mcf_name ${MCF} NAME_WE)

    ADD_TEST("txt2pbes_${POST_FIX_TEST}_${mcf_name}" ${txt2pbes_BINARY_DIR}/txt2pbes ${ARGS} ${testdir}/${BASENAME_TEST}_${mcf_name}_pbes.txt ${testdir}/dummy.pbes )
	  set_tests_properties("txt2pbes_${POST_FIX_TEST}_${mcf_name}" PROPERTIES LABELS "${MCRL2_TEST_LABEL}")
    set_tests_properties("txt2pbes_${POST_FIX_TEST}_${mcf_name}" PROPERTIES DEPENDS "pbespp_${BASENAME_TEST}-ARGS-fdefault_${mcf_name}" )
	endforeach()
endmacro( add_txt2pbes_release_test ARGS)

macro( gen_txt2pbes_release_tests )
  add_txt2pbes_release_test( "" )
endmacro( gen_txt2pbes_release_tests )

######################
## Macro pbes2bes  ##
######################

macro( add_pbes2bes_release_test ARGS SAVE)
	set( TRIMMED_ARGS "" )			
		
  FOREACH( i ${ARGS} )
    set(TRIMMED_ARGS "${TRIMMED_ARGS}${i}" )
	ENDFOREACH( )
	set( POST_FIX_TEST "${BASENAME_TEST}-ARGS${TRIMMED_ARGS}" )

	foreach(MCF ${SET_OF_MCF} )
    get_filename_component( mcf_name ${MCF} NAME_WE)

		if( NOT ${SAVE} )
      ADD_TEST("pbes2bes_${POST_FIX_TEST}_${mcf_name}" 
							${pbes2bes_BINARY_DIR}/pbes2bes ${ARGS} 
							${testdir}/${BASENAME_TEST}_${mcf_name}.pbes 
							${testdir}/${BASENAME_TEST}_${mcf_name}.bes)
		else( NOT ${SAVE} )
      ADD_TEST("pbes2bes_${POST_FIX_TEST}_${mcf_name}" 
							${pbes2bes_BINARY_DIR}/pbes2bes ${ARGS} 
							${testdir}/${BASENAME_TEST}_${mcf_name}.pbes 
							${testdir}/dummy.bes)
		endif( NOT ${SAVE} )

	  set_tests_properties("pbes2bes_${POST_FIX_TEST}_${mcf_name}" PROPERTIES LABELS "${MCRL2_TEST_LABEL}")
    set_tests_properties("pbes2bes_${POST_FIX_TEST}_${mcf_name}" PROPERTIES DEPENDS "lps2pbes_${BASENAME_TEST}-ARGS-f${mcf_name}" )
	endforeach()
endmacro( add_pbes2bes_release_test ARGS)

macro( gen_pbes2bes_release_tests )
	add_pbes2bes_release_test( "" "SAVE" )
	add_pbes2bes_release_test( "-H"  "")
<<<<<<< HEAD
	add_pbes2bes_release_test( "-ovasy" "" )
=======
>>>>>>> a907a07f
	add_pbes2bes_release_test( "-opbes"  "")
	add_pbes2bes_release_test( "-ocwi"  "")
	add_pbes2bes_release_test( "-obes"  "")

	add_pbes2bes_release_test( "-psimplify" "" )
	add_pbes2bes_release_test( "-pquantifier-all"  "")
	add_pbes2bes_release_test( "-pquantifier-finite"  "")
	add_pbes2bes_release_test( "-ppfnf"  "")
	add_pbes2bes_release_test( "-rjitty"  "")
	add_pbes2bes_release_test( "-rjittyp"  "")
#	add_pbes2bes_release_test( "-rinner"  "")
	if( NOT WIN32)
		add_pbes2bes_release_test( "-rjittyc"  "")
#		add_pbes2bes_release_test( "-rinnerc"  "")
	endif( NOT WIN32)
#	add_pbes2bes_release_test( "-rinnerp"  "")
	add_pbes2bes_release_test( "-s0"  "")
	add_pbes2bes_release_test( "-s1"  "")
	add_pbes2bes_release_test( "-s2"  "")
	add_pbes2bes_release_test( "-s3"  "")
	add_pbes2bes_release_test( "-t"  "")
	add_pbes2bes_release_test( "-u"  "")
endmacro( gen_pbes2bes_release_tests )

######################
## Macro besconvert  ##
######################

macro( add_besconvert_release_test ARGS)
	set( TRIMMED_ARGS "" )			
  FOREACH( i ${ARGS} )
    set(TRIMMED_ARGS "${TRIMMED_ARGS}${i}" )
	ENDFOREACH( )
	set( POST_FIX_TEST "${POST_FIX_TEST}-ARGS${TRIMMED_ARGS}" )

	foreach(MCF ${SET_OF_MCF} )
    get_filename_component( mcf_name ${MCF} NAME_WE)

    ADD_TEST("besconvert_${POST_FIX_TEST}" ${besconvert_BINARY_DIR}/besconvert ${ARGS} ${testdir}/${INPUT} ${testdir}/dummy.bes )
	  set_tests_properties("besconvert_${POST_FIX_TEST}" PROPERTIES LABELS "${MCRL2_TEST_LABEL}")
   ### TODO:    set_tests_properties("besconvert_${POST_FIX_TEST}" PROPERTIES DEPENDS "" )
	endforeach()
endmacro( add_besconvert_release_test ARGS)

macro( gen_besconvert_release_tests )
  FOREACH( i ${SET_OF_PBES_FILES} )
					add_besconvert_release_test( "${i}" "-ebisim" )
					add_besconvert_release_test( "${i}" "-estuttering" )
  ENDFOREACH( )
endmacro( gen_besconvert_release_tests )

####################
## Macro besinfo  ##
####################

macro( add_besinfo_release_test ARGS)
	set( TRIMMED_ARGS "" )			
		
  FOREACH( i ${ARGS} )
    set(TRIMMED_ARGS "${TRIMMED_ARGS}${i}" )
	ENDFOREACH( )
	set( POST_FIX_TEST "${BASENAME_TEST}-ARGS${TRIMMED_ARGS}" )

	foreach(MCF ${SET_OF_MCF} )
    get_filename_component( mcf_name ${MCF} NAME_WE)

    ADD_TEST("besinfo_${POST_FIX_TEST}_${mcf_name}" ${besinfo_BINARY_DIR}/besinfo ${ARGS} ${testdir}/${BASENAME_TEST}_${mcf_name}.bes  )
	  set_tests_properties("besinfo_${POST_FIX_TEST}_${mcf_name}" PROPERTIES LABELS "${MCRL2_TEST_LABEL}")
	  set_tests_properties("besinfo_${POST_FIX_TEST}_${mcf_name}" PROPERTIES DEPENDS "pbes2bes_${BASENAME_TEST}-ARGS_${mcf_name}" )
	endforeach(MCF ${SET_OF_MCF})

endmacro( add_besinfo_release_test ARGS)

macro( gen_besinfo_release_tests )
					add_besinfo_release_test(  "" )
					add_besinfo_release_test(  "-f" )
endmacro( gen_besinfo_release_tests )

###################
## Macro bespp  ##
###################

macro( add_bespp_release_test ARGS SAVE)
	set( TRIMMED_ARGS "" )			
		
  FOREACH( i ${ARGS} )
    set(TRIMMED_ARGS "${TRIMMED_ARGS}${i}" )
	ENDFOREACH( )
	set( POST_FIX_TEST "${BASENAME_TEST}-ARGS${TRIMMED_ARGS}" )

	foreach(MCF ${SET_OF_MCF} )
    get_filename_component( mcf_name ${MCF} NAME_WE)
  	if( NOT ${SAVE} )
      ADD_TEST("bespp_${POST_FIX_TEST}_${mcf_name}" ${bespp_BINARY_DIR}/bespp ${ARGS} ${testdir}/${BASENAME_TEST}_${mcf_name}.bes ${testdir}/${BASENAME_TEST}_${mcf_name}_bes.txt )
  	else( NOT ${SAVE} )
      ADD_TEST("bespp_${POST_FIX_TEST}_${mcf_name}" ${bespp_BINARY_DIR}/bespp ${ARGS} ${testdir}/${BASENAME_TEST}_${mcf_name}.bes )
  	endif( NOT ${SAVE} )
	  set_tests_properties("bespp_${POST_FIX_TEST}_${mcf_name}" PROPERTIES LABELS "${MCRL2_TEST_LABEL}")
	  set_tests_properties("bespp_${POST_FIX_TEST}_${mcf_name}" PROPERTIES DEPENDS "pbes2bes_${BASENAME_TEST}-ARGS_${mcf_name}" )
	endforeach()

endmacro( add_bespp_release_test ARGS SAVE)

macro( gen_bespp_release_tests )
					add_bespp_release_test(  "-fdefault" "SAVE")
endmacro( gen_bespp_release_tests )

###################
## Macro bessolve  ##
###################

macro( add_bessolve_release_test ARGS )
	set( TRIMMED_ARGS "" )			
		
  FOREACH( i ${ARGS} )
    set(TRIMMED_ARGS "${TRIMMED_ARGS}${i}" )
	ENDFOREACH( )
	set( POST_FIX_TEST "${BASENAME_TEST}-ARGS${TRIMMED_ARGS}" )

	foreach(MCF ${SET_OF_MCF} )
    get_filename_component( mcf_name ${MCF} NAME_WE)
    ADD_TEST("bessolve_${POST_FIX_TEST}_${mcf_name}" ${bessolve_BINARY_DIR}/bessolve ${ARGS} ${testdir}/${BASENAME_TEST}_${mcf_name}.bes )
	  set_tests_properties("bessolve_${POST_FIX_TEST}_${mcf_name}" PROPERTIES LABELS "${MCRL2_TEST_LABEL}")
	  set_tests_properties("bessolve_${POST_FIX_TEST}_${mcf_name}" PROPERTIES DEPENDS "pbes2bes_${BASENAME_TEST}-ARGS_${mcf_name}" )
	endforeach()

endmacro( add_bessolve_release_test ARGS )

macro( gen_bessolve_release_tests )
					add_bessolve_release_test(  "-sgauss" )
					add_bessolve_release_test(  "-sspm" )
endmacro( gen_bessolve_release_tests )

###################
## Macro besconvert  ##
###################

macro( add_besconvert_release_test ARGS )
	set( TRIMMED_ARGS "" )			
		
  FOREACH( i ${ARGS} )
    set(TRIMMED_ARGS "${TRIMMED_ARGS}${i}" )
	ENDFOREACH( )
	set( POST_FIX_TEST "${BASENAME_TEST}-ARGS${TRIMMED_ARGS}" )

	foreach(MCF ${SET_OF_MCF} )
    get_filename_component( mcf_name ${MCF} NAME_WE)
    ADD_TEST("besconvert_${POST_FIX_TEST}_${mcf_name}" ${besconvert_BINARY_DIR}/besconvert ${ARGS} ${testdir}/${BASENAME_TEST}_${mcf_name}.bes )
	  set_tests_properties("besconvert_${POST_FIX_TEST}_${mcf_name}" PROPERTIES LABELS "${MCRL2_TEST_LABEL}")
	  set_tests_properties("besconvert_${POST_FIX_TEST}_${mcf_name}" PROPERTIES DEPENDS "pbes2bes_${BASENAME_TEST}-ARGS_${mcf_name}" )
	endforeach()

endmacro( add_besconvert_release_test ARGS )

macro( gen_besconvert_release_tests )
					add_besconvert_release_test(  "-ebisim" )
					add_besconvert_release_test(  "-estuttering" )
endmacro( gen_besconvert_release_tests )

###################
## Macro pbesabstract  ##
###################

macro( add_pbesabstract_release_test ARGS )
	set( TRIMMED_ARGS "" )			
		
  FOREACH( i ${ARGS} )
    set(TRIMMED_ARGS "${TRIMMED_ARGS}${i}" )
	ENDFOREACH( )
	set( POST_FIX_TEST "${BASENAME_TEST}-ARGS${TRIMMED_ARGS}" )

	foreach(MCF ${SET_OF_MCF} )
    get_filename_component( mcf_name ${MCF} NAME_WE)
    ADD_TEST("pbesabstract_${POST_FIX_TEST}_${mcf_name}" ${pbesabstract_BINARY_DIR}/pbesabstract ${ARGS} ${testdir}/${BASENAME_TEST}_${mcf_name}.pbes ${testdir}/dummy.pbes )
	  set_tests_properties("pbesabstract_${POST_FIX_TEST}_${mcf_name}" PROPERTIES LABELS "${MCRL2_TEST_LABEL}")
	  set_tests_properties("pbesabstract_${POST_FIX_TEST}_${mcf_name}" PROPERTIES DEPENDS "lps2pbes_${BASENAME_TEST}-ARGS-f${mcf_name}" )
	endforeach()

endmacro( add_pbesabstract_release_test ARGS )

macro( gen_pbesabstract_release_tests )
					add_pbesabstract_release_test(  "-a1" )
					add_pbesabstract_release_test(  "-a0" )
					#					add_pbesabstract_release_test(  "-f*(*:Bool)" )
endmacro( gen_pbesabstract_release_tests )

###################
## Macro pbesinst  ##
###################

macro( add_pbesinst_release_test ARGS )
	set( TRIMMED_ARGS "" )			
		
  FOREACH( i ${ARGS} )
    set(TRIMMED_ARGS "${TRIMMED_ARGS}${i}" )
	ENDFOREACH( )
	set( POST_FIX_TEST "${BASENAME_TEST}-ARGS${TRIMMED_ARGS}" )

	set(EXT "pbes")
  if( "${ARGS}" STREQUAL "-obes" )
					set( EXT "bes" )
  endif( "${ARGS}" STREQUAL "-obes" )

  if( "${ARGS}" STREQUAL "-ocwi" )
					set( EXT "cwi" )
  endif( "${ARGS}" STREQUAL "-ocwi" )

	foreach(MCF ${SET_OF_MCF} )
    get_filename_component( mcf_name ${MCF} NAME_WE)
    ADD_TEST("pbesinst_${POST_FIX_TEST}_${mcf_name}" ${pbesinst_BINARY_DIR}/pbesinst ${ARGS} ${testdir}/${BASENAME_TEST}_${mcf_name}.pbes ${testdir}/dummy.${EXT} )
	  set_tests_properties("pbesinst_${POST_FIX_TEST}_${mcf_name}" PROPERTIES LABELS "${MCRL2_TEST_LABEL}")
	  set_tests_properties("pbesinst_${POST_FIX_TEST}_${mcf_name}" PROPERTIES DEPENDS "lps2pbes_${BASENAME_TEST}-ARGS-f${mcf_name}" )
	endforeach()

endmacro( add_pbesinst_release_test ARGS )

macro( gen_pbesinst_release_tests )
					add_pbesinst_release_test(  "" )
					#					add_pbesinst_release_test(  "-f*(*:Bool)" )
					add_pbesinst_release_test(  "-opbes" )
					add_pbesinst_release_test(  "-obes" )
					add_pbesinst_release_test(  "-ocwi" )
					add_pbesinst_release_test(  "-slazy" )
					add_pbesinst_release_test(  "-sfinite" )
					add_pbesinst_release_test(  "-rjitty" )
					add_pbesinst_release_test(  "-rjittyp" )
#					add_pbesinst_release_test(  "-rinner" )
#					add_pbesinst_release_test(  "-rinnerp" )
          if( NOT WIN32 )
					  add_pbesinst_release_test(  "-rjittyc" )
#					  add_pbesinst_release_test(  "-rinnerc" )
          endif( NOT WIN32 )
endmacro( gen_pbesinst_release_tests )

###################
## Macro pbespareqelm  ##
###################

macro( add_pbespareqelm_release_test ARGS )
	set( TRIMMED_ARGS "" )			
		
  FOREACH( i ${ARGS} )
    set(TRIMMED_ARGS "${TRIMMED_ARGS}${i}" )
	ENDFOREACH( )
	set( POST_FIX_TEST "${BASENAME_TEST}-ARGS${TRIMMED_ARGS}" )

	foreach(MCF ${SET_OF_MCF} )
    get_filename_component( mcf_name ${MCF} NAME_WE)
    ADD_TEST("pbespareqelm_${POST_FIX_TEST}_${mcf_name}" ${pbespareqelm_BINARY_DIR}/pbespareqelm ${ARGS} ${testdir}/${BASENAME_TEST}_${mcf_name}.pbes ${testdir}/dummy.pbes )
	  set_tests_properties("pbespareqelm_${POST_FIX_TEST}_${mcf_name}" PROPERTIES LABELS "${MCRL2_TEST_LABEL}")
	  set_tests_properties("pbespareqelm_${POST_FIX_TEST}_${mcf_name}" PROPERTIES DEPENDS "lps2pbes_${BASENAME_TEST}-ARGS-f${mcf_name}" )
	endforeach()

endmacro( add_pbespareqelm_release_test ARGS )

macro( gen_pbespareqelm_release_tests )
					add_pbespareqelm_release_test(  "" )
					add_pbespareqelm_release_test(  "-i" )
					add_pbespareqelm_release_test(  "-psimplify" )
					add_pbespareqelm_release_test(  "-pquantifier-all" )
					add_pbespareqelm_release_test(  "-pquantifier-finite" )
					add_pbespareqelm_release_test(  "-ppfnf" )
					add_pbespareqelm_release_test(  "-rjitty" )
					add_pbespareqelm_release_test(  "-rjittyp" )
#					add_pbespareqelm_release_test(  "-rinner" )
#					add_pbespareqelm_release_test(  "-rinnerp" )
          if( NOT WIN32 )
					  add_pbespareqelm_release_test(  "-rjittyc" )
#					  add_pbespareqelm_release_test(  "-rinnerc" )
          endif( NOT WIN32 )
endmacro( gen_pbespareqelm_release_tests )

###################
## Macro pbespgsolve  ##
###################

macro( add_pbespgsolve_release_test ARGS )
	set( TRIMMED_ARGS "" )			
		
  FOREACH( i ${ARGS} )
    set(TRIMMED_ARGS "${TRIMMED_ARGS}${i}" )
	ENDFOREACH( )
	set( POST_FIX_TEST "${BASENAME_TEST}-ARGS${TRIMMED_ARGS}" )

	foreach(MCF ${SET_OF_MCF} )
    get_filename_component( mcf_name ${MCF} NAME_WE)
    ADD_TEST("pbespgsolve_${POST_FIX_TEST}_${mcf_name}" ${pbespgsolve_BINARY_DIR}/pbespgsolve ${ARGS} ${testdir}/${BASENAME_TEST}_${mcf_name}.pbes )
	  set_tests_properties("pbespgsolve_${POST_FIX_TEST}_${mcf_name}" PROPERTIES LABELS "${MCRL2_TEST_LABEL}")
	  set_tests_properties("pbespgsolve_${POST_FIX_TEST}_${mcf_name}" PROPERTIES DEPENDS "lps2pbes_${BASENAME_TEST}-ARGS-f${mcf_name}" )
	endforeach()

endmacro( add_pbespgsolve_release_test ARGS )

macro( gen_pbespgsolve_release_tests )
  add_pbespgsolve_release_test(  "" )
  add_pbespgsolve_release_test(  "-c" )
  add_pbespgsolve_release_test(  "-C" )
  add_pbespgsolve_release_test(  "-L" )
  add_pbespgsolve_release_test(  "-e" )
  add_pbespgsolve_release_test(  "-sspm" )
  add_pbespgsolve_release_test(  "-saltspm" )
  add_pbespgsolve_release_test(  "-srecursive" )
  add_pbespgsolve_release_test(  "-rjitty" )
  add_pbespgsolve_release_test(  "-rjittyp" )
  if( NOT WIN32 )
    add_pbespgsolve_release_test(  "-rjittyc" )
  endif( NOT WIN32 )
endmacro( gen_pbespgsolve_release_tests )

###################
## Macro lpsbisim2pbes  ##
###################

macro( add_lpsbisim2pbes_release_test ARGS )
	set( TRIMMED_ARGS "" )			
		
  FOREACH( i ${ARGS} )
    set(TRIMMED_ARGS "${TRIMMED_ARGS}${i}" )
	ENDFOREACH( )
	set( POST_FIX_TEST "${BASENAME_TEST}-ARGS${TRIMMED_ARGS}" )

  ADD_TEST("lpsbisim2pbes_${POST_FIX_TEST}" ${lpsbisim2pbes_BINARY_DIR}/lpsbisim2pbes ${ARGS} ${testdir}/${BASENAME_TEST}.lps ${testdir}/${BASENAME_TEST}.lps ${testdir}/${BASENAME_TEST}.pbes )
	set_tests_properties("lpsbisim2pbes_${POST_FIX_TEST}" PROPERTIES LABELS "${MCRL2_TEST_LABEL}")
  set_tests_properties("lpsbisim2pbes_${POST_FIX_TEST}" PROPERTIES DEPENDS "mcrl22lps_${BASENAME_TEST}-ARGS-D" )

endmacro( add_lpsbisim2pbes_release_test ARGS )

macro( gen_lpsbisim2pbes_release_tests )
					add_lpsbisim2pbes_release_test(  "-bstrong-bisim" )
					add_lpsbisim2pbes_release_test(  "-bweak-bisim" )
					add_lpsbisim2pbes_release_test(  "-bbranching-bisim" )
					add_lpsbisim2pbes_release_test(  "-bbranching-sim" )
					add_lpsbisim2pbes_release_test(  "-n;-bstrong-bisim" )
endmacro( gen_lpsbisim2pbes_release_tests )

######################
## Macro txt2bes  ##
######################

macro( add_txt2bes_release_test ARGS)
	set( TRIMMED_ARGS "" )			
		
  FOREACH( i ${ARGS} )
    set(TRIMMED_ARGS "${TRIMMED_ARGS}${i}" )
	ENDFOREACH( )
	set( POST_FIX_TEST "${BASENAME_TEST}-ARGS${TRIMMED_ARGS}" )

	foreach(MCF ${SET_OF_MCF} )
    get_filename_component( mcf_name ${MCF} NAME_WE)

    ADD_TEST("txt2bes_${POST_FIX_TEST}_${mcf_name}" 
						${txt2bes_BINARY_DIR}/txt2bes ${ARGS} 
						${testdir}/${BASENAME_TEST}_${mcf_name}_bes.txt 
						${testdir}/dummy.pbes )
	  set_tests_properties("txt2bes_${POST_FIX_TEST}_${mcf_name}" PROPERTIES LABELS "${MCRL2_TEST_LABEL}")
    set_tests_properties("txt2bes_${POST_FIX_TEST}_${mcf_name}" PROPERTIES DEPENDS "bespp_${BASENAME_TEST}-ARGS-fdefault_${mcf_name}" )
	endforeach()
endmacro( add_txt2bes_release_test ARGS)

macro( gen_txt2bes_release_tests )
  add_txt2bes_release_test( "" )
endmacro( gen_txt2bes_release_tests )

########################
## Macro lpsrealelm  ##
########################

macro( add_lpsrealelm_release_test ARGS)
	set( TRIMMED_ARGS "" )			
		
  FOREACH( i ${ARGS} )
    set(TRIMMED_ARGS "${TRIMMED_ARGS}${i}" )
	ENDFOREACH( )
	set( POST_FIX_TEST "${BASENAME_TEST}-ARGS${TRIMMED_ARGS}" )

  ADD_TEST("lpsrealelm_${POST_FIX_TEST}" ${lpsrealelm_BINARY_DIR}/lpsrealelm ${ARGS} ${testdir}/${BASENAME_TEST}.lps  ${testdir}/dummy.lps )
	set_tests_properties("lpsrealelm_${POST_FIX_TEST}" PROPERTIES LABELS "${MCRL2_TEST_LABEL}")
  set_tests_properties("lpsrealelm_${POST_FIX_TEST}" PROPERTIES DEPENDS "mcrl22lps_${BASENAME_TEST}-ARGS-D" )
endmacro( add_lpsrealelm_release_test ARGS)

macro( gen_lpsrealelm_release_tests )
  add_lpsrealelm_release_test( "")
  add_lpsrealelm_release_test( "--max=10" )
  add_lpsrealelm_release_test( "-rjitty" )
  add_lpsrealelm_release_test( "-rjittyp" )
#  add_lpsrealelm_release_test( "-rinner" )
#  add_lpsrealelm_release_test( "-rinnerp" )
	if( NOT WIN32 )
    add_lpsrealelm_release_test(  "-rjittyc" )
#    add_lpsrealelm_release_test(  "-rinnerc" )
	endif( NOT WIN32 )
endmacro( gen_lpsrealelm_release_tests )

##############################
## tool testcase generation ##
##############################

message( STATUS  "Preparing release tool tests" )
# Set lts different lts output formats
set(LTS_EXTS "lts;aut;svc;dot;fsm" )
# Set location of mcf formula's
set(SET_OF_MCF "${CMAKE_SOURCE_DIR}/examples/modal-formulas/nodeadlock.mcf;${CMAKE_SOURCE_DIR}/examples/modal-formulas/nolivelock.mcf")

set(testdir "${CMAKE_BINARY_DIR}/mcrl2-testoutput")

# input files for lpsconfcheck and lpsinvelm
write_file(${testdir}/true.txt "true" )
write_file(${testdir}/false.txt "false" )

function( run_release_tests SET_OF_MCRL2_FILES SET_OF_DISABLED_TESTS )
FOREACH( i ${SET_OF_MCRL2_FILES} )
	message( STATUS  "+ Generating tool release tests for: ${i}" )

	get_filename_component( BASENAME_TEST ${i} NAME_WE )

	# message( STATUS  "+ Generating rename file: ${BASENAME_TEST}_rename.txt" )

	 file(STRINGS ${i} output NEWLINE_CONSUME )
	 #message( ${output} )

   # remove comment from files
	 string(REGEX REPLACE "%[^\n]*" "" output "${output}" )
	 string(REGEX REPLACE "\n" " " output "${output}" )


  	# Take line that matches "act" keyword
    string(REGEX MATCH "act[ ]+([^\;]+)" output "${output}" )

		# If actions are declared create rename files for lpsactionrename and actions for hiding 
		if( NOT "${output}" STREQUAL "" )

  	# Take first action
    string(REGEX REPLACE "act +(.*)" "\\1" fst_act "${output}")

		  #Meanwile, write line of the first declared actions to file.
	    #This action is used for hiding (e.g. ltscompare)
      string(REGEX MATCH "^[^:\;]+" fst_line_act "${fst_act}")
			#Remove spacing
      string(REGEX REPLACE " " "" fst_line_act "${fst_line_act}")
		  #Write line of the first declared actions to file.
	    #This action is used for hiding (e.g. ltscompare,ltsconvert)
		  write_file(${testdir}/${BASENAME_TEST}_hide_action.txt "${fst_line_act}")

		# And now take the first action	
    string(REGEX MATCH "^[^,:\;]+" fst_act "${fst_act}")
    string(REGEX REPLACE " " "" fst_act "${fst_act}")
  	# Find corresponding sorts
  	if( "${output}" MATCHES ":" )

    string(REGEX REPLACE ".*:(.*)" "\\1" fst_act_sorts "${output}")

  	#Create a list: replace # by ; and trim spaces
  	string(REGEX REPLACE "#" ";" fst_act_sorts "${fst_act_sorts}")
  	string(REGEX REPLACE " " "" fst_act_sorts "${fst_act_sorts}")
    #Convert string to list
  	set(fst_act_sorts ${fst_act_sorts} )

  	set(lpsactionrename_vardecl "")
  	set(lpsactionrename_varlist "")
  	foreach(j ${fst_act_sorts}  )
      set(lpsactionrename_vardecl "${lpsactionrename_vardecl}\n  v${cnt}: ${j};" )
  		set(lpsactionrename_varlist "${lpsactionrename_varlist},v${cnt}") 
      set(cnt "${cnt}'")
    endforeach()
		if( NOT "${lpsactionrename_vardecl}" STREQUAL "" )
     set(lpsactionrename_vardecl "\nvar${lpsactionrename_vardecl}")
		endif( NOT "${lpsactionrename_vardecl}" STREQUAL "" )

    string( REGEX REPLACE "^," "(" lpsactionrename_varlist ${lpsactionrename_varlist} )
  	set( lpsactionrename_varlist "${lpsactionrename_varlist})" )
  	#    message( ${lpsactionrename_varlist} )
    else( "${output}" MATCHES ":" )

  	endif( "${output}" MATCHES ":" )

  	# Generate random post_fix
  	string(RANDOM 
  					 LENGTH 4 
  					 ALPHABET abcdefghijklmnopgrstuvwxyzABCDEFGHIJKLMNOPQRSTUVWZ 
  					 lpsactionrename_postfix )

    write_file(${testdir}/${BASENAME_TEST}_rename.txt "act ${fst_act}${lpsactionrename_postfix};${lpsactionrename_vardecl}\nrename\n  ${fst_act}${lpsactionrename_varlist} => ${fst_act}${lpsactionrename_postfix};" )
		endif( NOT "${output}" STREQUAL "" )

		#Copy files from examples directory to testdir (Required for "lts2lps" -m argument) 
		configure_file(${i} ${testdir}/${BASENAME_TEST}.mcrl2 COPYONLY)


	list(FIND SET_OF_DISABLED_TESTS "mcrl22lps" index_find)
  if( index_find LESS 0 )
	  gen_mcrl22lps_release_tests( )
	endif()

	list(FIND SET_OF_DISABLED_TESTS "lps2lts" index_find)
  if( index_find LESS 0 )
    gen_lps2lts_release_tests()
	endif()

	list(FIND SET_OF_DISABLED_TESTS "lpsrewr" index_find)
  if( index_find LESS 0 )
    gen_lpsrewr_release_tests()
	endif()

	list(FIND SET_OF_DISABLED_TESTS "lpsinfo" index_find)
  if( index_find LESS 0 )
    gen_lpsinfo_release_tests()
	endif()

	list(FIND SET_OF_DISABLED_TESTS "lpspp" index_find)
  if( index_find LESS 0 )
    gen_lpspp_release_tests()
	endif()

	list(FIND SET_OF_DISABLED_TESTS "lpsconstelm" index_find)
  if( index_find LESS 0 )
    gen_lpsconstelm_release_tests()
	endif()

	list(FIND SET_OF_DISABLED_TESTS "lpsparelm" index_find)
  if( index_find LESS 0 )
    gen_lpsparelm_release_tests()
	endif()

	list(FIND SET_OF_DISABLED_TESTS "lpssumelm" index_find)
  if( index_find LESS 0 )
    gen_lpssumelm_release_tests()
	endif()

	list(FIND SET_OF_DISABLED_TESTS "lpsactionrename" index_find)
  if( index_find LESS 0 )
    gen_lpsactionrename_release_tests()
	endif()

	list(FIND SET_OF_DISABLED_TESTS "lpsuntime" index_find)
  if( index_find LESS 0 )
    gen_lpsuntime_release_tests()
	endif()

	list(FIND SET_OF_DISABLED_TESTS "lpsinvelm" index_find)
  if( index_find LESS 0 )
    gen_lpsinvelm_release_tests()
	endif()

	list(FIND SET_OF_DISABLED_TESTS "lpsconfcheck" index_find)
  if( index_find LESS 0 )
    gen_lpsconfcheck_release_tests()
	endif()

	list(FIND SET_OF_DISABLED_TESTS "lpsbinary" index_find)
  if( index_find LESS 0 )
    gen_lpsbinary_release_tests()
	endif()

	list(FIND SET_OF_DISABLED_TESTS "lpsparunfold" index_find)
  if( index_find LESS 0 )
      gen_lpsparunfold_release_tests()
	endif()

	list(FIND SET_OF_DISABLED_TESTS "lpssuminst" index_find)
  if( index_find LESS 0 )
	  gen_lpssuminst_release_tests()
	endif()

	list(FIND SET_OF_DISABLED_TESTS "ltsinfo" index_find)
  if( index_find LESS 0 )
    gen_ltsinfo_release_tests()
	endif()

	list(FIND SET_OF_DISABLED_TESTS "lts2lps" index_find)
  if( index_find LESS 0 )
    gen_lts2lps_release_tests()
	endif()

	list(FIND SET_OF_DISABLED_TESTS "lpsconvert" index_find)
  if( index_find LESS 0 )
    gen_ltsconvert_release_tests()
	endif()

	list(FIND SET_OF_DISABLED_TESTS "ltscompare" index_find)
  if( index_find LESS 0 )
    gen_ltscompare_release_tests()
	endif()

	list(FIND SET_OF_DISABLED_TESTS "lps2pbes" index_find)
  if( index_find LESS 0 )
    gen_lps2pbes_release_tests()
	endif()

	list(FIND SET_OF_DISABLED_TESTS "pbesinfo" index_find)
  if( index_find LESS 0 )
    gen_pbesinfo_release_tests()
	endif()

	list(FIND SET_OF_DISABLED_TESTS "pbespp" index_find)
  if( index_find LESS 0 )
    gen_pbespp_release_tests()
	endif()

	list(FIND SET_OF_DISABLED_TESTS "pbesconstelm" index_find)
  if( index_find LESS 0 )
    gen_pbesconstelm_release_tests()
	endif()

	list(FIND SET_OF_DISABLED_TESTS "pbesparelm" index_find)
  if( index_find LESS 0 )
    gen_pbesparelm_release_tests()
	endif()

	list(FIND SET_OF_DISABLED_TESTS "pbesrewr" index_find)
  if( index_find LESS 0 )
    gen_pbesrewr_release_tests()
	endif()
	list(FIND SET_OF_DISABLED_TESTS "pbes2bool" index_find)
  if( index_find LESS 0 )
    gen_pbes2bool_release_tests()
	endif()

	list(FIND SET_OF_DISABLED_TESTS "txt2lps" index_find)
  if( index_find LESS 0 )
    gen_txt2lps_release_tests()
	endif()

	list(FIND SET_OF_DISABLED_TESTS "txt2pbes" index_find)
  if( index_find LESS 0 )
    gen_txt2pbes_release_tests()
	endif()

	list(FIND SET_OF_DISABLED_TESTS "pbes2bes" index_find)
  if( index_find LESS 0 )
    gen_pbes2bes_release_tests()
	endif()

	list(FIND SET_OF_DISABLED_TESTS "besinfo" index_find)
  if( index_find LESS 0 )
    gen_besinfo_release_tests()
	endif()

	list(FIND SET_OF_DISABLED_TESTS "bespp" index_find)
  if( index_find LESS 0 )
    gen_bespp_release_tests()
	endif()

  list(FIND SET_OF_DISABLED_TESTS "pbespgsolve" index_find)
    if( index_find LESS 0 )
      gen_pbespgsolve_release_tests()
  endif()

  list(FIND SET_OF_DISABLED_TESTS "lts2pbes" index_find)
    if( index_find LESS 0 )
      gen_lts2pbes_release_tests()
  endif() 

  ##
  ## Experimental tests
  ##
  if(MCRL2_ENABLE_EXPERIMENTAL)
	  list(FIND SET_OF_DISABLED_TESTS "lpsrealelm" index_find)
    if( index_find LESS 0 )
      gen_lpsrealelm_release_tests()
	  endif()

	  list(FIND SET_OF_DISABLED_TESTS "besconvert" index_find)
    if( index_find LESS 0 )
      gen_besconvert_release_tests()
	  endif()

		list(FIND SET_OF_DISABLED_TESTS "bessolve" index_find)
    if( index_find LESS 0 )
      gen_bessolve_release_tests()
	  endif()

		list(FIND SET_OF_DISABLED_TESTS "pbesabstract" index_find)
    if( index_find LESS 0 )
      gen_pbesabstract_release_tests()
	  endif()

		list(FIND SET_OF_DISABLED_TESTS "pbesinst" index_find)
    if( index_find LESS 0 )
      gen_pbesinst_release_tests()
	  endif()

		list(FIND SET_OF_DISABLED_TESTS "pbespareqelm" index_find)
    if( index_find LESS 0 )
      gen_pbespareqelm_release_tests()
	  endif()


		list(FIND SET_OF_DISABLED_TESTS "lpsbisim2pbes" index_find)
    if( index_find LESS 0 )
      gen_lpsbisim2pbes_release_tests()
	  endif()
  
	  list(FIND SET_OF_DISABLED_TESTS "txt2bes" index_find)
    if( index_find LESS 0 )
      gen_txt2bes_release_tests()
	  endif()
	
  endif(MCRL2_ENABLE_EXPERIMENTAL)
ENDFOREACH()

endfunction()<|MERGE_RESOLUTION|>--- conflicted
+++ resolved
@@ -993,10 +993,6 @@
 macro( gen_pbes2bes_release_tests )
 	add_pbes2bes_release_test( "" "SAVE" )
 	add_pbes2bes_release_test( "-H"  "")
-<<<<<<< HEAD
-	add_pbes2bes_release_test( "-ovasy" "" )
-=======
->>>>>>> a907a07f
 	add_pbes2bes_release_test( "-opbes"  "")
 	add_pbes2bes_release_test( "-ocwi"  "")
 	add_pbes2bes_release_test( "-obes"  "")
