--- conflicted
+++ resolved
@@ -46,15 +46,6 @@
       mCRL2log(verbose) << "pbesparelm parameters:" << std::endl;
       mCRL2log(verbose) << "  input file:         " << m_input_filename << std::endl;
       mCRL2log(verbose) << "  output file:        " << m_output_filename << std::endl;
-<<<<<<< HEAD
-
-      // load the pbes
-      pbes_system::pbes<> p;
-      p.load(input_filename()); /*< The functions `input_filename()` and `output_filename()`
-                                    return the corresponding values that the user has entered
-                                    on the command line. >*/
-=======
->>>>>>> a907a07f
 
       pbesparelm(input_filename(),
                  output_filename()
