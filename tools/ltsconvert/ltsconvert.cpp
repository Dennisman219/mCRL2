// Author(s): Muck van Weerdenburg, Jan Friso Groote
// Copyright: see the accompanying file COPYING or copy at
// https://svn.win.tue.nl/trac/MCRL2/browser/trunk/COPYING
//
// Distributed under the Boost Software License, Version 1.0.
// (See accompanying file LICENSE_1_0.txt or copy at
// http://www.boost.org/LICENSE_1_0.txt)
//
/// \file ltsconvert.cpp

#define NAME "ltsconvert"
#define AUTHOR "Muck van Weerdenburg, Jan Friso Groote"

#include <string>
#include "mcrl2/atermpp/aterm_init.h"
#include "mcrl2/exception.h"
#include "mcrl2/core/detail/struct_core.h"
#include "mcrl2/core/messaging.h"
#include "mcrl2/utilities/input_output_tool.h"
#include "mcrl2/utilities/mcrl2_gui_tool.h"
#include "mcrl2/lps/specification.h"
#include "mcrl2/lts/lts_io.h"
#include "mcrl2/lts/detail/lts_convert.h"
#include "mcrl2/lts/lts_algorithm.h"

using namespace mcrl2::lts;
using namespace mcrl2::lts::detail;
using namespace mcrl2::utilities::tools;
using namespace mcrl2::utilities;
using namespace mcrl2::core;

static const std::set<lts_equivalence> &initialise_allowed_eqs()
{
  static std::set<lts_equivalence> s;
  s.insert(lts_eq_bisim);
  s.insert(lts_eq_branching_bisim);
  s.insert(lts_eq_divergence_preserving_branching_bisim);
  s.insert(lts_eq_sim);
  s.insert(lts_eq_trace);
  s.insert(lts_eq_weak_trace);
  s.insert(lts_red_tau_star);
  return s;
}
static const std::set<lts_equivalence> &allowed_eqs()
{
  static const std::set<lts_equivalence> &s = initialise_allowed_eqs();
  return s;
} 

static inline std::string get_base(std::string const& s)
{
  return s.substr(0, s.find_last_of('.'));
}

class t_tool_options
{
  public:
    std::string     infilename;
    std::string     outfilename;
    std::string     lpsfile;
    lts_type        intype;
    lts_type        outtype;
    lts_equivalence equivalence;
    std::vector<std::string> tau_actions;   // Actions with these labels must be considered equal to tau.
    bool            print_dot_state;
    bool            determinise;
    bool            check_reach;

    inline t_tool_options() : intype(lts_none), outtype(lts_none), equivalence(lts_eq_none),
      print_dot_state(true), determinise(false), check_reach(true)
    {
    }

    inline std::string source_string() const
    {
      return (infilename.empty()) ? std::string("standard input") :
             std::string("'" + infilename + "'");
    }

    inline std::string target_string() const
    {
      return (outfilename.empty()) ? std::string("standard output") :
             std::string("'" + outfilename + "'");
    }

    void set_source(std::string const& filename)
    {
      infilename = filename;
    }

    void set_target(std::string const& filename)
    {
      outfilename = filename;

      if (outtype == lts_none)
      {
        gsVerboseMsg("trying to detect output format by extension...\n");

        outtype = mcrl2::lts::detail::guess_format(outfilename);

        if (outtype == lts_none)
        {
          if (!lpsfile.empty())
          {
            gsWarningMsg("no output format set; using fsm because --lps was used\n");
            outtype = lts_fsm;
          }
          else
          {
            gsWarningMsg("no output format set or detected; using default (mcrl2)\n");
            outtype = lts_lts;
          }
        }
      }
    }

};

using namespace std;

typedef input_output_tool ltsconvert_base;
class ltsconvert_tool : public ltsconvert_base
{
  private:
    t_tool_options tool_options;

  public:
    ltsconvert_tool() :
      ltsconvert_base(NAME,AUTHOR,
                      "convert and optionally minimise an LTS",
                      "Convert the labelled transition system (LTS) from INFILE to OUTFILE in the\n"
                      "requested format after applying the selected minimisation method (default is\n"
                      "none). If OUTFILE is not supplied, stdout is used. If INFILE is not supplied,\n"
                      "stdin is used.\n"
                      "\n"
                      "The output format is determined by the extension of OUTFILE, whereas the input\n"
                      "format is determined by the content of INFILE. Options --in and --out can be\n"
                      "used to force the input and output formats. The supported formats are:\n"
                      + mcrl2::lts::detail::supported_lts_formats_text(lts_lts)
                     )
    {
    }

  private:

    template < class LTS_TYPE >
    bool load_convert_and_save()
    {
      using namespace mcrl2::lts;
      using namespace mcrl2::lts::detail;

      LTS_TYPE l;
      l.load(tool_options.infilename);
      l.hide_actions(tool_options.tau_actions);

      if (tool_options.equivalence != lts_eq_none)
      {
        gsVerboseMsg("reducing LTS (modulo %s)...\n", name_of_equivalence(tool_options.equivalence).c_str());
        gsVerboseMsg("before reduction: %lu states and %lu transitions \n",l.num_states(),l.num_transitions());
        reduce(l,tool_options.equivalence);
        gsVerboseMsg("after reduction: %lu states and %lu transitions\n",l.num_states(),l.num_transitions());
      }

      if (tool_options.determinise)
      {
        gsVerboseMsg("determinising LTS...\n");
        gsVerboseMsg("before determinisation: %lu states and %lu transitions\n",l.num_states(),l.num_transitions());
        determinise(l);
        gsVerboseMsg("after determinisation: %lu states and %lu transitions\n",l.num_states(),l.num_transitions());
      }

      mcrl2::lps::specification spec;

      if (!tool_options.lpsfile.empty())
      {
        // No lpsfile is given. Only straightforward translations are possible.
        spec.load(tool_options.lpsfile);
      }


      switch (tool_options.outtype)
      {
        case lts_lts:
        {
          lts_lts_t l_out;
          lts_convert(l,l_out,spec.data(),spec.action_labels(),spec.process().process_parameters(),!tool_options.lpsfile.empty());
          l_out.save(tool_options.outfilename);
          return true;
        }
        case lts_none:
          std::cerr << "Cannot determine type of output. Assuming .aut.\n";
        case lts_aut:
        {
          lts_aut_t l_out;
          lts_convert(l,l_out,spec.data(),spec.action_labels(),spec.process().process_parameters(),!tool_options.lpsfile.empty());
          l_out.save(tool_options.outfilename);
          return true;
        }
        case lts_fsm:
        {
          lts_fsm_t l_out;
          lts_convert(l,l_out,spec.data(),spec.action_labels(),spec.process().process_parameters(),!tool_options.lpsfile.empty());
          l_out.save(tool_options.outfilename);
          return true;
        }
#ifdef USE_BCG
        case lts_bcg:
        {
          lts_bcg_t l_out;
          lts_convert(l,l_out,spec.data(),spec.action_labels(),spec.process().process_parameters(),!tool_options.lpsfile.empty());
          l_out.save(tool_options.outfilename);
          return true;
        }
#endif
        case lts_dot:
        {
          lts_dot_t l_out;
          lts_convert(l,l_out,spec.data(),spec.action_labels(),spec.process().process_parameters(),!tool_options.lpsfile.empty());
          l_out.save(tool_options.outfilename);
          return true;
        }
        case lts_svc:
        {
          lts_svc_t l_out;
          lts_convert(l,l_out,spec.data(),spec.action_labels(),spec.process().process_parameters(),!tool_options.lpsfile.empty());
          l_out.save(tool_options.outfilename);
          return true;
        }
      }
      return true;
    }


  public:
    bool run()
    {

      if (tool_options.intype==lts_none)
      {
        tool_options.intype = mcrl2::lts::detail::guess_format(tool_options.infilename);
      }
      switch (tool_options.intype)
      {
        case lts_lts:
        {
          return load_convert_and_save<lts_lts_t>();
        }
        case lts_none:
          std::cerr << "Cannot determine type of input. Assuming .aut.\n";
        case lts_aut:
        {
          return load_convert_and_save<lts_aut_t>();
        }
        case lts_fsm:
        {
          return load_convert_and_save<lts_fsm_t>();
        }
#ifdef USE_BCG
        case lts_bcg:
        {
          return load_convert_and_save<lts_bcg_t>();
        }
#endif
        case lts_dot:
        {
          return load_convert_and_save<lts_dot_t>();
        }
        case lts_svc:
        {
          return load_convert_and_save<lts_svc_t>();
        }
      }
      return true;
    }

  protected:
    void add_options(interface_description& desc)
    {
      ltsconvert_base::add_options(desc);

      desc.add_option("no-reach",
                      "do not perform a reachability check on the input LTS");
      desc.add_option("no-state",
                      "leave out state information when saving in dot format", 'n');
      desc.add_option("determinise", "determinise LTS", 'D');
      desc.add_option("lps", make_mandatory_argument("FILE"),
                      "use FILE as the LPS from which the input LTS was generated; this might"
                      "be needed to store the correct parameter names of states when saving "
                      "in fsm format and to convert non-mCRL2 LTSs to a mCRL2 LTS", 'l');
      desc.add_option("in", make_mandatory_argument("FORMAT"),
                      "use FORMAT as the input format", 'i').
      add_option("out", make_mandatory_argument("FORMAT"),
                 "use FORMAT as the output format", 'o');
      desc.add_option("equivalence", make_mandatory_argument("NAME"),
                      "generate an equivalent LTS, preserving equivalence NAME:\n"
                      +supported_lts_equivalences_text(allowed_eqs())
                      , 'e');
      desc.add_option("tau", make_mandatory_argument("ACTNAMES"),
                      "consider actions with a name in the comma separated list ACTNAMES to "
                      "be internal (tau) actions in addition to those defined as such by "
                      "the input");
    }

    void set_tau_actions(std::vector <std::string>& tau_actions, std::string const& act_names)
    {
      std::string::size_type lastpos = 0, pos;
      while ((pos = act_names.find(',',lastpos)) != std::string::npos)
      {
        tau_actions.push_back(act_names.substr(lastpos,pos-lastpos));
        lastpos = pos+1;
      }
      tau_actions.push_back(act_names.substr(lastpos));
    }

    void parse_options(const command_line_parser& parser)
    {
      if (parser.options.count("lps"))
      {
        if (1 < parser.options.count("lps"))
        {
          std::cerr << "warning: multiple LPS files specified; can only use one\n";
        }

        tool_options.lpsfile = parser.option_argument("lps");
      }
      if (parser.options.count("in"))
      {
        if (1 < parser.options.count("in"))
        {
          std::cerr << "warning: multiple input formats specified; can only use one\n";
        }

        tool_options.intype = mcrl2::lts::detail::parse_format(parser.option_argument("in"));

        if (tool_options.intype == lts_none)
        {
          std::cerr << "warning: format '" << parser.option_argument("in") <<
                    "' is not recognised; option ignored" << std::endl;
        }
      }
      if (parser.options.count("out"))
      {
        if (1 < parser.options.count("out"))
        {
          std::cerr << "warning: multiple output formats specified; can only use one\n";
        }

        tool_options.outtype = mcrl2::lts::detail::parse_format(parser.option_argument("out"));

        if (tool_options.outtype == lts_none)
        {
          std::cerr << "warning: format '" << parser.option_argument("out") <<
                    "' is not recognised; option ignored" << std::endl;
        }
      }

      if (parser.options.count("equivalence"))
      {

        tool_options.equivalence = parse_equivalence(
                                     parser.option_argument("equivalence"));

        if (allowed_eqs().count(tool_options.equivalence) == 0)
        {
          parser.error("option -e/--equivalence has illegal argument '" +
                       parser.option_argument("equivalence") + "'");
        }
      }

      if (parser.options.count("tau"))
      {
        set_tau_actions(tool_options.tau_actions, parser.option_argument("tau"));
      }

      tool_options.determinise                       = 0 < parser.options.count("determinise");
      tool_options.check_reach                       = parser.options.count("no-reach") == 0;
      tool_options.print_dot_state                   = parser.options.count("no-state") == 0;

      if (tool_options.determinise && (tool_options.equivalence != lts_eq_none))
      {
        parser.error("cannot use option -D/--determinise together with LTS reduction options\n");
      }

      if (2 < parser.arguments.size())
      {
        parser.error("too many file arguments");
      }
      else
      {
        if (0 < parser.arguments.size())
        {
          tool_options.set_source(parser.arguments[0]);
        }
        else
        {
          if (tool_options.intype == lts_none)
          {
            gsWarningMsg("cannot detect format from stdin and no input format specified; assuming aut format\n");
            tool_options.intype = lts_aut;
          }
        }
        if (1 < parser.arguments.size())
        {
          tool_options.set_target(parser.arguments[1]);
        }
        else
        {
          if (tool_options.outtype == lts_none)
          {
            if (!tool_options.lpsfile.empty())
            {
              gsWarningMsg("no output format set; using fsm because --lps was used\n");
              tool_options.outtype = lts_fsm;
            }
            else
            {
              gsWarningMsg("no output format set or detected; using default (aut)\n");
              tool_options.outtype = lts_aut;
            }
          }
        }
      }
    }

};

class ltsconvert_gui_tool: public mcrl2_gui_tool<ltsconvert_tool>
{
  public:
    ltsconvert_gui_tool()
    {

      std::vector<std::string> values;

      m_gui_options["determinise"] = create_checkbox_widget();

      values.clear();
      values.push_back("bisim");
      values.push_back("branching-bisim");
      values.push_back("dpbranching-bisim");
      values.push_back("sim");
      values.push_back("trace");
      values.push_back("weak-trace");
      values.push_back("tau-star");
      m_gui_options["equivalence"] = create_radiobox_widget(values);
      m_gui_options["lps"] = create_filepicker_widget("LPS files (*.lps)|*.lps|All Files (*.*)|*.*");
      m_gui_options["no-state"] = create_checkbox_widget();
      m_gui_options["no-reach"] = create_checkbox_widget();
      m_gui_options["tau"] = create_textctrl_widget();

      //-iFORMAT, --in=FORMAT    use FORMAT as the input format
      //-oFORMAT, --out=FORMAT   use FORMAT as the output format

    }
<<<<<<< HEAD
  }

  run();

  send_clear_display();

  return true;
}
#endif

class ltsconvert_gui_tool: public mcrl2_gui_tool<ltsconvert_tool> {
public:
	ltsconvert_gui_tool() {

		std::vector<std::string> values;

		m_gui_options["determinise"] = create_checkbox_widget();

		values.clear();
		values.push_back("bisim");
		values.push_back("branching-bisim");
		values.push_back("dpbranching-bisim");
		values.push_back("sim");
		values.push_back("trace");
		values.push_back("weak-trace");
		m_gui_options["equivalence"] = create_radiobox_widget(values);
		m_gui_options["lps"] = create_filepicker_widget("LPS files (*.lps)|*.lps|All Files (*.*)|*.*");
		m_gui_options["no-state"] = create_checkbox_widget();
		m_gui_options["no-reach"] = create_checkbox_widget();
		m_gui_options["tau"] = create_textctrl_widget();

		//-iFORMAT, --in=FORMAT    use FORMAT as the input format
		//-oFORMAT, --out=FORMAT   use FORMAT as the output format

	}
=======
>>>>>>> c1964886
};





int main(int argc, char** argv)
{
  MCRL2_ATERMPP_INIT(argc, argv)

  return ltsconvert_gui_tool().execute(argc,argv);
}<|MERGE_RESOLUTION|>--- conflicted
+++ resolved
@@ -452,44 +452,6 @@
       //-oFORMAT, --out=FORMAT   use FORMAT as the output format
 
     }
-<<<<<<< HEAD
-  }
-
-  run();
-
-  send_clear_display();
-
-  return true;
-}
-#endif
-
-class ltsconvert_gui_tool: public mcrl2_gui_tool<ltsconvert_tool> {
-public:
-	ltsconvert_gui_tool() {
-
-		std::vector<std::string> values;
-
-		m_gui_options["determinise"] = create_checkbox_widget();
-
-		values.clear();
-		values.push_back("bisim");
-		values.push_back("branching-bisim");
-		values.push_back("dpbranching-bisim");
-		values.push_back("sim");
-		values.push_back("trace");
-		values.push_back("weak-trace");
-		m_gui_options["equivalence"] = create_radiobox_widget(values);
-		m_gui_options["lps"] = create_filepicker_widget("LPS files (*.lps)|*.lps|All Files (*.*)|*.*");
-		m_gui_options["no-state"] = create_checkbox_widget();
-		m_gui_options["no-reach"] = create_checkbox_widget();
-		m_gui_options["tau"] = create_textctrl_widget();
-
-		//-iFORMAT, --in=FORMAT    use FORMAT as the input format
-		//-oFORMAT, --out=FORMAT   use FORMAT as the output format
-
-	}
-=======
->>>>>>> c1964886
 };
 
 
