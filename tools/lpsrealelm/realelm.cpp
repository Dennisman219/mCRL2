// Author(s): Jan Friso Groote and Jeroen Keiren
// Copyright: see the accompanying file COPYING or copy at
// https://svn.win.tue.nl/trac/MCRL2/browser/trunk/COPYING
//
// Distributed under the Boost Software License, Version 1.0.
// (See accompanying file LICENSE_1_0.txt or copy at
// http://www.boost.org/LICENSE_1_0.txt)
//
/// \file realelm.cpp
/// \brief

#include <algorithm>
#include <stdlib.h>

#include "mcrl2/utilities/logger.h"
#include "mcrl2/data/find.h"
#include "mcrl2/data/set_identifier_generator.h"
#include "mcrl2/data/standard_utility.h"
#include "mcrl2/data/replace.h"

#include "mcrl2/lps/find.h"

#include "realelm.h"
#include "linear_inequalities.h"

using namespace mcrl2;
using namespace mcrl2::core;
using namespace mcrl2::data;
using namespace mcrl2::lps;
using namespace mcrl2::log;


static data_expression negate_inequality(const data_expression e)
{
  if (is_equal_to_application(e))
  {
    return not_equal_to(application(e).left(),application(e).right());
  }
  if (is_not_equal_to_application(e))
  {
    return equal_to(application(e).left(),application(e).right());
  }
  else if (is_less_application(e))
  {
    return greater_equal(application(e).left(),application(e).right());
  }
  else if (is_less_equal_application(e))
  {
    return greater(application(e).left(),application(e).right());
  }
  else if (is_greater_application(e))
  {
    return less_equal(application(e).left(),application(e).right());
  }
  else if (is_greater_equal_application(e))
  {
    return less(application(e).left(),application(e).right());
  }
  else
  {
    throw mcrl2::runtime_error("Expression " + data::pp(e) + " is expected to be an inequality over sort Real");
  }
}

/// \brief Returns a list of all real variables in l
/// \param l a list of data variables
/// \ret The list of all v in l such that v.sort() == real()
static inline
variable_list get_real_variables(const variable_list& l)
{
  variable_list r;
  for (variable_list::const_iterator i = l.begin(); i != l.end(); ++i)
  {
    if (i->sort() == sort_real::real_())
    {
      r = push_front(r, *i);
    }
  }
  return r;
}

/// \brief Returns a list of all nonreal variables in l
/// \param l a list of data variables
/// \ret The list of all v in l such that v.sort() != real()
static inline
variable_list get_nonreal_variables(const variable_list& l)
{
  variable_list r;
  for (variable_list::const_iterator i = l.begin(); i != l.end(); ++i)
  {
    if (i->sort() != sort_real::real_())
    {
      r = push_front(r, *i);
    }
  }
  return r;
}

static data::function_symbol& negate_function_symbol(const sort_expression s)
{
<<<<<<< HEAD
  static data::function_symbol f = initialise_static_expression(f,data::function_symbol("negate",data::make_function_sort(s,s)));
=======
  static data::function_symbol f = core::detail::initialise_static_expression(f,data::function_symbol("negate",data::make_function_sort(s,s)));
>>>>>>> a907a07f
  assert(data::make_function_sort(s,s)==f.sort()); // Protect against using f for other sorts than sort comp.
  return f;
}

/// \brief Returns a list of all real assignments in l
/// \param l a list of data assignments
/// \ret The list of all x := e in l such that x.sort() == e.sort() == real()
static inline
assignment_list get_real_assignments(const assignment_list& l)
{
  assignment_list r;
  for (assignment_list::const_iterator i = l.begin(); i != l.end(); ++i)
  {
    if (i->lhs().sort() == sort_real::real_())
    {
      r = push_front(r, *i);
    }
  }
  return r;
}

/// \brief Determine whether a data expression is an inequality
/// \param e A data expression
/// \ret true iff e is a data application of ==, <, <=, > or >= to
///      two arguments.

static inline
bool is_inequality(const data_expression& e)
{
  return is_equal_to_application(e) || is_less_application(e) ||
         is_less_equal_application(e) || is_greater_application(e) ||
         is_greater_equal_application(e);
}



/// \brief Returns a list of all nonreal assignments in l
/// \param l a list of data assignments
/// \ret The list of all x := e in l such that x.sort() == e.sort() != real()
static inline
assignment_list get_nonreal_assignments(const assignment_list& l)
{
  assignment_list r;
  for (assignment_list::const_iterator i = l.begin(); i != l.end(); ++i)
  {
    if (i->lhs().sort() != sort_real::real_())
    {
      r = push_front(r, *i);
    }
  }
  return r;
}

// Functions below should have been defined in the data library.
static data_expression condition_part(const data_expression e)
{
  assert(is_if_application(e));
  return *boost::next(application(e).arguments().begin(), 0);
}

static data_expression then_part(const data_expression e)
{
  assert(is_if_application(e));
  return *boost::next(application(e).arguments().begin(), 1);
}

static data_expression else_part(const data_expression e)
{
  assert(is_if_application(e));
  return *boost::next(application(e).arguments().begin(), 2);
}


/// \brief Splits a condition in expressions ranging over reals and the others
/// \details Conceptually, the condition is first transformed to conjunctive
///          normalform. For each conjunct, there will be an entry in both
///          resulting std::vectors, where the real conditions are in "real_conditions",
///          and the others in non_real_conditions. If there are conjuncts with
///          both real and non-real variables an exception is thrown. If negate
///          is true the result will be negated.
/// \param e A data expression of sort bool.
/// \param real_condition Those parts of e with only variables over sort Real.
/// \param non_real_condition Those parts of e with only variables not of sort Real.
/// \param negate A boolean variable that indicates whether the result must be negated.
/// \pre The parameter e must be of sort Bool.

static void split_condition(
  const data_expression e,
  atermpp::vector < data_expression_list > &real_conditions,
  atermpp::vector < data_expression_list > &non_real_conditions,
  const bool negate=false)
{
<<<<<<< HEAD
  // std::cerr << "Split condition " << data::pp(e) << "\n";
=======
  // mCRL2log(debug) << "Split condition " << data::pp(e) << "\n";
>>>>>>> a907a07f
  real_conditions.clear();
  non_real_conditions.clear();

  if ((!negate && sort_bool::is_and_application(e))  || (negate && sort_bool::is_or_application(e)))
  {
    atermpp::vector < data_expression_list >
    real_conditions_aux1, non_real_conditions_aux1;
    split_condition(application(e).left(),real_conditions_aux1,non_real_conditions_aux1,negate);
    atermpp::vector < data_expression_list >
    real_conditions_aux2, non_real_conditions_aux2;
    split_condition(application(e).right(),real_conditions_aux2,non_real_conditions_aux2,negate);
    for (atermpp::vector < data_expression_list >::const_iterator
         i1r=real_conditions_aux1.begin(), i1n=non_real_conditions_aux1.begin() ;
         i1r!=real_conditions_aux1.end(); ++i1r, ++i1n)
    {
      for (atermpp::vector < data_expression_list >::const_iterator
           i2r=real_conditions_aux2.begin(), i2n=non_real_conditions_aux2.begin() ;
           i2r!=real_conditions_aux2.end(); ++i2r, ++i2n)
      {
        real_conditions.push_back(*i1r + *i2r);
        non_real_conditions.push_back(*i1n + *i2n);
      }
    }
  }
  else if ((!negate && sort_bool::is_or_application(e))  || (negate && sort_bool::is_and_application(e)))
  {
    split_condition(application(e).left(),real_conditions,non_real_conditions,negate);
    atermpp::vector < data_expression_list >
    real_conditions_aux, non_real_conditions_aux;
    split_condition(application(e).right(),real_conditions_aux,non_real_conditions_aux,negate);
    for (atermpp::vector < data_expression_list >::const_iterator
         i_r=real_conditions_aux.begin(), i_n=non_real_conditions_aux.begin() ;
         i_r!=real_conditions_aux.end(); ++i_r, ++i_n)
    {
      real_conditions.push_back(*i_r);
      non_real_conditions.push_back(*i_n);
    }
  }
  else if (is_if_application(e))
  {
    split_condition(sort_bool::or_(sort_bool::and_(condition_part(e),then_part(e)),
                                   sort_bool::and_(sort_bool::not_(condition_part(e)),else_part(e))),
                    real_conditions,non_real_conditions,negate);
  }
  else if (sort_bool::is_not_application(e))
  {
    split_condition(*application(e).arguments().begin(),real_conditions,non_real_conditions,!negate);
  }
  else if (is_inequality(e) && (application(e).left().sort() == sort_real::real_() || application(e).right().sort() == sort_real::real_()))
  {
    std::set < variable > vars=data::find_variables(e);
    for (std::set < variable >::const_iterator i=vars.begin(); i!=vars.end(); ++i)
    {
      if (i->sort()!=sort_real::real_())
      {
        throw  mcrl2::runtime_error("Expression " + data::pp(e) + " contains variable " +
                                    data::pp(*i) + " not of sort Real.");
      }
    }
    if (negate)
    {
      real_conditions.push_back(push_front(data_expression_list(),negate_inequality(e)));
      non_real_conditions.push_back(data_expression_list());
    }
    else
    {
      real_conditions.push_back(push_front(data_expression_list(),e));
      non_real_conditions.push_back(data_expression_list());
    }
  }
  else
  {
    // e is assumed to be a non_real expression.
    std::set < variable > vars=data::find_variables(e);
    for (std::set < variable >::const_iterator i=vars.begin(); i!=vars.end(); ++i)
    {
      if (i->sort()==sort_real::real_())
      {
        throw  mcrl2::runtime_error("Expression " + data::pp(e) + " contains variable " +                                          data::pp(*i) + " of sort Real.");
      }
    }
    if (negate)
    {
      non_real_conditions.push_back(push_front(data_expression_list(),
                                    data_expression(sort_bool::not_(e))));
      real_conditions.push_back(data_expression_list());
    }
    else
    {
      non_real_conditions.push_back(push_front(data_expression_list(),e));
      real_conditions.push_back(data_expression_list());
    }
  }
  assert(non_real_conditions.size()==real_conditions.size());
}

/// \brief Normalize all inequalities in the summands of the specification
/// \details The parts of the
///          conditions ranging over real numbers and the other parts of the conditions
///          are separated and the part ranging over real numbers is normalized. Result is
///          stored in summand info.
///
///          Fourier motzkin is applied to each summand to remove real variables in sums,
///          that do not occur in the next state. This simplifies conditions.
/// \param s A data specification
/// \param real_parameters The parameters of sort real of the process in the data specification
/// \param r A rewriter
/// \param summand_info Normalized summand information is stored conveniently in summand info.

static void normalize_specification(
  const specification s,
  const variable_list real_parameters,
  const rewriter& r,
  std::vector < summand_information > &summand_info)
{
  lps::deprecated::summand_list smds = lps::deprecated::linear_process_summands(s.process());
  // summand_list sl;
  for (lps::deprecated::summand_list::const_iterator i = smds.begin(); i != smds.end(); ++i)
  {
    atermpp::vector <data_expression_list> real_conditions, non_real_conditions;
<<<<<<< HEAD
    // std::cerr << "SUMMANDNORM: " << lps::pp(*i) << "\n";
    // std::cerr << "Condition in: " << data::pp(i->condition()) << "\n";
=======
    // mCRL2log(debug) << "SUMMANDNORM: " << lps::pp(*i) << "\n";
    // mCRL2log(debug) << "Condition in: " << data::pp(i->condition()) << "\n";
>>>>>>> a907a07f
    split_condition(i->condition(),real_conditions,non_real_conditions);

    for (atermpp::vector <data_expression_list>::const_iterator
         j_r=real_conditions.begin(), j_n=non_real_conditions.begin();
         j_r!=real_conditions.end(); ++j_r, ++j_n)
    {
      lps::deprecated::summand t(*i);
      const data_expression c=r(lazy::join_and(j_n->begin(), j_n->end()));
      if (!sort_bool::is_false_function_symbol(c))
      {
        t=set_condition(t,c);

        std::vector < linear_inequality > inequalities;
        // Collect all real conditions from the condition from this summand and put them
        // into inequalities.
        for (data_expression_list::const_iterator k=j_r->begin(); k!=j_r->end(); k++)
        {
          inequalities.push_back(linear_inequality(*k,r));
        }

        // Determine all variables that occur in the sum operator, but not in the
        // next state. We can apply Fourier-Motzkin to eliminate these variables from
        // this sum operator and the condition.

<<<<<<< HEAD
        // std::cerr << "REALPARS " << data::pp(i->next_state(real_parameters)) << "\n";
        const std::set < variable> s1=data::find_variables(i->next_state(real_parameters));
        // for(std::set < variable>::const_iterator k=s1.begin(); k!=s1.end(); ++k)
        // { std::cerr << "VAR " << data::pp(*k) << "\n";
=======
        // mCRL2log(debug) << "REALPARS " << data::pp(i->next_state(real_parameters)) << "\n";
        const std::set < variable> s1=data::find_variables(i->next_state(real_parameters));
        // for(std::set < variable>::const_iterator k=s1.begin(); k!=s1.end(); ++k)
        // { mCRL2log(debug) << "VAR " << data::pp(*k) << "\n";
>>>>>>> a907a07f
//
//
        // }

        const variable_list original_real_sum_variables=get_real_variables(i->summation_variables());
        variable_list real_sum_variables;
        variable_list eliminatable_real_sum_variables;
        for (variable_list::const_iterator k=original_real_sum_variables.begin();
             k!=original_real_sum_variables.end(); ++k)
        {

<<<<<<< HEAD
          // std::cerr << "Treat " << data::pp(*k) << "\n";
=======
          // mCRL2log(debug) << "Treat " << data::pp(*k) << "\n";
>>>>>>> a907a07f
          if (s1.count(*k)==0)
          {
            // The variable does not occur in the parameters. We can eliminate it using Fourier-Motzkin
            eliminatable_real_sum_variables=push_front(eliminatable_real_sum_variables,*k);
          }
          else
          {
            real_sum_variables=push_front(real_sum_variables,*k);
          }
        }

        std::vector < linear_inequality > new_inequalities;
        fourier_motzkin(inequalities,
                        eliminatable_real_sum_variables.begin(),
                        eliminatable_real_sum_variables.end(),
                        new_inequalities,
                        r);
        inequalities.clear();
        remove_redundant_inequalities(new_inequalities,inequalities,r);

        if ((inequalities.size()>0) && (inequalities.front().is_false(r)))
        {
          //  mCRL2log(debug) << "INCONSISTENT \n";
        }
        else
        {
          // Add for all real parameters x of the process an inequality 0<=x
          for (variable_list::const_iterator k=real_parameters.begin(); k!=real_parameters.end(); k++)
          {
            data_expression e=(atermpp::aterm_appl)*k;
            inequalities.push_back(linear_inequality(real_zero(),e,linear_inequality::less_eq,r));
          }

          // Add for all real sum variables x of this summand an inequality 0<=x
          for (variable_list::const_iterator k=real_sum_variables.begin(); k!=real_sum_variables.end(); k++)
          {
            const data_expression e=(atermpp::aterm_appl)*k;
            inequalities.push_back(linear_inequality(real_zero(),e,linear_inequality::less,r));
          }

          // Construct replacements to contain the nextstate values for real variables in a map
          atermpp::map<variable, data_expression> replacements;
          for (assignment_list::const_iterator j = i->assignments().begin(); j != i->assignments().end(); ++j)
          {
            if (j->lhs().sort() == sort_real::real_())
            {
              replacements[j->lhs()] = j->rhs();
            }
          }
          const summand_information s(t,
                                      real_sum_variables,
                                      get_nonreal_variables(t.summation_variables()),
                                      inequalities,
                                      replacements);
          summand_info.push_back(s);
        }
      }
    }
  }
  // sl = reverse(sl);
  // lps = set_summands(lps, sl);

  // s = set_lps(s, lps);
  //return s;
}

<<<<<<< HEAD
/// \brief Determine the inequalities ranging over real numbers in a data expression.
/// \param e A data expression
/// \param inequalities A list of inequalities
/// \post inequalities contains all inequalities ranging over real numbers in e.
static
void determine_real_inequalities(
  const data_expression& e,
  vector < linear_inequality > &inequalities,
  const rewriter& r)
{
  // std::cerr << "Real inequalities in" << data::pp(e) << "\n";
  if (sort_bool::is_and_application(e))
  {
    determine_real_inequalities(application(e).left(), inequalities,r);
    determine_real_inequalities(application(e).right(), inequalities,r);
  }
  else if (is_inequality(e) && (application(e).right().sort() == sort_real::real_()))
  {
    inequalities.push_back(linear_inequality(e,r));
  }
  // std::cerr << "Real inequalities out" << pp_vector(inequalities) << "\n";
  //else Do nothing, as it is not an expression on reals
}

=======
>>>>>>> a907a07f
/// \brief Add postponed inequalities to variable context
/// \param inequalities_to_add The pairs of inequalities to be added.
/// \param context A variable context
/// \param variable_generator A fresh variable generator
/// \post All inequalities in l are in the context
/// \ret true iff a variable has been added to the context
static void add_postponed_inequalities_to_context(
  const std::vector < size_t > &inequalities_to_add_lhs_size,
  const atermpp::vector < data_expression > &inequalities_to_add_lhs,
  const atermpp::vector < data_expression > &inequalities_to_add_rhs,
  std::vector < summand_information > &summand_info,
  context_type& context,
  const rewriter& r,
  identifier_generator<>& variable_generator,
  const comp_struct& c
)
{
  assert(inequalities_to_add_lhs.size() ==inequalities_to_add_lhs_size.size() &&
         inequalities_to_add_lhs.size() ==inequalities_to_add_rhs.size());

  // We add new next state arguments with increasing sizes of their lhs's.
  std::set <size_t> sorted_lhs_sizes(inequalities_to_add_lhs_size.begin(),inequalities_to_add_lhs_size.end());

  for (std::set <size_t>::const_iterator current_size=sorted_lhs_sizes.begin();
       current_size!=sorted_lhs_sizes.end(); ++current_size)
  {
    for (size_t i=0; i<inequalities_to_add_lhs.size(); ++i)
    {
      if (inequalities_to_add_lhs_size[i]== *current_size)
      {
        variable xi(variable_generator("xi"), c.sort());
        context.push_back(real_representing_variable(xi,inequalities_to_add_lhs[i], inequalities_to_add_rhs[i]));
        mCRL2log(verbose) << "Introduced variable " <<  data::pp(xi) << " for <" << data::pp(inequalities_to_add_lhs[i]) <<
                    "," <<  data::pp(inequalities_to_add_rhs[i]) << ">\n";

        for (std::vector < summand_information >::iterator j = summand_info.begin();
             j != summand_info.end(); ++j)
        {
          j->add_a_new_next_state_argument(context,r);
        }
      }
    }
  }
}

/// \brief Add inequalities to variable context
/// \param l A list of inequalities
/// \param context A variable context
/// \param variable_generator A fresh variable generator
/// \post All inequalities in l are in the context
/// \ret true iff a variable has been added to the context
static void add_inequalities_to_context_postponed(
  std::vector < size_t > &inequalities_to_add_lhs_size,
  atermpp::vector < data_expression > &inequalities_to_add_lhs,
  atermpp::vector < data_expression > &inequalities_to_add_rhs,
  std::vector < linear_inequality > &l,
  context_type& context,
  const rewriter& r)
{
  assert(inequalities_to_add_lhs.size()==inequalities_to_add_lhs_size.size() &&
         inequalities_to_add_lhs.size() ==inequalities_to_add_rhs.size());
  // mCRL2log(debug) << "Inequalities to add: " << pp_vector(inequalities_to_add) << "\n";
  for (std::vector < linear_inequality > ::iterator i = l.begin(); i != l.end();)
  {
    data_expression left;
    data_expression right;
    i->typical_pair(left,right,r);

    if (left!=real_zero())
    {
      bool pair_is_new(true);
      for (context_type::const_iterator c=context.begin() ; c!=context.end() && pair_is_new; ++c)
      {
        if ((c->get_lowerbound()==left) && (c->get_upperbound()==right))
        {
          pair_is_new=false;
          ++i;
        }
      }
      if (pair_is_new)
      {
        for (size_t j=0; j<inequalities_to_add_lhs.size(); ++j)
        {
          if ((inequalities_to_add_lhs[j]==left) && (inequalities_to_add_rhs[j]==right))
          {
            pair_is_new=false;
            ++i;
          }
        }
        if (pair_is_new)
        {
          if (is_a_redundant_inequality(l,i,r))
          {
            i->swap(l.back());
            l.pop_back();
          }
          else
          {
<<<<<<< HEAD
            // std::cerr << "Reserved to be added <" << data::pp(left) << "," << data::pp(right) << "\n";
=======
            // mCRL2log(debug) << "Reserved to be added <" << data::pp(left) << "," << data::pp(right) << "\n";
>>>>>>> a907a07f
            inequalities_to_add_lhs_size.push_back(i->lhs().size()); // store the number of variables at the lhs.
            inequalities_to_add_lhs.push_back(left);
            inequalities_to_add_rhs.push_back(right);
            ++i;
          }
        }
      }
    }
    else
    {
      ++i;
    }
  }
}

/// \brief Generate a summand
/// \param s A summand
/// \param i A number, denoting the next state
/// \param cond A list of inequalities denoting the real part of the condition
/// \param context A variable context
/// \param r A rewriter
/// \ret The summand corresponding to s with real part of condition cond, and
///      nextstate determined by i.
static
lps::deprecated::summand generate_summand(summand_information& summand_info,
                         const data_expression& new_condition,
                         std::vector <linear_inequality> &nextstate_condition,
                         const context_type& complete_context,
                         const rewriter& r,
                         action_label_list& a,
                         identifier_generator<>& variable_generator,
                         const comp_struct& cs,
                         const bool is_may_summand=false)
{
<<<<<<< HEAD
  // std::cerr << "SUMMAND " << lps::pp(summand_info.get_summand()) << "\nCOND " << data::pp(new_condition) << "\n";
=======
  // mCRL2log(debug) << "SUMMAND " << lps::pp(summand_info.get_summand()) << "\nCOND " << data::pp(new_condition) << "\n";
>>>>>>> a907a07f
  static atermpp::vector < sort_expression_list > protect_against_garbage_collect;
  static std::map < std::pair < std::string, sort_expression_list >, std::string> action_label_map;
  // Used to recall which may actions labels have been
  // introduced, in order to re-use them.
  const lps::deprecated::summand s=summand_info.get_summand();

  assignment_list nextstate = get_nonreal_assignments(s.assignments());
  nextstate = reverse(nextstate);

  for (context_type::const_iterator c_complete = complete_context.begin();
       c_complete != complete_context.end(); ++c_complete)
  {
    data_expression substituted_lowerbound=
       data::replace_free_variables(c_complete->get_lowerbound(),summand_info.get_summand_real_nextstate_map());
    data_expression substituted_upperbound=
<<<<<<< HEAD
       data::replace_free_variables(c_complete->get_upperbound(),summand_info.get_summand_real_nextstate_map()); 
    // std::cerr << "Lower Upper " << data::pp(substituted_lowerbound) << "  " << data::pp(substituted_upperbound) << "\n";
=======
       data::replace_free_variables(c_complete->get_upperbound(),summand_info.get_summand_real_nextstate_map());
    // mCRL2log(debug) << "Lower Upper " << data::pp(substituted_lowerbound) << "  " << data::pp(substituted_upperbound) << "\n";
>>>>>>> a907a07f
    linear_inequality e(substituted_lowerbound,substituted_upperbound,linear_inequality::less,r);
    // mCRL2log(debug) << "INequality: " << string(e) << "\n";
    data_expression t,u;
    const bool negate=e.typical_pair(t,u,r);  // XXXXXXXXX       This can negate inequality, causing trouble.
<<<<<<< HEAD
    // std::cerr << "Typical pair " << data::pp(t) << "  " << data::pp(u) << "   " << negate << "\n";
=======
    // mCRL2log(debug) << "Typical pair " << data::pp(t) << "  " << data::pp(u) << "   " << negate << "\n";
>>>>>>> a907a07f

    bool success(false);
    /* First check whether the pair < t,u >
       already occurs in the context. In this case use the context variable */

    for (context_type::const_reverse_iterator c=complete_context.rbegin();
         ((c!=complete_context.rend()) && !success) ; ++c)
    {
      if ((t==c->get_lowerbound()) && (u==c->get_upperbound()))
      {
        if (negate)
        {
          nextstate=push_front(nextstate,assignment(c_complete->get_variable(),
                               make_application(negate_function_symbol(cs.sort()),c->get_variable())));
        }
        else
        {
          nextstate=push_front(nextstate,assignment(c_complete->get_variable(),c->get_variable()));
        }
        success=true;
      }
    }
    /* if the variable is not represented by a context variable, find out what value it
       should get, based on the nextstate condition. By construction, there is exactly
       one possibility. The nextstate_condition is changed for this purpose. The changes
       are restored at the end. */
    if (!success)
    {
      nextstate_condition.push_back(linear_inequality(
                                      substituted_lowerbound,
                                      substituted_upperbound,
                                      linear_inequality::less_eq,r));
      // mCRL2log(debug) << "Nextstate_condition " << pp_vector(nextstate_condition) << "\n";
      if (is_inconsistent(nextstate_condition,r))
      {
        // mCRL2log(debug) << "ASSIGNMENT: " << c_complete->get_variable() << " := " << data_expression(cs.larger()) << "\n";
        nextstate=push_front(nextstate,assignment(c_complete->get_variable(),data_expression(cs.larger())));
      }
      else
      {
        nextstate_condition[nextstate_condition.size()-1]=linear_inequality(substituted_upperbound,
            substituted_lowerbound,linear_inequality::less_eq,r);
        if (is_inconsistent(nextstate_condition,r))
        {
          nextstate=push_front(nextstate,assignment(c_complete->get_variable(),data_expression(cs.smaller())));
        }
        else
        {
          nextstate=push_front(nextstate,assignment(c_complete->get_variable(),data_expression(cs.equal())));
        }
      }
      nextstate_condition.pop_back();
    }
  }

  nextstate = reverse(nextstate);

  action_list new_actions=s.actions();
  if ((!s.is_delta()) && is_may_summand)
  {
    action_list resulting_actions;
    for (action_list::const_iterator i=new_actions.begin();
         i!=new_actions.end(); i++)
    {
      // put "_MAY" behind each action, and add its declaration to the action declarations.
      data_expression_list args=i->arguments();
      sort_expression_list sorts=i->label().sorts(); // get_sorts(args);
      std::map < std::pair< std::string, sort_expression_list >,
          std::string> ::iterator action_label_it=
            action_label_map.find(std::pair< std::string, sort_expression_list >
                                  (std::string(i->label().name()),sorts));
      if (action_label_it==action_label_map.end())
      {
        std::string may_action_label=variable_generator(std::string(i->label().name())+"_MAY");
        std::pair< std::string, sort_expression_list > p(std::string(i->label().name()),sorts);
        action_label_it=(action_label_map.insert(
                           std::pair< std::pair< std::string, sort_expression_list >,std::string>
                           (p,may_action_label))).first;
        a=push_front(a,action_label(may_action_label,sorts));
        protect_against_garbage_collect.push_back(sorts);
      }

      action_label may_action_label(action_label_it->second,sorts);
      resulting_actions=push_front(resulting_actions,action(may_action_label,args));
    }
    new_actions=reverse(resulting_actions);
  }

  lps::deprecated::summand result = lps::deprecated::summand(get_nonreal_variables(s.summation_variables()),
                           new_condition, s.is_delta(), new_actions, nextstate);

<<<<<<< HEAD
  // mCRL2log(debug) << "Generated summand " << core::pp(result) << std::endl;

=======
>>>>>>> a907a07f
  return result;
}

/// \brief Compute process initialisation given a variable context and a process
///        initialisation containing real values.
/// \param initialization A process initialisation containing real values
/// \param context A variable context
/// \param r A rewriter
/// \ret A process initialisation in which all assignments to real variables
///      have been replaced with an initialization for each variable in context.
static
assignment_list determine_process_initialization(
  const assignment_list& initialization,
  context_type& context,
  const rewriter& r,
  const comp_struct& c)
{
  assignment_list init = reverse(get_nonreal_assignments(initialization));
  assignment_list real_assignments = get_real_assignments(initialization);
  mutable_map_substitution< atermpp::map<variable, data_expression> > replacements;
  for (assignment_list::const_iterator i = real_assignments.begin(); i != real_assignments.end(); ++i)
  {
    replacements[i->lhs()] = i->rhs();
  }

  for (context_type::const_iterator i = context.begin(); i != context.end(); ++i)
  {
    /* data_expression left = realelm_data_expression_map_replace(i->get_lowerbound(), replacements);
    data_expression right = realelm_data_expression_map_replace(i->get_upperbound(), replacements); */
    const data_expression left = replace_free_variables(i->get_lowerbound(), replacements);
    const data_expression right = replace_free_variables(i->get_upperbound(), replacements);
    assignment ass;
    if (r(less(left, right)) == sort_bool::true_())
    {
      ass = assignment(i->get_variable(), c.smaller());
    }
    else if (r(equal_to(left, right)) == sort_bool::true_())
    {
      ass = assignment(i->get_variable(), c.equal());
    }
    else
    {
      assert(r(greater(left, right)) == sort_bool::true_());
      ass = assignment(i->get_variable(), c.larger());
    }
    init = push_front(init, ass);
  }
  return reverse(init);
}



/// \brief Perform elimination of real variables on a specification in a maximum
///        number of iterations.
/// \param s A specification
/// \param max_iterations The maximal number of iterations the algorithm should
///        perform
/// \param strategy The rewrite strategy that should be used.
specification realelm(specification s, int max_iterations, const rewriter& r)
{
  if (s.process().has_time())
  {
    throw  mcrl2::runtime_error("Input specification contains actions with time. Use lpsuntime first.");
  }
  // First add a constructor with elements smaller, larger and equal to the specification,
  // including a mapping negate that reverses smaller into larger and vice versa.
  comp_struct c;
  data_specification ds=s.data();
  ds.add_alias(alias(c.basic_sort_name(),c));
  ds.add_mapping(negate_function_symbol(c.sort()));
  ds.add_equation(data_equation(  // negate(larger)=smaller;
                    std::vector <variable>(),
                    sort_bool::true_(),
                    make_application(negate_function_symbol(c.sort()),c.larger()),
                    c.smaller()));
  ds.add_equation(data_equation(  // negate(smaller)=larger;
                    std::vector <variable>(),
                    sort_bool::true_(),
                    make_application(negate_function_symbol(c.sort()),c.smaller()),
                    c.larger()));
  ds.add_equation(data_equation(  // negate(equal)=equal;
                    std::vector <variable>(),
                    sort_bool::true_(),
                    make_application(negate_function_symbol(c.sort()),c.equal()),
                    c.equal()));
  variable v("x",c.sort());
  std::vector <variable> vars;
  vars.push_back(v);
  ds.add_equation(data_equation(  // negate(negate(x))=x;
                    vars,
                    sort_bool::true_(),
                    make_application(negate_function_symbol(c.sort()),make_application(negate_function_symbol(c.sort()),v)),
                    v));

  s.data() = ds;
  set_identifier_generator variable_generator;
  variable_generator.add_identifiers(lps::find_identifiers((s)));
  linear_process lps=s.process();
  const variable_list real_parameters = get_real_variables(lps.process_parameters());
  const variable_list nonreal_parameters = get_nonreal_variables(lps.process_parameters());
  std::vector < summand_information > summand_info;
  // mCRL2log(debug) << "Normalize specification in\n";
  normalize_specification(s, real_parameters, r, summand_info);
  // mCRL2log(debug) << "Normalize specification out\n";

  context_type context; // Contains introduced variables

  std::vector < size_t > new_inequalities_sizes;
  atermpp::vector < data_expression > new_inequalities_lhss;
  atermpp::vector < data_expression > new_inequalities_rhss;
  int iteration = 0;
  do
  {
    new_inequalities_sizes.clear();
    new_inequalities_lhss.clear();
    new_inequalities_rhss.clear();
    iteration++;
    mCRL2log(verbose) << "Iteration " <<  iteration << ", starting with " <<  context.size() << " context variables" << std::endl;

    for (std::vector < summand_information >::iterator i = summand_info.begin();
         i != summand_info.end(); ++i)
    {
<<<<<<< HEAD
      // std::cerr << "SUMMAND_IN " << lps::pp(i->get_summand()) << "\n" ;
=======
      // mCRL2log(debug) << "SUMMAND_IN " << lps::pp(i->get_summand()) << "\n" ;
>>>>>>> a907a07f

      // First calculate the newly introduced variables xi for which the next_state value is not yet known.
      // get , by only looking at variables that
      // occur in the condition or in the effect.
      for (std::vector < std::vector < linear_inequality > >::iterator
           nextstate_combination = i->nextstate_context_combinations_begin();
           nextstate_combination != i->nextstate_context_combinations_end();
           ++ nextstate_combination)
      {
        // Eliminate sum bound variables, resulting in inequalities over
        // process parameters of sort Real.

        variable_list sumvars= i->get_real_summation_variables();

<<<<<<< HEAD
        // std::cerr << "SUMVARS " << data::pp(sumvars) << "\n" ;
=======
        // mCRL2log(debug) << "SUMVARS " << data::pp(sumvars) << "\n" ;
>>>>>>> a907a07f
        std::vector < linear_inequality > condition2;
        remove_redundant_inequalities(*nextstate_combination,condition2,r);
        // mCRL2log(debug) << "CONDITION IN" << pp_vector(*nextstate_combination) << "\n" ;
        // mCRL2log(debug) << "REMOVING REDUNDANT INEQUALITIES: FROM1 " << nextstate_combination->size() << " TO " << condition2.size() << "\n";
        *nextstate_combination=condition2;

        std::vector < linear_inequality > condition1;
        fourier_motzkin(condition2,
                        sumvars.begin(),
                        sumvars.end(),
                        condition1,
                        r);

        // First check which of these inequalities are equivalent to concrete values of xi variables.
        // Add these values for xi variables as a new condition. Remove these variables from the
        // context combinations to be considered for the xi variables.

        std::vector < linear_inequality > condition3;
        remove_redundant_inequalities(condition1,condition3,r);
        // mCRL2log(debug) << "CONDITION OUT" << pp_vector(condition3) << "\n" ;

        // mCRL2log(debug) << "REMOVING REDUNDANT INEQUALITIES: FROM2 " << condition1.size() << " TO " << condition3.size() << "\n";
        if (!is_inconsistent(condition3,r))
        {
          // condition contains the inequalities over the process parameters
          add_inequalities_to_context_postponed(new_inequalities_sizes,
                                                new_inequalities_lhss,
                                                new_inequalities_rhss,
                                                condition3, context, r);
        }
      }
    }
    add_postponed_inequalities_to_context(
      new_inequalities_sizes,
      new_inequalities_lhss,
      new_inequalities_rhss,
      summand_info,
      context,
      r,
      variable_generator,
      c);

  }
  while ((iteration < max_iterations) && !new_inequalities_sizes.empty());

  mCRL2log(verbose) << "Generated the following variables in " <<  iteration << " iterations:" << std::endl;
  for (context_type::iterator i = context.begin(); i != context.end(); ++i)
  {
<<<<<<< HEAD
    mCRL2log(verbose) << "< " << core::pp(atermpp::aterm_appl(i->get_lowerbound())) << ", " << core::pp(atermpp::aterm_appl(i->get_upperbound()))
                      << " > " << core::pp(atermpp::aterm_appl(i->get_variable())) << std::endl;
=======
    mCRL2log(verbose) << "< " << data::pp(i->get_lowerbound()) << ", " << data::pp(i->get_upperbound())
                      << " > " << data::pp(i->get_variable()) << std::endl;
>>>>>>> a907a07f
  }

  if (!new_inequalities_sizes.empty())
  {
    mCRL2log(verbose) << "A may-bisimilar lps is being generated, which is most likely not strongly bisimilar." << std::endl;
  }
  else
  {
    mCRL2log(verbose) << "A strongly bisimilar lps is being generated." << std::endl;
  }


  /* Generate the new summand list */
  // atermpp::vector < data_expression_list > nextstate_context_combinations;
  lps::deprecated::summand_list summands;
  action_label_list new_act_declarations;
  for (std::vector < summand_information >::iterator i = summand_info.begin();
       i != summand_info.end(); ++i)
  {
<<<<<<< HEAD
    // std::cerr << "SUMMAND_IN__ " << lps::pp(i->get_summand()) << "\n";
=======
    // mCRL2log(debug) << "SUMMAND_IN__ " << lps::pp(i->get_summand()) << "\n";
>>>>>>> a907a07f

    // Construct the real time condition for summand in terms of xi variables.

    /* atermpp::vector < data_expression_list >::const_iterator
                         nextstate_value=i->nextstate_value_combinations_begin(); */

    for (std::vector < std::vector < linear_inequality > >::iterator
         nextstate_combination = i->nextstate_context_combinations_begin();
         nextstate_combination != i->nextstate_context_combinations_end();
         ++ nextstate_combination)
    {
      // mCRL2log(debug) << "Nextstate cond: " << pp_vector(*nextstate_combination) << "\n";

      data_expression new_condition=i->get_summand().condition();
      std::vector < linear_inequality > real_condition1;

      fourier_motzkin(*nextstate_combination,
                      i->get_real_summation_variables().begin(),
                      i->get_real_summation_variables().end(),
                      real_condition1,
                      r);
      std::vector < linear_inequality > real_condition2;
      remove_redundant_inequalities(real_condition1,real_condition2,r);

      bool all_conditions_found=true;
      // mCRL2log(debug) << "Normalised nextstate cond: " << pp_vector(real_condition2) << "\n";
      for (std::vector <linear_inequality>::const_iterator j=real_condition2.begin();
           j!=real_condition2.end(); ++j)
      {
        // mCRL2log(debug) << "condition " << string(*j) << "\n";
        data_expression t;
        data_expression u;
        j->typical_pair(t,u,r);
        bool found=false;
        for (context_type::iterator k = context.begin(); (k != context.end()) && !found ; ++k)
        {
          if ((t==k->get_lowerbound()) && (u==k->get_upperbound()))
          {
            found=true;
            if (j->comparison()==linear_inequality::equal)
            {
              new_condition=lazy::and_(new_condition,c.is_equal(k->get_variable()));
            }
            else if ((j->lhs_begin()!=j->lhs_end()) && (is_positive(j->lhs_begin()->second,r)))
            {
              // The inequality has *j has shape t<u or t<=u
              if (j->comparison()==linear_inequality::less)
              {
                new_condition=lazy::and_(new_condition,c.is_smaller(k->get_variable()));
              }
              else
              {
                assert(j->comparison()==linear_inequality::less_eq);
                new_condition=lazy::and_(new_condition,sort_bool::not_(c.is_larger(k->get_variable())));
              }
            }
            else
            {
              // The inequality *j has shape t>=u or t>u
              if (j->comparison()==linear_inequality::less)
              {
                new_condition=lazy::and_(new_condition,c.is_larger(k->get_variable()));
              }
              else
              {
                assert(j->comparison()==linear_inequality::less_eq);
                new_condition=lazy::and_(new_condition,sort_bool::not_(c.is_smaller(k->get_variable())));
              }
            }
          }
        }
        if (!found)
        {
          all_conditions_found=false;
        }
      }

      if (!all_conditions_found)
      {
        // add a may transition.
        lps::deprecated::summand s = generate_summand(*i,
                                     new_condition,
                                     *nextstate_combination,
                                     context,
                                     r,
                                     new_act_declarations,
                                     variable_generator,
                                     c,
                                     true);
<<<<<<< HEAD
        // std::cerr << "MAY SUMMAND_OUT: " << lps::pp(s) << "\n";
=======
        // mCRL2log(debug) << "MAY SUMMAND_OUT: " << lps::pp(s) << "\n";
>>>>>>> a907a07f
        summands = push_front(summands, s);
      }
      else
      {
        // add a must transition.
        lps::deprecated::summand s = generate_summand(*i,
                                     new_condition,
                                     *nextstate_combination,
                                     context,
                                     r,
                                     new_act_declarations,
                                     variable_generator,
                                     c,
                                     false);
<<<<<<< HEAD
        // std::cerr << "MUST SUMMAND_OUT: " << lps::pp(s) << "\n";
=======
        // mCRL2log(debug) << "MUST SUMMAND_OUT: " << lps::pp(s) << "\n";
>>>>>>> a907a07f
        summands = push_front(summands, s);
      }
    }
  }


  summands = reverse(summands);

  // Process parameters
  variable_list process_parameters = reverse(nonreal_parameters);
  for (context_type::const_iterator i = context.begin(); i != context.end(); ++i)
  {
    process_parameters = push_front(process_parameters, i->get_variable());
  }
  process_parameters = reverse(process_parameters);

  // New lps
  lps.process_parameters() = process_parameters;
  lps::deprecated::set_linear_process_summands(lps, summands);
  assignment_list initialization(determine_process_initialization(s.initial_process().assignments(), context, r,c));
  process_initializer init(initialization);

  return specification(s.data(),
                       s.action_labels()+new_act_declarations,
                       s.global_variables(),
                       lps,
                       init);

}
<|MERGE_RESOLUTION|>--- conflicted
+++ resolved
@@ -98,11 +98,7 @@
 
 static data::function_symbol& negate_function_symbol(const sort_expression s)
 {
-<<<<<<< HEAD
-  static data::function_symbol f = initialise_static_expression(f,data::function_symbol("negate",data::make_function_sort(s,s)));
-=======
   static data::function_symbol f = core::detail::initialise_static_expression(f,data::function_symbol("negate",data::make_function_sort(s,s)));
->>>>>>> a907a07f
   assert(data::make_function_sort(s,s)==f.sort()); // Protect against using f for other sorts than sort comp.
   return f;
 }
@@ -195,11 +191,7 @@
   atermpp::vector < data_expression_list > &non_real_conditions,
   const bool negate=false)
 {
-<<<<<<< HEAD
-  // std::cerr << "Split condition " << data::pp(e) << "\n";
-=======
   // mCRL2log(debug) << "Split condition " << data::pp(e) << "\n";
->>>>>>> a907a07f
   real_conditions.clear();
   non_real_conditions.clear();
 
@@ -320,13 +312,8 @@
   for (lps::deprecated::summand_list::const_iterator i = smds.begin(); i != smds.end(); ++i)
   {
     atermpp::vector <data_expression_list> real_conditions, non_real_conditions;
-<<<<<<< HEAD
-    // std::cerr << "SUMMANDNORM: " << lps::pp(*i) << "\n";
-    // std::cerr << "Condition in: " << data::pp(i->condition()) << "\n";
-=======
     // mCRL2log(debug) << "SUMMANDNORM: " << lps::pp(*i) << "\n";
     // mCRL2log(debug) << "Condition in: " << data::pp(i->condition()) << "\n";
->>>>>>> a907a07f
     split_condition(i->condition(),real_conditions,non_real_conditions);
 
     for (atermpp::vector <data_expression_list>::const_iterator
@@ -351,17 +338,10 @@
         // next state. We can apply Fourier-Motzkin to eliminate these variables from
         // this sum operator and the condition.
 
-<<<<<<< HEAD
-        // std::cerr << "REALPARS " << data::pp(i->next_state(real_parameters)) << "\n";
-        const std::set < variable> s1=data::find_variables(i->next_state(real_parameters));
-        // for(std::set < variable>::const_iterator k=s1.begin(); k!=s1.end(); ++k)
-        // { std::cerr << "VAR " << data::pp(*k) << "\n";
-=======
         // mCRL2log(debug) << "REALPARS " << data::pp(i->next_state(real_parameters)) << "\n";
         const std::set < variable> s1=data::find_variables(i->next_state(real_parameters));
         // for(std::set < variable>::const_iterator k=s1.begin(); k!=s1.end(); ++k)
         // { mCRL2log(debug) << "VAR " << data::pp(*k) << "\n";
->>>>>>> a907a07f
 //
 //
         // }
@@ -373,11 +353,7 @@
              k!=original_real_sum_variables.end(); ++k)
         {
 
-<<<<<<< HEAD
-          // std::cerr << "Treat " << data::pp(*k) << "\n";
-=======
           // mCRL2log(debug) << "Treat " << data::pp(*k) << "\n";
->>>>>>> a907a07f
           if (s1.count(*k)==0)
           {
             // The variable does not occur in the parameters. We can eliminate it using Fourier-Motzkin
@@ -444,33 +420,6 @@
   //return s;
 }
 
-<<<<<<< HEAD
-/// \brief Determine the inequalities ranging over real numbers in a data expression.
-/// \param e A data expression
-/// \param inequalities A list of inequalities
-/// \post inequalities contains all inequalities ranging over real numbers in e.
-static
-void determine_real_inequalities(
-  const data_expression& e,
-  vector < linear_inequality > &inequalities,
-  const rewriter& r)
-{
-  // std::cerr << "Real inequalities in" << data::pp(e) << "\n";
-  if (sort_bool::is_and_application(e))
-  {
-    determine_real_inequalities(application(e).left(), inequalities,r);
-    determine_real_inequalities(application(e).right(), inequalities,r);
-  }
-  else if (is_inequality(e) && (application(e).right().sort() == sort_real::real_()))
-  {
-    inequalities.push_back(linear_inequality(e,r));
-  }
-  // std::cerr << "Real inequalities out" << pp_vector(inequalities) << "\n";
-  //else Do nothing, as it is not an expression on reals
-}
-
-=======
->>>>>>> a907a07f
 /// \brief Add postponed inequalities to variable context
 /// \param inequalities_to_add The pairs of inequalities to be added.
 /// \param context A variable context
@@ -569,11 +518,7 @@
           }
           else
           {
-<<<<<<< HEAD
-            // std::cerr << "Reserved to be added <" << data::pp(left) << "," << data::pp(right) << "\n";
-=======
             // mCRL2log(debug) << "Reserved to be added <" << data::pp(left) << "," << data::pp(right) << "\n";
->>>>>>> a907a07f
             inequalities_to_add_lhs_size.push_back(i->lhs().size()); // store the number of variables at the lhs.
             inequalities_to_add_lhs.push_back(left);
             inequalities_to_add_rhs.push_back(right);
@@ -608,11 +553,7 @@
                          const comp_struct& cs,
                          const bool is_may_summand=false)
 {
-<<<<<<< HEAD
-  // std::cerr << "SUMMAND " << lps::pp(summand_info.get_summand()) << "\nCOND " << data::pp(new_condition) << "\n";
-=======
   // mCRL2log(debug) << "SUMMAND " << lps::pp(summand_info.get_summand()) << "\nCOND " << data::pp(new_condition) << "\n";
->>>>>>> a907a07f
   static atermpp::vector < sort_expression_list > protect_against_garbage_collect;
   static std::map < std::pair < std::string, sort_expression_list >, std::string> action_label_map;
   // Used to recall which may actions labels have been
@@ -628,22 +569,13 @@
     data_expression substituted_lowerbound=
        data::replace_free_variables(c_complete->get_lowerbound(),summand_info.get_summand_real_nextstate_map());
     data_expression substituted_upperbound=
-<<<<<<< HEAD
-       data::replace_free_variables(c_complete->get_upperbound(),summand_info.get_summand_real_nextstate_map()); 
-    // std::cerr << "Lower Upper " << data::pp(substituted_lowerbound) << "  " << data::pp(substituted_upperbound) << "\n";
-=======
        data::replace_free_variables(c_complete->get_upperbound(),summand_info.get_summand_real_nextstate_map());
     // mCRL2log(debug) << "Lower Upper " << data::pp(substituted_lowerbound) << "  " << data::pp(substituted_upperbound) << "\n";
->>>>>>> a907a07f
     linear_inequality e(substituted_lowerbound,substituted_upperbound,linear_inequality::less,r);
     // mCRL2log(debug) << "INequality: " << string(e) << "\n";
     data_expression t,u;
     const bool negate=e.typical_pair(t,u,r);  // XXXXXXXXX       This can negate inequality, causing trouble.
-<<<<<<< HEAD
-    // std::cerr << "Typical pair " << data::pp(t) << "  " << data::pp(u) << "   " << negate << "\n";
-=======
     // mCRL2log(debug) << "Typical pair " << data::pp(t) << "  " << data::pp(u) << "   " << negate << "\n";
->>>>>>> a907a07f
 
     bool success(false);
     /* First check whether the pair < t,u >
@@ -735,11 +667,6 @@
   lps::deprecated::summand result = lps::deprecated::summand(get_nonreal_variables(s.summation_variables()),
                            new_condition, s.is_delta(), new_actions, nextstate);
 
-<<<<<<< HEAD
-  // mCRL2log(debug) << "Generated summand " << core::pp(result) << std::endl;
-
-=======
->>>>>>> a907a07f
   return result;
 }
 
@@ -862,11 +789,7 @@
     for (std::vector < summand_information >::iterator i = summand_info.begin();
          i != summand_info.end(); ++i)
     {
-<<<<<<< HEAD
-      // std::cerr << "SUMMAND_IN " << lps::pp(i->get_summand()) << "\n" ;
-=======
       // mCRL2log(debug) << "SUMMAND_IN " << lps::pp(i->get_summand()) << "\n" ;
->>>>>>> a907a07f
 
       // First calculate the newly introduced variables xi for which the next_state value is not yet known.
       // get , by only looking at variables that
@@ -881,11 +804,7 @@
 
         variable_list sumvars= i->get_real_summation_variables();
 
-<<<<<<< HEAD
-        // std::cerr << "SUMVARS " << data::pp(sumvars) << "\n" ;
-=======
         // mCRL2log(debug) << "SUMVARS " << data::pp(sumvars) << "\n" ;
->>>>>>> a907a07f
         std::vector < linear_inequality > condition2;
         remove_redundant_inequalities(*nextstate_combination,condition2,r);
         // mCRL2log(debug) << "CONDITION IN" << pp_vector(*nextstate_combination) << "\n" ;
@@ -934,13 +853,8 @@
   mCRL2log(verbose) << "Generated the following variables in " <<  iteration << " iterations:" << std::endl;
   for (context_type::iterator i = context.begin(); i != context.end(); ++i)
   {
-<<<<<<< HEAD
-    mCRL2log(verbose) << "< " << core::pp(atermpp::aterm_appl(i->get_lowerbound())) << ", " << core::pp(atermpp::aterm_appl(i->get_upperbound()))
-                      << " > " << core::pp(atermpp::aterm_appl(i->get_variable())) << std::endl;
-=======
     mCRL2log(verbose) << "< " << data::pp(i->get_lowerbound()) << ", " << data::pp(i->get_upperbound())
                       << " > " << data::pp(i->get_variable()) << std::endl;
->>>>>>> a907a07f
   }
 
   if (!new_inequalities_sizes.empty())
@@ -960,11 +874,7 @@
   for (std::vector < summand_information >::iterator i = summand_info.begin();
        i != summand_info.end(); ++i)
   {
-<<<<<<< HEAD
-    // std::cerr << "SUMMAND_IN__ " << lps::pp(i->get_summand()) << "\n";
-=======
     // mCRL2log(debug) << "SUMMAND_IN__ " << lps::pp(i->get_summand()) << "\n";
->>>>>>> a907a07f
 
     // Construct the real time condition for summand in terms of xi variables.
 
@@ -1054,11 +964,7 @@
                                      variable_generator,
                                      c,
                                      true);
-<<<<<<< HEAD
-        // std::cerr << "MAY SUMMAND_OUT: " << lps::pp(s) << "\n";
-=======
         // mCRL2log(debug) << "MAY SUMMAND_OUT: " << lps::pp(s) << "\n";
->>>>>>> a907a07f
         summands = push_front(summands, s);
       }
       else
@@ -1073,11 +979,7 @@
                                      variable_generator,
                                      c,
                                      false);
-<<<<<<< HEAD
-        // std::cerr << "MUST SUMMAND_OUT: " << lps::pp(s) << "\n";
-=======
         // mCRL2log(debug) << "MUST SUMMAND_OUT: " << lps::pp(s) << "\n";
->>>>>>> a907a07f
         summands = push_front(summands, s);
       }
     }
