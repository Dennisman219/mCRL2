// Author(s): Jan Friso Groote, Wieger Wesselink
// Copyright: see the accompanying file COPYING or copy at
// https://svn.win.tue.nl/trac/MCRL2/browser/trunk/COPYING
//
// Distributed under the Boost Software License, Version 1.0.
// (See accompanying file LICENSE_1_0.txt or copy at
// http://www.boost.org/LICENSE_1_0.txt)
//
/// \file pbesrewr.cpp

#include "boost.hpp" // precompiled headers

#include <iostream>
#include <string>
#include "mcrl2/atermpp/aterm_init.h"
#include "mcrl2/pbes/tools.h"
#include "mcrl2/utilities/input_output_tool.h"
#include "mcrl2/utilities/rewriter_tool.h"
#include "mcrl2/utilities/pbes_rewriter_tool.h"
#include "mcrl2/utilities/mcrl2_gui_tool.h"
<<<<<<< HEAD
#include "mcrl2/data/identifier_generator.h"
#include "mcrl2/data/enumerator.h"
#include "mcrl2/data/rewriter.h"
#include "mcrl2/pbes/pbes.h"
#include "mcrl2/pbes/rewrite.h"
#include "mcrl2/pbes/rewriter.h"
#include "mcrl2/atermpp/aterm_init.h"
=======
>>>>>>> a907a07f

using namespace mcrl2;
using namespace mcrl2::log;
using utilities::tools::input_output_tool;
using utilities::tools::rewriter_tool;
using utilities::tools::pbes_rewriter_tool;
using namespace mcrl2::utilities::tools;
using namespace mcrl2::utilities;

class pbes_rewriter : public pbes_rewriter_tool<rewriter_tool<input_output_tool> >
{
  protected:
    typedef pbes_rewriter_tool<rewriter_tool<input_output_tool> > super;

    bool m_skip_data;

    void parse_options(const command_line_parser& parser)
    {
      super::parse_options(parser);
      m_skip_data = parser.options.count("skip-data") > 0;
    }

    void add_options(interface_description& desc)
    {
      super::add_options(desc);
      desc.add_option("skip-data", "do not rewrite data expressions", 's');
    }

    /// \brief Returns the types of rewriters that are available for this tool.
    std::set<pbes_system::pbes_rewriter_type> available_rewriters() const
    {
      std::set<pbes_system::pbes_rewriter_type> result = super::available_rewriters();
      result.insert(pbes_system::quantifier_one_point);
      return result;
    }

  public:
    pbes_rewriter()
      : super(
        "pbesrewr",
        "Jan Friso Groote and Wieger Wesselink",
        "rewrite and simplify a PBES",
        "Rewrite the PBES in INFILE, remove quantified variables and write the resulting PBES to OUTFILE. "
        "If INFILE is not present, stdin is used. If OUTFILE is not present, stdout is used."
      ),
      m_skip_data(false)
    {}

    bool run()
    {
      using namespace pbes_system;
      using namespace utilities;

      mCRL2log(verbose) << "pbesrewr parameters:" << std::endl;
      mCRL2log(verbose) << "  input file:         " << m_input_filename << std::endl;
      mCRL2log(verbose) << "  output file:        " << m_output_filename << std::endl;
      mCRL2log(verbose) << "  pbes rewriter:      " << m_pbes_rewriter_type << std::endl;

<<<<<<< HEAD
      // load the pbes
      pbes<> p;
      p.load(m_input_filename);

      // data rewriter
      data::rewriter datar = create_rewriter(p.data());

      // pbes rewriter
      switch (rewriter_type())
      {
        case simplify:
        {
          simplifying_rewriter<pbes_expression, data::rewriter> pbesr(datar);
          pbes_rewrite(p, pbesr);
          break;
        }
        case quantifier_all:
        {
          data::number_postfix_generator generator("UNIQUE_PREFIX");
          data::data_enumerator<> datae(p.data(), datar, generator);
          data::rewriter_with_variables datarv(datar);
          bool enumerate_infinite_sorts = true;
          enumerate_quantifiers_rewriter<pbes_expression, data::rewriter_with_variables, data::data_enumerator<> > pbesr(datarv, datae, enumerate_infinite_sorts);
          pbes_rewrite(p, pbesr);
          break;
        }
        case quantifier_finite:
        {
          data::number_postfix_generator generator("UNIQUE_PREFIX");
          data::data_enumerator<> datae(p.data(), datar, generator);
          data::rewriter_with_variables datarv(datar);
          bool enumerate_infinite_sorts = false;
          enumerate_quantifiers_rewriter<pbes_expression, data::rewriter_with_variables, data::data_enumerator<> > pbesr(datarv, datae, enumerate_infinite_sorts);
          pbes_rewrite(p, pbesr);
          break;
        }
        case pfnf:
        {
          pfnf_rewriter pbesr;
          pbes_rewrite(p, pbesr);
          break;
        }
        case prover:
        default:
        {
          // Just ignore.
          assert(0);  // The PBES rewriter cannot be activated through
          // the commandline. So, we cannot end up here.
          break;
        }
      }

      // save the result
      p.save(m_output_filename);

=======
      pbesrewr(input_filename(),
               output_filename(),
               rewrite_strategy(),
               rewriter_type(),
               m_skip_data
             );
>>>>>>> a907a07f
      return true;
    }

};

class pbes_rewriter_gui: public mcrl2_gui_tool<pbes_rewriter>
{
  public:
    pbes_rewriter_gui()
    {

      std::vector<std::string> values;

      values.clear();
      values.push_back("simplify");
      values.push_back("quantifier-all");
      values.push_back("quantifier-finite");
      values.push_back("quantifier-one-point");
      values.push_back("pfnf");
      m_gui_options["pbes-rewriter"] = create_radiobox_widget(values);

      add_rewriter_widget();
    }
};
int main(int argc, char* argv[])
{
  MCRL2_ATERMPP_INIT(argc, argv)

  return pbes_rewriter_gui().execute(argc, argv);
}<|MERGE_RESOLUTION|>--- conflicted
+++ resolved
@@ -18,16 +18,6 @@
 #include "mcrl2/utilities/rewriter_tool.h"
 #include "mcrl2/utilities/pbes_rewriter_tool.h"
 #include "mcrl2/utilities/mcrl2_gui_tool.h"
-<<<<<<< HEAD
-#include "mcrl2/data/identifier_generator.h"
-#include "mcrl2/data/enumerator.h"
-#include "mcrl2/data/rewriter.h"
-#include "mcrl2/pbes/pbes.h"
-#include "mcrl2/pbes/rewrite.h"
-#include "mcrl2/pbes/rewriter.h"
-#include "mcrl2/atermpp/aterm_init.h"
-=======
->>>>>>> a907a07f
 
 using namespace mcrl2;
 using namespace mcrl2::log;
@@ -86,70 +76,12 @@
       mCRL2log(verbose) << "  output file:        " << m_output_filename << std::endl;
       mCRL2log(verbose) << "  pbes rewriter:      " << m_pbes_rewriter_type << std::endl;
 
-<<<<<<< HEAD
-      // load the pbes
-      pbes<> p;
-      p.load(m_input_filename);
-
-      // data rewriter
-      data::rewriter datar = create_rewriter(p.data());
-
-      // pbes rewriter
-      switch (rewriter_type())
-      {
-        case simplify:
-        {
-          simplifying_rewriter<pbes_expression, data::rewriter> pbesr(datar);
-          pbes_rewrite(p, pbesr);
-          break;
-        }
-        case quantifier_all:
-        {
-          data::number_postfix_generator generator("UNIQUE_PREFIX");
-          data::data_enumerator<> datae(p.data(), datar, generator);
-          data::rewriter_with_variables datarv(datar);
-          bool enumerate_infinite_sorts = true;
-          enumerate_quantifiers_rewriter<pbes_expression, data::rewriter_with_variables, data::data_enumerator<> > pbesr(datarv, datae, enumerate_infinite_sorts);
-          pbes_rewrite(p, pbesr);
-          break;
-        }
-        case quantifier_finite:
-        {
-          data::number_postfix_generator generator("UNIQUE_PREFIX");
-          data::data_enumerator<> datae(p.data(), datar, generator);
-          data::rewriter_with_variables datarv(datar);
-          bool enumerate_infinite_sorts = false;
-          enumerate_quantifiers_rewriter<pbes_expression, data::rewriter_with_variables, data::data_enumerator<> > pbesr(datarv, datae, enumerate_infinite_sorts);
-          pbes_rewrite(p, pbesr);
-          break;
-        }
-        case pfnf:
-        {
-          pfnf_rewriter pbesr;
-          pbes_rewrite(p, pbesr);
-          break;
-        }
-        case prover:
-        default:
-        {
-          // Just ignore.
-          assert(0);  // The PBES rewriter cannot be activated through
-          // the commandline. So, we cannot end up here.
-          break;
-        }
-      }
-
-      // save the result
-      p.save(m_output_filename);
-
-=======
       pbesrewr(input_filename(),
                output_filename(),
                rewrite_strategy(),
                rewriter_type(),
                m_skip_data
              );
->>>>>>> a907a07f
       return true;
     }
 
