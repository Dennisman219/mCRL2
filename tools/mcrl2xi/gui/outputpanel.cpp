--- conflicted
+++ resolved
@@ -16,18 +16,11 @@
 
 #include "outputpanel.h"
 #include "mcrl2/utilities/logger.h"
-<<<<<<< HEAD
-
-class message_relay;
-
-static void relay_message(const ::mcrl2_message_t t, const char* data);
-=======
 using namespace mcrl2::log;
 
 class message_relay;
 
 static void relay_message(const mcrl2::log::message_t t, const char* data);
->>>>>>> a907a07f
 
 class text_control_buf : public std::streambuf
 {
@@ -63,11 +56,7 @@
 
 class message_relay
 {
-<<<<<<< HEAD
-    friend void relay_message(const ::mcrl2_message_t, const char* data);
-=======
     friend void relay_message(const mcrl2::log::message_t, const char* data);
->>>>>>> a907a07f
 
   private:
 
@@ -111,11 +100,7 @@
     }
 };
 
-<<<<<<< HEAD
-static void relay_message(const ::mcrl2_message_t /*t*/, const char* data)
-=======
 static void relay_message(const mcrl2::log::message_t /*t*/, const char* data)
->>>>>>> a907a07f
 {
   communicator->message(data);
 }
